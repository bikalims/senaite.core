3.1.8 (unreleased)
------------------
<<<<<<< HEAD
LIMS-1629: Pdf reports should split analysis results in different pages according to the lab department
=======
LIMS-1379: Allow manual uncertainty value input
>>>>>>> 4e9d5f7b
LIMS-1740: Error when trying to view any Sample
LIMS-1739: Error with results interpretation field of an AR lacking deparments
LIMS-1738: Regression. 'NoneType' object has no attribute 'getResultsRangeDict'
LIMS-1724: Fixed missing start and end dates on reports
LIMS-1628: There should be a results interpretation field per lab department
LIMS-1737: Error when adding pricelists of lab products with no volume and unit
LIMS-1696: Decimal mark conversion is not working with "<0,002" results type
LIMS-1729: Analysis Specification Not applying to Sample when Selected
LIMS-1507: Do not cause exception on SMTPServerDisconnect when publishing AR results.


3.1.7 (2015-02-26)
------------------
LIMS-1693: Error trying to save a new AR
LIMS-1570: Instrument interface: Roche Cobas Taqman 48
LIMS-1520: Allow to invalidate verified ARs
LIMS-1690: Typo. Instrument page
LIMS-1688: After AR invalidation, ARs list throws an error
LIMS-1569: Instrument interface: Beckman Coulter Access 2
LIMS-1689: Error while creating a new invoice batch
LIMS-1266: Sampling date format error
LIMS-1365: Batch search parameters on Work sheets/Work sheets insides Batches
LIMS-1428: After receiving a sample with Sampling Workflow enable is not possible to input results
LIMS-1540: When accent characters are used in a "Sample Type" name, it is not possible to create a new AR
LIMS-1617: Error with bin/test
LIMS-1571: Instrument interface: Sysmex XS-1000i
LIMS-1574: Fixed AR and Analysis attachments
LIMS-1670: Fixed windows incompatibility in TAL (referencewidget.pt)
LIMS-1594: Added option to select landing page for clients in configuration registry
LIMS-1594: Re-ordered tabs on Client home page
LIMS-1520: Allow to invalidate verified ARs
LIMS-1539: Printable Worksheets. In both AR by row or column orientations
LIMS-1199: Worksheet totals in WS lists
LIMS-257: Set Blank and Warning icons in Reference Sample main view
LIMS-1636: Batch Sample View crash
LIMS-1524: Invalidate email does not have variables populated
LIMS-1572: Instrument interface: Sysmex XS-500i
LIMS-1575: Thermo Arena 20XT
LIMS-1423: Save details when AR workflow action kicked off
LIMS-1624: Import default test.xlsx fails
LIMS-1614: Error when selecting Analysis Administration Tab after receiving a sample with Sampling Workflow enabled
LIMS-1605: Tescan TIMA interface
LIMS-1604: BioDrop uLite interface
LIMS-1603: Life Technologies Qubit interface
LIMS-1517: Storage field tag untranslated?
LIMS-1518: Storage Location table
LIMS-1527: CC Contact on AR view (edit) offers all contacts in system
LIMS-1536: Add button [Add], to alow quickly addings in referencewidget
LIMS-1587: Better support for extension of custom sample labels
LIMS-1622: Version Check does not correctly check cache
LIMS-1623: Implement bika-frontpage as a BrowserView


3.1.6 (2014-12-17)
------------------
LIMS-1530: Scrambled Analysis Category order in Published Results
LIMS-1529: Error while inserting an AR with container-based partitioning is required
LIMS-1460: Additional field in AR for comments or results interpretation
LIMS-1441: An error message related to partitions unit is shown when selecting analysis during AR creation
LIMS-1470: AS Setup. File attachment field tag is missing
LIMS-1422: Results doesn't display yes/no once verified but 1 or 0
LIMS-1486: Typos in instrument messages
LIMS-1498: Published Results not Showing for Logged Clients
LIMS-1445: Scientific names should be written in italics in published reports
LIMS-1389: Units in results publishing should allow super(sub)script format, for example in cm2 or m3
LIMS-1500: Alere Pima's Instrument Interfice
LIMS-1457: Exponential notation in published AR pdf should be formatted like a×10^b instead of ae^+b
LIMS-1334: Calculate result precision from Uncertainty value
LIMS-1446: After retracting a published AR the Sample gets cancelled
LIMS-1390: More workflow for Batches
LIMS-1378: Bulking up Batches
LIMS-1479: new-version and upgrade-steps should be python viewlets
LIMS-1362: File attachment uploads to Batches
LIMS-1404: New Batch attributes (and their integration with existing ones on Batch views)
LIMS-1467: Sample Point Lookup doesn't work on AR modify
LIMS-1363: Batches per Client
LIMS-1405: New Sample and AR attributes
LIMS-1085: Allow Clients to add Attachments to ARs
LIMS-1444: In AR published report accredited analysis services are not marked as accredited
LIMS-1443: In published reports the publishing date is not shown in the pdf
LIMS-1420: Status filter is not kept after moving to next page
LIMS-1442: Sample Type is not filtred by Sample Point
LIMS-1448: Reports: when you click on "Analysis turnaround time" displays others
LIMS-1440: Error when trying to publish with analysis from different categories
LIMS-1459: Error when checking instrument validity in manage_results
LIMS-1430: Create an AR from batch allows you to introduce a non existent Client and Contacts don't work properly

- After modifying analysis Category, reindex category name and UID for all subordinate analyses
- Setup data import improvements and fixes
- Simplify installation with a custom Plone overview and add site


3.1.5 (2014-10-06)
------------------

LIMS-1082: Report Barcode. Was images for pdf/print reports etc
LIMS-1159: reapply fix for samplepoint visibility
LIMS-1325: WSTemplate loading incompatible reference analyses
LIMS-1333: Batch label replace with standard Plone keyword widget
LIMS-1335: Reference Definitions don't sort alphabetically on WS Template lay-outs
LIMS-1345: Analysis profiles don't sort
LIMS-1347: Analysis/AR background colour to be different to for Receive and To be Sampled
LIMS-1360: Number of analyses in ARs folder view
LIMS-1374: Auto label printing does not happen for an AR drop-down receive
LIMS-1377: Error when trying to publish after updating branch hotfix/next or develop
LIMS-1378: Add AR/Sample default fields to Batch
LIMS-1395: front page issue tracker url
LIMS-1402: If no date is chosen, it will never expire." not been accomplished
LIMS-1416: If a sample point has a default sample type the field is not pulled automatically during AR template creation
LIMS-1425: Verify Workflow (bika_listing) recursion

- added 'getusers' method to JSON API
- Added 'remove' method to JSON API
- Added AR 'Copy to new' action in more contexts
- Added basic handling of custom Sample Preparation Workflows
- Added decimal mark configuration for result reports
- Added help info regards to new templates creation
- Added IAcquireFieldDefaults - acquire field defaults through acquisition
- Added IATWidgetVisibility - runtime show/hide of AT edit/view widgets
- Added watermark on invalid reports
- Added watermark on provisional reports
- Alert panel when upgrades are available
- All relevant specification ranges are persisted when copying ARs or adding analyses
- Allow comma entry in numbers for e.g. German users
- Bika LIMS javascripts refactoring and optimization
- Fix ZeroDivisionError in variation calculation for DuplicateAnalysis
- Fixed spreadsheet load errors in Windows.
- Fixed template rendering errors in Windows
- JSONAPI update: always use field mutator if available
- JSONAPI: Added 'remove' and 'getusers' methods.
- Refactored ARSpecs, and added ResultsRange field to the AR

3.1.4.1 (2014-07-24)
--------------------

3.1.4 release was broken, simple ARs could not be created.



3.1.4.1 (2014-07-24)
--------------------

3.1.4 release was broken, simple ARs could not be created.

LIMS-1339: Published reports should use "±" symbol instead of "+/-"
LIMS-1327: Instrument from worksheet
LIMS-1328: Instrument calibration test graphs do not work on multiple samples
LIMS-1347: Analysis/AR background colour to be different to for Receive and To be Sampled
LIMS-1353: Analyses don't sort in Attachment look-up

Preview for Results reports
    - Single/Multi-AR preview
    - Allows to cancel the pre-publish/publish process
    - Allows to make visible/invisible the QC analyses
    - Allows to add new custom-made templates
    - JS machinery allowed for pdf reporting

3.1.4 (2014-07-23)
------------------

LIMS-113: Allow percentage value for AS uncertainty
LIMS-1087: Prevent listing of empty categories
LIMS-1203: Fix Batch-AnalysisRequests query
LIMS-1207: LIMS-113 Allow percentage value for AS uncertainty
LIMS-1221: use folder icon for ARImports in nav
LIMS-1240: fix permissions for "Copy To New" in AR lists
LIMS-1330: handle duplicate of reference analysis
LIMS-1340: soft-cache validator results
LIMS-1343: Prevent sudden death if no version information is available
LIMS-1352: SamplingWorkflow not saved to sample
LIMS-334: Add Service/ExponentialFormatPrecision
LIMS-334: Added ExponentialFormatThreshold setting
LIMS-334: Allow exponential notation entry in numeric fields
LIMS-334: Exponent Format used for analysis Result
LIMS-334: Remove duplicate getFormattedResult code
LIMS-83: Update Method->calculation reference version when Calculation changes

- Formula statements can be written on multiple lines for clarity.

- Replace kss-bbb ajax-spinner with a quieter one

- bika.lims.utils.log logs location url correctly

3.1.3 (2014-07-17)
------------------

Missing fixes from 3.1.2

LIMS-671: Preferred/Restricted client categories
LIMS-1251: Supply order permission error
LIMS-1272: Currency in Price Lists
LIMS-1310: Broken AnalysisProfile selector in AR Add form.

3.1.2 (2014-07-15)
------------------

LIMS-1292: UI fix Retracted ARs workfow: Warning msg on "full" retract.
LIMS.1287: UI fix Report parameter formatting
LIMS-1230: UI fix Livesearch's box
LIMS-1257: UI fix Long titles in Analysis Profiles, Sample Points, etc.
LIMS-1214: UI fix More columns
LIMS-1199: UI fix Worksheet listing: better columns
LIMS-1303: jsi18n strings must be added to bika-manual.pot.  i18ndude cannot find.
LIMS-1310: Filter SamplePoints by client in AR Template Edit View
LIMS-1256: Client objects included in AR-Add filters for Sample Point etc.
LIMS-1290: Allows Analyst to retract analyses, without giving extra permissions.
LIMS-1218: Slightly nicer monkey patch for translating content object ID's and titles.
LIMS-1070: Accreditation text can be customised in bika_setup
LIMS-1245: off-by-one in part indicators in ar_add
LIMS-1240: Hide "copy to new" from Analyst users

LIMS-1059: Added worksheet rejection workflow
    RejectAnalysis (Analysis subclass (has IAnalysis!)) workflow transition.
    Does not retract individual Analysis objects - instead, forces their state
        back to "Received", and assigns them onto newly created WS.
    Sets attributes on src and dst worksheets:
        WS instance rejected worksheet attribute: .replaced_by = UID
        WS instance replacement worksheet attribute: .replaces_rejected_worksheet:UID

Fixed some i18n and encoding snags, and updated translations.

3.1.1 (2014-06-29)
------------------

Some bugs which only appear while running Windows, have been fixed.

LIMS-1281: Fix Restricted and Default categories in ar_add
LIMS-1275: Fix lax Aalyst permissions
LIMS-1301: jsonapi can set ReferenceField=""
LIMS-1221: Icon for ARImports folder in Navigation
LIMS-1252: AR Published Results Signature Block formatting
LIMS-1297: Update frontpage


3.1 (2014-06-23)
----------------

- Product and Analysis specifications per AR
- Incorrect published results invalidation workflow
- Improved re-testing workflow
- Adjustment factors on worksheets
- Using '< n' and '> n' results values
- Sample Storage locations
- Sample Categories
- Analysis Prioritisation
- Bulk AR creation from file
- Results reports inclusion of relevant QC results
- Supply Inventory and Orders
- JSON interface
- Management Reports export to CSV
- Enhancements to AR Batching
- Enhancements to Results Reports

- Instrument management module

    Calibration certificates, maintenance, Instrument QC
    Method, Instrument and Analysis integrity

- Instrument interfaces

     Agilent MS 'Masshunter Quant'
     Thermo Gallery
     Foss Winescan FT 120, Auto

- Invoices

   Per AR, Analysis per Invoice line.
   Per Supply Order, inventory item per Invoice line
   Invoices by email
   Invoice 'batches' for selected time period, ARs aand Orders per Invoice line
   Invoice batch export to accounts systems
   Price lists. Analysis Services and Supplies

3.1.3036 (2014-05-30)
---------------------

Added two checboxes in BikaSetup > Security:
- Allow access to worksheets only to assigned analysts (Y/N)
- Only lab managers can create and amange new worksheets (Y/N)

** IMPORTANT NOTES **
The 3036 upgrade sets the above options to true by default, so after
being upgraded, only the labmanagers will be able to manage WS and the
analysts will only have access to the worksheets to which they are
assigned. These defaults can be changed in BikaSetup > Security.

3.0 (2014-03-15)
----------------

- Fix some out-dated dependencies that prevented the app from loading.

- Development of the current bika 3.0 code has slowed, and our efforts have been focused on
the 3.01a branch for some time.

3.0rc3.5.1 (2013-10-25)
-----------------------

Fix CSS AR Publication error

3.0rc3.5.1 (2013-10-25)
-----------------------

Fix error displaying client sample views

3.0rc3.5 (2013-10-24)
---------------------

Requires Plone 4.3.  For information on upgrading Plone, visit
http://plone.org/documentation/manual/upgrade-guide

- Fix a serious error saving Analysis results.
- Improve upgrade handling in genericsetup profile
- Fix errors in setupdata loader
- Force UTF-8 encoding of usernames (imported client contacts can now login)
- Removed outdated test setup data
- Handle duplicate request values in bika_listing
- ID server handles changes in ID schemes without error
- Remove folder-full-view from front-page view
- Updated workflow and permissions to prevent some silly errors
- Add robot tests
- Add default robots.txt

3.0rc3.2 (2013-06-28)
---------------------

- Fix site-error displaying upgraded instruments
- Fix spinner (KSS is not always enabled)
- Add extra save button in ar_add
- Label Printing: "Return to list" uses browser history
- Bold worksheet position indicators
- Remove version.txt (use only setup.py for version)

3.0rc3.1 (2013-06-27)
---------------------

- Fix permission name in upgrade step

3.0rc3 (2013-06-25)
-------------------

- Many instrument management improvements! (Merge branch 'imm')
- Removed ReferenceManufacturer (use of generic Manufacturer instead)
- Removed ReferenceSupplier (use Supplier instead)
- Improve service/calculation interim field widgets
  Allows service to include custom fields (without calculation selected)
- Fix services display table categorisation in Analysis Specification views
- Stop focusing the search gadget input when page load completes. (revert)
- Limit access to Import tab (BIKA: Manage Bika)
- New permission: "BIKA: Import Instrument Results"
- New permission: "BIKA: Manage Login Details" - edit contact login details
- Some late changes to better handle the updates to ID creation
- Plone 4.3 compatibility (incomplete)
- Use Collections as a base for Queries (incomplete)
- Many many bugfixes.

3.0rc2.3 (2013-01-29)
-------------------

- Fix bad HTML

3.0rc2.2 (2013-01-28)
-------------------

- Fix an error during AR Publish

3.0rc2.1 (2013-01-21)
-------------------

- Fix bad HTML
- Pin collective.js.jqueryui version to 1.8.16.9

3.0rc2 (2013-01-21)
-------------------

- Updated all translations and added Brazilian Portuguese
- RecordsWidget: subfield_types include "date"
- RecordsWidget: Automatic combogrid lookups
- Added all bika types to Search and Live Search
- Transition SamplePartition IDs to new format (SampleType-000?-P?
- Always handle non-ASCII characters: UTF-8 encoding everywhere
- Accept un-floatable (text) results for analyses
- Hidden InterimFields in Calculations
- Added InterimFields on AnalysisServices for overriding Calculation Interimfields.
- Disable KSS inline-validation
- Categorized analyses in AR views
- Added remarks for individual analyses
- Improved Javascript i18n handling
- Improved default permissions
- New reports
    - Added 'Analysis summary per department' (merge of 'Analyses lab department weekly' and 'Analyses request summary by date range'
    - Added 'Analyses performed as % of total' report
    - Added Analyses per lab department report
    - Added 'Samples received vs. samples reported' report
    - Added Daily Samples Received report
- Many many bugfixes.

3.0rc1 (2012-10-01)
-------------------


- Removed Bika Health data from released egg
- Remove remarks from portal_factory screens
- Add Month/Year selectors to default datetime widget
- ClientFolder default sorting.
- Date formats for jquery datepicker
- Don't overwrite the Title specified in @@plone-addsite
- Bug fixes

3.0rc1 (2012-09-25)
-------------------

### Changes

- Requires Python 2.7 (Plone 4.2)
- Add GNUPlot dependency
- Added client sample points
- Added Sampling Deviation selections
- Added Ad-Hoc sample flag
- Added Sample Matrices (Sampletype categorisation)
- Added custom ResultsFooter field in bika setup
- Added PDF Attachments to published results
- Electronic signature included in Results and Reports
- Login details form to create users for LabContacts
- Sampling workflow is disabled by default
- Methods are versioned by default
- Methods are publicly accessible by default
- Queries WIP
- Reports WIP
- Modified label layouts for easier customisation
- Cleaned print styles
- Use plonelocales for handling Date/Time formats
- SMS and Fax setup items are disabled by default

2012-06-21
----------

- Partitioning & Preservation automation
- Reports
- Sample point & types relations in UI
- AR template enhancements
- Sample and AR layout improvements
- Labels
- Configuration logs
- Faster indexing
- JavaScript optimisation
- Better IE compatibility
- Set-up worksheet improvements
- Updated translations
- Workflow tweaks
- Tweaks to Icons, Views & Lists

2012-04-23
----------

- Optional sampling and preservation workflows and roles.
- Sample partitioning.
- AR templates - Sample point & Sample type restrictions.
- Reports - framework only. 'Analysis per service' shows what is planned.
- Improved i18n handling, and updated strings from Transifex.
- Numerous performance enhancements
- Analysis Service & Method associations.
- An improved Analysis Service pop-up window.
- Sample Type and Sample Point relationship.
- Currency selection from zope locales
- Combined AR View and Edit tabs.
- Re-factored AR 'Add/Remove Analyses' screen
- Store the date of capture for analysis results
- Append only remarks fields on more objects.

2012-01-23
----------

 - Made Bika compatible with Plone 4.1
 - Sampler and Preserver roles, users and permissions
 - Sampling and Preservation workflows
 - Inactive and Cancellation Workflows
 - Pre-preserved Containers
 - Automatic versioning for some bika_setup types
 - Analyst and Instrument on Worksheet templates
 - XLSX setup data loader
 - Sample disposal date based on date sampled, not date received.
 - Internal ID Server by default
 - user defined calculations and interim fields
 - Dry Matter results option does not appear until enabled in Site Setup
 - Accreditation portlet disabled until enabled in Site Setup
 - BikaListingView
 - New icons
 - (mostly) usable at 800x600
 - Column display toggles
 - Future dated samples and ARs
 - Accreditation template: i18n in locales/manual.pot/accreditation_*
 - intermediate workflow state for analyses requiring attachments
 - Labmanager has Site Administrator role (not Manager)
 - 'Indeterminate' results
 - use portal_factory everywhere
 - working test suite
 - static resource directories
 - Merged BikaMembers types
 - CoordinateField/Widget
 - DurationField/Widget
 - CustomRecordsWidget

2.3.3 Bug fix release
---------------------

 - Inclusion of BikaMembers 0.0.3. No changes to bika code, version bumped
   to facilitate release of new BikaMembers version.

2.3
---

 - Analysis categories introduced
 - Analysis service result restrictions - specification of possible results
 - Allow site and client specification of email and fax subject line content
 - Additional instrument/export formats:
   WinescanFT120, WinescanAuto, FIAStar and Bartelt's data-collector
 - Export worksheet analyses to instruments
 - PDF as a result output option
 - SMS result output option
 - Result publication options synchronized and signatures added to emails
 - Email batching of query results conforms to result mailing
 - IDServer batching of unique id request
 - Optmization of worksheet searching on selection criteria
 - Extract tab added with extract for analysis services or profiles
 - Batch update of analysis service prices
 - German translation module added
 - Added a light query form which excludes analysis category and service
 - Batch size setting in analysis request lists
 - BikaMembers replaces UpfrontContacts
 - ATSchemaEditor removed
 - Significant performance improvements

 - Resolve client action conflicts
 - Sampled date validation
 - Drymatter formatting on output corrected
 - Correct default none workflows
 - Review portlet optimization
 - Pricelist prints blank for analysis service with price not defined

2.2
---

 - Attachments permitted on analysis requests and analyses
 - Worksheet resequencing, and sort order for worksheet analysis selection
 - Worksheet deletion only available for open worksheets
 - Portlet to provide export of analysis services and analysis profiles
 - Requirement for unique analysis service names, analysis service keywords,
 - instrument import keywords and analysis profile keywords enforced.
 - Report headings and formats standardized accross different reports
 - AR import alternative layout provided with selection, including profiles
 - Progress bar introduced for long running processes

2.1.1
-----

 - Disposal Date for Samples and Retention Period per Sample Type added.
 - Various new search criteria added.
 - Standard Manufacturers introduced.
 - Labels for Standard Samples introduced.
 - "Print" and "Email" facilities introduced for lists of Standard Samples and Standard Stocks.
 - "Duplicate" facility for Analysis Services introduced.
 - Addresses added to top of emailed query results.
 - Labels for Samples and Analysis Requests changed.
 - Analysis Services can have multiple Methods.
 - Change log introduced for Methods.
 - Methods added to left navigation bar.
 - List of Methods included in pop-up for Analyses.
 - Documents may be uploaded for Methods.

2.1
---

 - Sample object and workflow introduced
 - Results specifications, lab and per client
 - Analysis profiles
 - Worksheet template engine
 - Interface to Bika Calendar
 - Import of analysisrequests from csv file
 -  Export of results to csv file
 - Print as publication option
 - Lab Departments, lab contacts, and department manager introduced
 - Quality Control calculations. Control, blank and duplicate analyses.
 - QC graphs, normal distribution, trends and duplicate variation
 - Various analysis calculations allowed. Described by Calculation Type
 - Dependant Calcs introduced. Where an analysis result is calculated from
 -  other analyses: e.g. AnalysisX = AnalysisY - Analysis Z
 - Dry matter result reporting. Results are reported on sample as received,
 -  and also as dry matter result on dried sample
 - Re-publication, Pre publication of individual results and per Client
 - Many reports including Turn around, analyses repeated and out of spec

1.2.1
-----


 - Removed invoice line item descriptions from core code to allow skin
   integration
 - Create dummy titration values for analyses imported from instrument
 - More language translations

1.2.0
-----

 - Statements renamed to Invoices
 - Jobcards renamed to Worksheets
 - New identification fields added to analysis request
 - Client Reference, Sample Type and Sample Point
 - Welcome page introduced
 - Late analyses list linked from late analyses portlet
 - Icon changes
 - Accreditation body logo and details added to laboratory info
 - Accreditation logo, disclaimers added throughout web site
 - Laboratory confidence level value data driven from laboratory info
 - Analyses methods provided as pop-up where analyses are listed
 - Titration factors and titration volumes added to analyses and worksheets
 - Measure of uncertainties introduced per analysis and intercept
 - Two new specialist roles created - verifier and publisher
 - Sample test data load script - load_sample_data.py
 - Implement generic instrument data import tool
 - Login portlet added
 - Modifications required to support interlab
   Permit analysis parent (sample) to be in 'released' state.
   Reference SampleID on AnalysisRequest-

 - 1566324: Logged in page redirected to welcome page.
 - 1573299: LiveSearch - Added permissions to InvoiceLineItem.
 - 1573083: Status Drop Down - Invoicing
 - 1551957: Contacts not visible to other contacts. Correct local owner role
 - 1566334: position of 'add new ar' button changed to conform to other forms
 - 1532008: query results sort order most recent first
 - 1532770: Order default listing correction
 - 1558458: Member discount data driven in messages on AR forms
 - 1538354: SubTotal and VAT calculation on edit AR
 - 1532796: AR edit - allow change of contact

1.1.3
-----

 This is a bug fix release. Migration from older versions has also
 been improved greatly.

 Please note that AnalysisRequest now has a custom mutator that
 expects the title of the Cultivar, not the UID. This will impact
 anybode that customised the *analysisrequed_add.cpy* controller
 script and the *validate_analysisrequest_add_form.vpy* validation
 script.


 - 1423182: IndexError on surfing to LIMS pages without being logged on
 - 1423238: Orders - Dispatch date
 - 1429992: AR edit tab - Cultivar uneditable
 - 1429996: Cultivar names to allow numbers
 - 1429999: Late analysis alert - 'More...' URL
 - 1430002: Sample due alerts - 'More...' URL
 - 1433787: Security - Clients
 - 1434100: Search - Index & Attribute errors
 - 1418473: Updated start-id-server.bat for Win2K & Win XP

1.1.2
-----

 - 1423205: Show logs to labmanager set-up
 - 1291750: Added default ID prefixes for Order and Statement
 - 1424589: Late analysis alert to be calulated on date received

1.1.1
-----


 - Updated portlets with Plone 2.1 style definition list markup

 - 1423179: Clients must not see JobCard links on Analysis Requests
 - 1423182: IndexError on surfing to LIMS pages without being logged on
 - 1423188: Site map - Clients should not have access to ...
 - 1423191: Link rot - 'logged in' page
 - 1423193: Groups folder should not be shown
 - 1423194: No 'More...' if there are less than 5
 - 1423204: AR view - Missing tabs and status drop down
 - 1423209: Schema Editor - Drop Down List Issue (Select)
 - 1423234: Late Analysis alert shows for anonymous visitors
 - 1423363: Report Analysis Totals
 - 1423386: Email publication error

1.1.0
-----

 - Made Bika compatibable with Plone 2.1
 - Added Spanish translation contributed by Luis Espinoza
 - Added Italian translation contributed by Pierpaolo Baldan
 - Added Dutch translation contributed by Joris Goudriaan
 - Added Portugese translation contributed by Nuno R. Pinhão
 - The schemas of Client, Contact, AnalysisRequest and Order can be
   edited in the through-the-web schema editor, ATSchemaEditorNG.
 - The maximum time allowed for the publication of results can now be
   set per analysis service. The portlet
   'skins/bika/portlet_late_analysis.pt' has been added to alert lab
   users when analyses are late.
 - Analyses on an AnalysisRequest have a reference to a Jobcard,
   rendered as a hyperlink on the AnalysisRequest view.
 - A bug has been fixed where 'not_requested' analyses were checked
   on the AnalysisRequest edit form.
 - Enabled 'changed_state' folder button globally and disabled on
   AnalysisRequest and Jobcard.

1.0.1
-----

 - Updated 'skins/bika/date_components_support.py' with latest
   version of script in Plone 2.0.5
 - Modified access to transitions in workflow scripts, normal
   attribute access seems to guarded since Zope 2.7.5.
 - Added CHANGES.txt and README.txt
 - Added windows batch script for ID server
   (scripts/start-id-server.bat)
<|MERGE_RESOLUTION|>--- conflicted
+++ resolved
@@ -1,10 +1,7 @@
 3.1.8 (unreleased)
 ------------------
-<<<<<<< HEAD
+LIMS-1379: Allow manual uncertainty value input
 LIMS-1629: Pdf reports should split analysis results in different pages according to the lab department
-=======
-LIMS-1379: Allow manual uncertainty value input
->>>>>>> 4e9d5f7b
 LIMS-1740: Error when trying to view any Sample
 LIMS-1739: Error with results interpretation field of an AR lacking deparments
 LIMS-1738: Regression. 'NoneType' object has no attribute 'getResultsRangeDict'
