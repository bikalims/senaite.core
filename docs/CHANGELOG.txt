3.1.7 (2015-02-26)
------------------
<<<<<<< HEAD
LIMS-1570: Instrument interface: Roche Cobas Taqman 48
LIMS-1520: Allow to invalidate verified ARs
=======
LIMS-1693: Error trying to save a new AR
>>>>>>> 7a010454
LIMS-1690: Typo. Instrument page
LIMS-1688: After AR invalidation, ARs list throws an error
LIMS-1569: Instrument interface: Beckman Coulter Access 2
LIMS-1689: Error while creating a new invoice batch
LIMS-1266: Sampling date format error
LIMS-1365: Batch search parameters on Work sheets/Work sheets insides Batches
LIMS-1428: After receiving a sample with Sampling Workflow enable is not possible to input results
LIMS-1540: When accent characters are used in a "Sample Type" name, it is not possible to create a new AR
LIMS-1617: Error with bin/test
LIMS-1571: Instrument interface: Sysmex XS-1000i
LIMS-1574: Fixed AR and Analysis attachments
LIMS-1670: Fixed windows incompatibility in TAL (referencewidget.pt)
LIMS-1594: Added option to select landing page for clients in configuration registry
LIMS-1594: Re-ordered tabs on Client home page
LIMS-1520: Allow to invalidate verified ARs
LIMS-1539: Printable Worksheets. In both AR by row or column orientations
LIMS-1199: Worksheet totals in WS lists
LIMS-257: Set Blank and Warning icons in Reference Sample main view
LIMS-1636: Batch Sample View crash
LIMS-1524: Invalidate email does not have variables populated
LIMS-1572: Instrument interface: Sysmex XS-500i
LIMS-1575: Thermo Arena 20XT
LIMS-1423: Save details when AR workflow action kicked off
LIMS-1624: Import default test.xlsx fails
LIMS-1614: Error when selecting Analysis Administration Tab after receiving a sample with Sampling Workflow enabled
LIMS-1605: Tescan TIMA interface
LIMS-1604: BioDrop uLite interface
LIMS-1603: Life Technologies Qubit interface
LIMS-1517: Storage field tag untranslated?
LIMS-1518: Storage Location table
LIMS-1527: CC Contact on AR view (edit) offers all contacts in system
LIMS-1536: Add button [Add], to alow quickly addings in referencewidget
LIMS-1587: Better support for extension of custom sample labels
LIMS-1622: Version Check does not correctly check cache
LIMS-1623: Implement bika-frontpage as a BrowserView


3.1.6 (2014-12-17)
------------------
LIMS-1530: Scrambled Analysis Category order in Published Results
LIMS-1529: Error while inserting an AR with container-based partitioning is required
LIMS-1460: Additional field in AR for comments or results interpretation
LIMS-1441: An error message related to partitions unit is shown when selecting analysis during AR creation
LIMS-1470: AS Setup. File attachment field tag is missing
LIMS-1422: Results doesn't display yes/no once verified but 1 or 0
LIMS-1486: Typos in instrument messages
LIMS-1498: Published Results not Showing for Logged Clients
LIMS-1445: Scientific names should be written in italics in published reports
LIMS-1389: Units in results publishing should allow super(sub)script format, for example in cm2 or m3
LIMS-1500: Alere Pima's Instrument Interfice
LIMS-1457: Exponential notation in published AR pdf should be formatted like a×10^b instead of ae^+b
LIMS-1334: Calculate result precision from Uncertainty value
LIMS-1446: After retracting a published AR the Sample gets cancelled
LIMS-1390: More workflow for Batches
LIMS-1378: Bulking up Batches
LIMS-1479: new-version and upgrade-steps should be python viewlets
LIMS-1362: File attachment uploads to Batches
LIMS-1404: New Batch attributes (and their integration with existing ones on Batch views)
LIMS-1467: Sample Point Lookup doesn't work on AR modify
LIMS-1363: Batches per Client
LIMS-1405: New Sample and AR attributes
LIMS-1085: Allow Clients to add Attachments to ARs
LIMS-1444: In AR published report accredited analysis services are not marked as accredited
LIMS-1443: In published reports the publishing date is not shown in the pdf
LIMS-1420: Status filter is not kept after moving to next page
LIMS-1442: Sample Type is not filtred by Sample Point
LIMS-1448: Reports: when you click on "Analysis turnaround time" displays others
LIMS-1440: Error when trying to publish with analysis from different categories
LIMS-1459: Error when checking instrument validity in manage_results
LIMS-1430: Create an AR from batch allows you to introduce a non existent Client and Contacts don't work properly

- After modifying analysis Category, reindex category name and UID for all subordinate analyses
- Setup data import improvements and fixes
- Simplify installation with a custom Plone overview and add site


3.1.5 (2014-10-06)
------------------

LIMS-1082: Report Barcode. Was images for pdf/print reports etc
LIMS-1159: reapply fix for samplepoint visibility
LIMS-1325: WSTemplate loading incompatible reference analyses
LIMS-1333: Batch label replace with standard Plone keyword widget
LIMS-1335: Reference Definitions don't sort alphabetically on WS Template lay-outs
LIMS-1345: Analysis profiles don't sort
LIMS-1347: Analysis/AR background colour to be different to for Receive and To be Sampled
LIMS-1360: Number of analyses in ARs folder view
LIMS-1374: Auto label printing does not happen for an AR drop-down receive
LIMS-1377: Error when trying to publish after updating branch hotfix/next or develop
LIMS-1378: Add AR/Sample default fields to Batch
LIMS-1395: front page issue tracker url
LIMS-1402: If no date is chosen, it will never expire." not been accomplished
LIMS-1416: If a sample point has a default sample type the field is not pulled automatically during AR template creation
LIMS-1425: Verify Workflow (bika_listing) recursion

- added 'getusers' method to JSON API
- Added 'remove' method to JSON API
- Added AR 'Copy to new' action in more contexts
- Added basic handling of custom Sample Preparation Workflows
- Added decimal mark configuration for result reports
- Added help info regards to new templates creation
- Added IAcquireFieldDefaults - acquire field defaults through acquisition
- Added IATWidgetVisibility - runtime show/hide of AT edit/view widgets
- Added watermark on invalid reports
- Added watermark on provisional reports
- Alert panel when upgrades are available
- All relevant specification ranges are persisted when copying ARs or adding analyses
- Allow comma entry in numbers for e.g. German users
- Bika LIMS javascripts refactoring and optimization
- Fix ZeroDivisionError in variation calculation for DuplicateAnalysis
- Fixed spreadsheet load errors in Windows.
- Fixed template rendering errors in Windows
- JSONAPI update: always use field mutator if available
- JSONAPI: Added 'remove' and 'getusers' methods.
- Refactored ARSpecs, and added ResultsRange field to the AR

3.1.4.1 (2014-07-24)
--------------------

3.1.4 release was broken, simple ARs could not be created.



3.1.4.1 (2014-07-24)
--------------------

3.1.4 release was broken, simple ARs could not be created.

LIMS-1339: Published reports should use "±" symbol instead of "+/-"
LIMS-1327: Instrument from worksheet
LIMS-1328: Instrument calibration test graphs do not work on multiple samples
LIMS-1347: Analysis/AR background colour to be different to for Receive and To be Sampled
LIMS-1353: Analyses don't sort in Attachment look-up

Preview for Results reports
    - Single/Multi-AR preview
    - Allows to cancel the pre-publish/publish process
    - Allows to make visible/invisible the QC analyses
    - Allows to add new custom-made templates
    - JS machinery allowed for pdf reporting

3.1.4 (2014-07-23)
------------------

LIMS-113: Allow percentage value for AS uncertainty
LIMS-1087: Prevent listing of empty categories
LIMS-1203: Fix Batch-AnalysisRequests query
LIMS-1207: LIMS-113 Allow percentage value for AS uncertainty
LIMS-1221: use folder icon for ARImports in nav
LIMS-1240: fix permissions for "Copy To New" in AR lists
LIMS-1330: handle duplicate of reference analysis
LIMS-1340: soft-cache validator results
LIMS-1343: Prevent sudden death if no version information is available
LIMS-1352: SamplingWorkflow not saved to sample
LIMS-334: Add Service/ExponentialFormatPrecision
LIMS-334: Added ExponentialFormatThreshold setting
LIMS-334: Allow exponential notation entry in numeric fields
LIMS-334: Exponent Format used for analysis Result
LIMS-334: Remove duplicate getFormattedResult code
LIMS-83: Update Method->calculation reference version when Calculation changes

- Formula statements can be written on multiple lines for clarity.

- Replace kss-bbb ajax-spinner with a quieter one

- bika.lims.utils.log logs location url correctly

3.1.3 (2014-07-17)
------------------

Missing fixes from 3.1.2

LIMS-671: Preferred/Restricted client categories
LIMS-1251: Supply order permission error
LIMS-1272: Currency in Price Lists
LIMS-1310: Broken AnalysisProfile selector in AR Add form.

3.1.2 (2014-07-15)
------------------

LIMS-1292: UI fix Retracted ARs workfow: Warning msg on "full" retract.
LIMS.1287: UI fix Report parameter formatting
LIMS-1230: UI fix Livesearch's box
LIMS-1257: UI fix Long titles in Analysis Profiles, Sample Points, etc.
LIMS-1214: UI fix More columns
LIMS-1199: UI fix Worksheet listing: better columns
LIMS-1303: jsi18n strings must be added to bika-manual.pot.  i18ndude cannot find.
LIMS-1310: Filter SamplePoints by client in AR Template Edit View
LIMS-1256: Client objects included in AR-Add filters for Sample Point etc.
LIMS-1290: Allows Analyst to retract analyses, without giving extra permissions.
LIMS-1218: Slightly nicer monkey patch for translating content object ID's and titles.
LIMS-1070: Accreditation text can be customised in bika_setup
LIMS-1245: off-by-one in part indicators in ar_add
LIMS-1240: Hide "copy to new" from Analyst users

LIMS-1059: Added worksheet rejection workflow
    RejectAnalysis (Analysis subclass (has IAnalysis!)) workflow transition.
    Does not retract individual Analysis objects - instead, forces their state
        back to "Received", and assigns them onto newly created WS.
    Sets attributes on src and dst worksheets:
        WS instance rejected worksheet attribute: .replaced_by = UID
        WS instance replacement worksheet attribute: .replaces_rejected_worksheet:UID

Fixed some i18n and encoding snags, and updated translations.

3.1.1 (2014-06-29)
------------------

Some bugs which only appear while running Windows, have been fixed.

LIMS-1281: Fix Restricted and Default categories in ar_add
LIMS-1275: Fix lax Aalyst permissions
LIMS-1301: jsonapi can set ReferenceField=""
LIMS-1221: Icon for ARImports folder in Navigation
LIMS-1252: AR Published Results Signature Block formatting
LIMS-1297: Update frontpage


3.1 (2014-06-23)
----------------

- Product and Analysis specifications per AR
- Incorrect published results invalidation workflow
- Improved re-testing workflow
- Adjustment factors on worksheets
- Using '< n' and '> n' results values
- Sample Storage locations
- Sample Categories
- Analysis Prioritisation
- Bulk AR creation from file
- Results reports inclusion of relevant QC results
- Supply Inventory and Orders
- JSON interface
- Management Reports export to CSV
- Enhancements to AR Batching
- Enhancements to Results Reports

- Instrument management module

    Calibration certificates, maintenance, Instrument QC
    Method, Instrument and Analysis integrity

- Instrument interfaces

     Agilent MS 'Masshunter Quant'
     Thermo Gallery
     Foss Winescan FT 120, Auto

- Invoices

   Per AR, Analysis per Invoice line.
   Per Supply Order, inventory item per Invoice line
   Invoices by email
   Invoice 'batches' for selected time period, ARs aand Orders per Invoice line
   Invoice batch export to accounts systems
   Price lists. Analysis Services and Supplies

3.1.3036 (2014-05-30)
---------------------

Added two checboxes in BikaSetup > Security:
- Allow access to worksheets only to assigned analysts (Y/N)
- Only lab managers can create and amange new worksheets (Y/N)

** IMPORTANT NOTES **
The 3036 upgrade sets the above options to true by default, so after
being upgraded, only the labmanagers will be able to manage WS and the
analysts will only have access to the worksheets to which they are
assigned. These defaults can be changed in BikaSetup > Security.

3.0 (2014-03-15)
----------------

- Fix some out-dated dependencies that prevented the app from loading.

- Development of the current bika 3.0 code has slowed, and our efforts have been focused on
the 3.01a branch for some time.

3.0rc3.5.1 (2013-10-25)
-----------------------

Fix CSS AR Publication error

3.0rc3.5.1 (2013-10-25)
-----------------------

Fix error displaying client sample views

3.0rc3.5 (2013-10-24)
---------------------

Requires Plone 4.3.  For information on upgrading Plone, visit
http://plone.org/documentation/manual/upgrade-guide

- Fix a serious error saving Analysis results.
- Improve upgrade handling in genericsetup profile
- Fix errors in setupdata loader
- Force UTF-8 encoding of usernames (imported client contacts can now login)
- Removed outdated test setup data
- Handle duplicate request values in bika_listing
- ID server handles changes in ID schemes without error
- Remove folder-full-view from front-page view
- Updated workflow and permissions to prevent some silly errors
- Add robot tests
- Add default robots.txt

3.0rc3.2 (2013-06-28)
---------------------

- Fix site-error displaying upgraded instruments
- Fix spinner (KSS is not always enabled)
- Add extra save button in ar_add
- Label Printing: "Return to list" uses browser history
- Bold worksheet position indicators
- Remove version.txt (use only setup.py for version)

3.0rc3.1 (2013-06-27)
---------------------

- Fix permission name in upgrade step

3.0rc3 (2013-06-25)
-------------------

- Many instrument management improvements! (Merge branch 'imm')
- Removed ReferenceManufacturer (use of generic Manufacturer instead)
- Removed ReferenceSupplier (use Supplier instead)
- Improve service/calculation interim field widgets
  Allows service to include custom fields (without calculation selected)
- Fix services display table categorisation in Analysis Specification views
- Stop focusing the search gadget input when page load completes. (revert)
- Limit access to Import tab (BIKA: Manage Bika)
- New permission: "BIKA: Import Instrument Results"
- New permission: "BIKA: Manage Login Details" - edit contact login details
- Some late changes to better handle the updates to ID creation
- Plone 4.3 compatibility (incomplete)
- Use Collections as a base for Queries (incomplete)
- Many many bugfixes.

3.0rc2.3 (2013-01-29)
-------------------

- Fix bad HTML

3.0rc2.2 (2013-01-28)
-------------------

- Fix an error during AR Publish

3.0rc2.1 (2013-01-21)
-------------------

- Fix bad HTML
- Pin collective.js.jqueryui version to 1.8.16.9

3.0rc2 (2013-01-21)
-------------------

- Updated all translations and added Brazilian Portuguese
- RecordsWidget: subfield_types include "date"
- RecordsWidget: Automatic combogrid lookups
- Added all bika types to Search and Live Search
- Transition SamplePartition IDs to new format (SampleType-000?-P?
- Always handle non-ASCII characters: UTF-8 encoding everywhere
- Accept un-floatable (text) results for analyses
- Hidden InterimFields in Calculations
- Added InterimFields on AnalysisServices for overriding Calculation Interimfields.
- Disable KSS inline-validation
- Categorized analyses in AR views
- Added remarks for individual analyses
- Improved Javascript i18n handling
- Improved default permissions
- New reports
    - Added 'Analysis summary per department' (merge of 'Analyses lab department weekly' and 'Analyses request summary by date range'
    - Added 'Analyses performed as % of total' report
    - Added Analyses per lab department report
    - Added 'Samples received vs. samples reported' report
    - Added Daily Samples Received report
- Many many bugfixes.

3.0rc1 (2012-10-01)
-------------------


- Removed Bika Health data from released egg
- Remove remarks from portal_factory screens
- Add Month/Year selectors to default datetime widget
- ClientFolder default sorting.
- Date formats for jquery datepicker
- Don't overwrite the Title specified in @@plone-addsite
- Bug fixes

3.0rc1 (2012-09-25)
-------------------

### Changes

- Requires Python 2.7 (Plone 4.2)
- Add GNUPlot dependency
- Added client sample points
- Added Sampling Deviation selections
- Added Ad-Hoc sample flag
- Added Sample Matrices (Sampletype categorisation)
- Added custom ResultsFooter field in bika setup
- Added PDF Attachments to published results
- Electronic signature included in Results and Reports
- Login details form to create users for LabContacts
- Sampling workflow is disabled by default
- Methods are versioned by default
- Methods are publicly accessible by default
- Queries WIP
- Reports WIP
- Modified label layouts for easier customisation
- Cleaned print styles
- Use plonelocales for handling Date/Time formats
- SMS and Fax setup items are disabled by default

2012-06-21
----------

- Partitioning & Preservation automation
- Reports
- Sample point & types relations in UI
- AR template enhancements
- Sample and AR layout improvements
- Labels
- Configuration logs
- Faster indexing
- JavaScript optimisation
- Better IE compatibility
- Set-up worksheet improvements
- Updated translations
- Workflow tweaks
- Tweaks to Icons, Views & Lists

2012-04-23
----------

- Optional sampling and preservation workflows and roles.
- Sample partitioning.
- AR templates - Sample point & Sample type restrictions.
- Reports - framework only. 'Analysis per service' shows what is planned.
- Improved i18n handling, and updated strings from Transifex.
- Numerous performance enhancements
- Analysis Service & Method associations.
- An improved Analysis Service pop-up window.
- Sample Type and Sample Point relationship.
- Currency selection from zope locales
- Combined AR View and Edit tabs.
- Re-factored AR 'Add/Remove Analyses' screen
- Store the date of capture for analysis results
- Append only remarks fields on more objects.

2012-01-23
----------

 - Made Bika compatible with Plone 4.1
 - Sampler and Preserver roles, users and permissions
 - Sampling and Preservation workflows
 - Inactive and Cancellation Workflows
 - Pre-preserved Containers
 - Automatic versioning for some bika_setup types
 - Analyst and Instrument on Worksheet templates
 - XLSX setup data loader
 - Sample disposal date based on date sampled, not date received.
 - Internal ID Server by default
 - user defined calculations and interim fields
 - Dry Matter results option does not appear until enabled in Site Setup
 - Accreditation portlet disabled until enabled in Site Setup
 - BikaListingView
 - New icons
 - (mostly) usable at 800x600
 - Column display toggles
 - Future dated samples and ARs
 - Accreditation template: i18n in locales/manual.pot/accreditation_*
 - intermediate workflow state for analyses requiring attachments
 - Labmanager has Site Administrator role (not Manager)
 - 'Indeterminate' results
 - use portal_factory everywhere
 - working test suite
 - static resource directories
 - Merged BikaMembers types
 - CoordinateField/Widget
 - DurationField/Widget
 - CustomRecordsWidget

2.3.3 Bug fix release
---------------------

 - Inclusion of BikaMembers 0.0.3. No changes to bika code, version bumped
   to facilitate release of new BikaMembers version.

2.3
---

 - Analysis categories introduced
 - Analysis service result restrictions - specification of possible results
 - Allow site and client specification of email and fax subject line content
 - Additional instrument/export formats:
   WinescanFT120, WinescanAuto, FIAStar and Bartelt's data-collector
 - Export worksheet analyses to instruments
 - PDF as a result output option
 - SMS result output option
 - Result publication options synchronized and signatures added to emails
 - Email batching of query results conforms to result mailing
 - IDServer batching of unique id request
 - Optmization of worksheet searching on selection criteria
 - Extract tab added with extract for analysis services or profiles
 - Batch update of analysis service prices
 - German translation module added
 - Added a light query form which excludes analysis category and service
 - Batch size setting in analysis request lists
 - BikaMembers replaces UpfrontContacts
 - ATSchemaEditor removed
 - Significant performance improvements

 - Resolve client action conflicts
 - Sampled date validation
 - Drymatter formatting on output corrected
 - Correct default none workflows
 - Review portlet optimization
 - Pricelist prints blank for analysis service with price not defined

2.2
---

 - Attachments permitted on analysis requests and analyses
 - Worksheet resequencing, and sort order for worksheet analysis selection
 - Worksheet deletion only available for open worksheets
 - Portlet to provide export of analysis services and analysis profiles
 - Requirement for unique analysis service names, analysis service keywords,
 - instrument import keywords and analysis profile keywords enforced.
 - Report headings and formats standardized accross different reports
 - AR import alternative layout provided with selection, including profiles
 - Progress bar introduced for long running processes

2.1.1
-----

 - Disposal Date for Samples and Retention Period per Sample Type added.
 - Various new search criteria added.
 - Standard Manufacturers introduced.
 - Labels for Standard Samples introduced.
 - "Print" and "Email" facilities introduced for lists of Standard Samples and Standard Stocks.
 - "Duplicate" facility for Analysis Services introduced.
 - Addresses added to top of emailed query results.
 - Labels for Samples and Analysis Requests changed.
 - Analysis Services can have multiple Methods.
 - Change log introduced for Methods.
 - Methods added to left navigation bar.
 - List of Methods included in pop-up for Analyses.
 - Documents may be uploaded for Methods.

2.1
---

 - Sample object and workflow introduced
 - Results specifications, lab and per client
 - Analysis profiles
 - Worksheet template engine
 - Interface to Bika Calendar
 - Import of analysisrequests from csv file
 -  Export of results to csv file
 - Print as publication option
 - Lab Departments, lab contacts, and department manager introduced
 - Quality Control calculations. Control, blank and duplicate analyses.
 - QC graphs, normal distribution, trends and duplicate variation
 - Various analysis calculations allowed. Described by Calculation Type
 - Dependant Calcs introduced. Where an analysis result is calculated from
 -  other analyses: e.g. AnalysisX = AnalysisY - Analysis Z
 - Dry matter result reporting. Results are reported on sample as received,
 -  and also as dry matter result on dried sample
 - Re-publication, Pre publication of individual results and per Client
 - Many reports including Turn around, analyses repeated and out of spec

1.2.1
-----


 - Removed invoice line item descriptions from core code to allow skin
   integration
 - Create dummy titration values for analyses imported from instrument
 - More language translations

1.2.0
-----

 - Statements renamed to Invoices
 - Jobcards renamed to Worksheets
 - New identification fields added to analysis request
 - Client Reference, Sample Type and Sample Point
 - Welcome page introduced
 - Late analyses list linked from late analyses portlet
 - Icon changes
 - Accreditation body logo and details added to laboratory info
 - Accreditation logo, disclaimers added throughout web site
 - Laboratory confidence level value data driven from laboratory info
 - Analyses methods provided as pop-up where analyses are listed
 - Titration factors and titration volumes added to analyses and worksheets
 - Measure of uncertainties introduced per analysis and intercept
 - Two new specialist roles created - verifier and publisher
 - Sample test data load script - load_sample_data.py
 - Implement generic instrument data import tool
 - Login portlet added
 - Modifications required to support interlab
   Permit analysis parent (sample) to be in 'released' state.
   Reference SampleID on AnalysisRequest-

 - 1566324: Logged in page redirected to welcome page.
 - 1573299: LiveSearch - Added permissions to InvoiceLineItem.
 - 1573083: Status Drop Down - Invoicing
 - 1551957: Contacts not visible to other contacts. Correct local owner role
 - 1566334: position of 'add new ar' button changed to conform to other forms
 - 1532008: query results sort order most recent first
 - 1532770: Order default listing correction
 - 1558458: Member discount data driven in messages on AR forms
 - 1538354: SubTotal and VAT calculation on edit AR
 - 1532796: AR edit - allow change of contact

1.1.3
-----

 This is a bug fix release. Migration from older versions has also
 been improved greatly.

 Please note that AnalysisRequest now has a custom mutator that
 expects the title of the Cultivar, not the UID. This will impact
 anybode that customised the *analysisrequed_add.cpy* controller
 script and the *validate_analysisrequest_add_form.vpy* validation
 script.


 - 1423182: IndexError on surfing to LIMS pages without being logged on
 - 1423238: Orders - Dispatch date
 - 1429992: AR edit tab - Cultivar uneditable
 - 1429996: Cultivar names to allow numbers
 - 1429999: Late analysis alert - 'More...' URL
 - 1430002: Sample due alerts - 'More...' URL
 - 1433787: Security - Clients
 - 1434100: Search - Index & Attribute errors
 - 1418473: Updated start-id-server.bat for Win2K & Win XP

1.1.2
-----

 - 1423205: Show logs to labmanager set-up
 - 1291750: Added default ID prefixes for Order and Statement
 - 1424589: Late analysis alert to be calulated on date received

1.1.1
-----


 - Updated portlets with Plone 2.1 style definition list markup

 - 1423179: Clients must not see JobCard links on Analysis Requests
 - 1423182: IndexError on surfing to LIMS pages without being logged on
 - 1423188: Site map - Clients should not have access to ...
 - 1423191: Link rot - 'logged in' page
 - 1423193: Groups folder should not be shown
 - 1423194: No 'More...' if there are less than 5
 - 1423204: AR view - Missing tabs and status drop down
 - 1423209: Schema Editor - Drop Down List Issue (Select)
 - 1423234: Late Analysis alert shows for anonymous visitors
 - 1423363: Report Analysis Totals
 - 1423386: Email publication error

1.1.0
-----

 - Made Bika compatibable with Plone 2.1
 - Added Spanish translation contributed by Luis Espinoza
 - Added Italian translation contributed by Pierpaolo Baldan
 - Added Dutch translation contributed by Joris Goudriaan
 - Added Portugese translation contributed by Nuno R. Pinhão
 - The schemas of Client, Contact, AnalysisRequest and Order can be
   edited in the through-the-web schema editor, ATSchemaEditorNG.
 - The maximum time allowed for the publication of results can now be
   set per analysis service. The portlet
   'skins/bika/portlet_late_analysis.pt' has been added to alert lab
   users when analyses are late.
 - Analyses on an AnalysisRequest have a reference to a Jobcard,
   rendered as a hyperlink on the AnalysisRequest view.
 - A bug has been fixed where 'not_requested' analyses were checked
   on the AnalysisRequest edit form.
 - Enabled 'changed_state' folder button globally and disabled on
   AnalysisRequest and Jobcard.

1.0.1
-----

 - Updated 'skins/bika/date_components_support.py' with latest
   version of script in Plone 2.0.5
 - Modified access to transitions in workflow scripts, normal
   attribute access seems to guarded since Zope 2.7.5.
 - Added CHANGES.txt and README.txt
 - Added windows batch script for ID server
   (scripts/start-id-server.bat)
<|MERGE_RESOLUTION|>--- conflicted
+++ resolved
@@ -1,11 +1,8 @@
 3.1.7 (2015-02-26)
 ------------------
-<<<<<<< HEAD
+LIMS-1693: Error trying to save a new AR
 LIMS-1570: Instrument interface: Roche Cobas Taqman 48
 LIMS-1520: Allow to invalidate verified ARs
-=======
-LIMS-1693: Error trying to save a new AR
->>>>>>> 7a010454
 LIMS-1690: Typo. Instrument page
 LIMS-1688: After AR invalidation, ARs list throws an error
 LIMS-1569: Instrument interface: Beckman Coulter Access 2
