from Products.CMFCore.utils import getToolByName
from Products.CMFPlone.utils import _createObjectByType
from Products.CMFPlone.utils import safe_unicode
from bika.lims import bikaMessageFactory as _
from bika.lims import logger
from bika.lims.browser.analysisrequest.reject import AnalysisRequestRejectEmailView
from bika.lims.browser.analysisrequest.reject import AnalysisRequestRejectPdfView
from bika.lims.idserver import renameAfterCreation
from bika.lims.interfaces import ISample, IAnalysisService, IAnalysis
from bika.lims.utils import tmpID
from bika.lims.utils import to_utf8
from bika.lims.utils import encode_header
from bika.lims.utils import createPdf
from bika.lims.utils import attachPdf
from bika.lims.utils.sample import create_sample
from bika.lims.utils.samplepartition import create_samplepartition
from Products.CMFCore.WorkflowCore import WorkflowException
from bika.lims.workflow import doActionFor
from email.mime.multipart import MIMEMultipart
from email.mime.text import MIMEText
from email.Utils import formataddr
from os.path import join
from plone import api
from Products.CMFPlone.utils import _createObjectByType
from smtplib import SMTPServerDisconnected, SMTPRecipientsRefused
import os
import tempfile

def create_analysisrequest(context, request, values, analyses=None,
                           partitions=None, specifications=None, prices=None):
    """This is meant for general use and should do everything necessary to
    create and initialise an AR and any other required auxilliary objects
    (Sample, SamplePartition, Analysis...)

    :param context:
        The container in which the ARs will be created.
    :param request:
        The current Request object.
    :param values:
        a dict, where keys are AR|Sample schema field names.
    :param analyses:
        Analysis services list.  If specified, augments the values in
        values['Analyses']. May consist of service objects, UIDs, or Keywords.
    :param partitions:
        A list of dictionaries, if specific partitions are required.  If not
        specified, AR's sample is created with a single partition.
    :param specifications:
        These values augment those found in values['Specifications']
    :param prices:
        Allow different prices to be set for analyses.  If not set, prices
        are read from the associated analysis service.
    """

    # Gather neccesary tools
    workflow = getToolByName(context, 'portal_workflow')
    bc = getToolByName(context, 'bika_catalog')
    # Analyses are analyses services
    analyses_services = analyses
    analyses = []
    # It's necessary to modify these and we don't want to pollute the
    # parent's data
    values = values.copy()
    analyses_services = analyses_services if analyses_services else []
    anv = values['Analyses'] if values.get('Analyses', None) else []
    analyses_services = anv + analyses_services

    if not analyses_services:
        raise RuntimeError(
                "create_analysisrequest: no analyses services provided")

    # Create new sample or locate the existing for secondary AR
    if not values.get('Sample', False):
        secondary = False
        workflow_enabled = context.bika_setup.getSamplingWorkflowEnabled()
        sample = create_sample(context, request, values)
    else:
        secondary = True
        sample = get_sample_from_values(context, values)
        workflow_enabled = sample.getSamplingWorkflowEnabled()

    # Create the Analysis Request
    ar = _createObjectByType('AnalysisRequest', context, tmpID())

    # Set some required fields manually before processForm is called
    ar.setSample(sample)
    values['Sample'] = sample
    ar.processForm(REQUEST=request, values=values)
    # Object has been renamed
    ar.edit(RequestID=ar.getId())

    # Set initial AR state
    action = '{0}sampling_workflow'.format('' if workflow_enabled else 'no_')
    workflow.doActionFor(ar, action)

    # Set analysis request analyses
    service_uids = _resolve_items_to_service_uids(analyses_services)
    # processForm already has created the analyses, but here we create the
    # analyses with specs and prices. This function, even it is called 'set',
    # deletes the old analyses, so eventually we obtain the desired analyses.
    ar.setAnalyses(service_uids, prices=prices, specs=specifications)
    # Gettin the ar objects
    analyses = ar.getAnalyses(full_objects=True)
    # Continue to set the state of the AR
    skip_receive = ['to_be_sampled', 'sample_due', 'sampled', 'to_be_preserved']
    if secondary:
        # Only 'sample_due' and 'sample_recieved' samples can be selected
        # for secondary analyses
        doActionFor(ar, 'sampled')
        doActionFor(ar, 'sample_due')
        sample_state = workflow.getInfoFor(sample, 'review_state')
        if sample_state not in skip_receive:
            doActionFor(ar, 'receive')

    # Set the state of analyses we created.
    for analysis in analyses:
        doActionFor(analysis, 'sample_due')
        analysis_state = workflow.getInfoFor(analysis, 'review_state')
        if analysis_state not in skip_receive:
            doActionFor(analysis, 'receive')

    if not secondary:
        # Create sample partitions
        if not partitions:
            partitions = [{'services': service_uids}]
        for n, partition in enumerate(partitions):
            # Calculate partition id
            partition_prefix = sample.getId() + "-P"
            partition_id = '%s%s' % (partition_prefix, n + 1)
            partition['part_id'] = partition_id
            # Point to or create sample partition
            if partition_id in sample.objectIds():
                partition['object'] = sample[partition_id]
            else:
                partition['object'] = create_samplepartition(
                    sample,
                    partition,
                    analyses
                )
        # If Preservation is required for some partitions,
        # and the SamplingWorkflow is disabled, we need
        # to transition to to_be_preserved manually.
        if not workflow_enabled:
            to_be_preserved = []
            sample_due = []
            lowest_state = 'sample_due'
            for p in sample.objectValues('SamplePartition'):
                if p.getPreservation():
                    lowest_state = 'to_be_preserved'
                    to_be_preserved.append(p)
                else:
                    sample_due.append(p)
            for p in to_be_preserved:
                doActionFor(p, 'to_be_preserved')
            for p in sample_due:
                doActionFor(p, 'sample_due')
            doActionFor(sample, lowest_state)
            doActionFor(ar, lowest_state)

        # Transition pre-preserved partitions
        for p in partitions:
            if 'prepreserved' in p and p['prepreserved']:
                part = p['object']
                state = workflow.getInfoFor(part, 'review_state')
                if state == 'to_be_preserved':
                    workflow.doActionFor(part, 'preserve')

    # Return the newly created Analysis Request
    return ar

def get_sample_from_values(context, values):
    """values may contain a UID or a direct Sample object.
    """
    if ISample.providedBy(values['Sample']):
        sample = values['Sample']
    else:
        bc = getToolByName(context, 'bika_catalog')
        brains = bc(UID=values['Sample'])
        if brains:
            sample = brains[0].getObject()
        else:
            raise RuntimeError(
                "create_analysisrequest: invalid sample value provided. values=%s" % values)
    if not sample:
        raise RuntimeError(
            "create_analysisrequest: invalid sample value provided. values=%s" % values)


def _resolve_items_to_service_uids(items):
    """ Returns a list of service uids without duplicates based on the items
    :param items:
        A list (or one object) of service-related info items. The list can be
        heterogeneous and each item can be:
        - Analysis Service instance
        - Analysis instance
        - Analysis Service title
        - Analysis Service UID
        - Analysis Service Keyword
        If an item that doesn't match any of the criterias above is found, the
        function will raise a RuntimeError
    """
    portal = None
    bsc = None
    service_uids = []

    # Maybe only a single item was passed
    if type(items) not in (list, tuple):
        items = [items, ]
    for item in items:
        # service objects
        if IAnalysisService.providedBy(item):
            uid = item.UID()
            service_uids.append(uid)
            continue

        # Analysis objects (shortcut for eg copying analyses from other AR)
        if IAnalysis.providedBy(item):
            uid = item.getService().UID()
            service_uids.append(uid)
            continue

        # An object UID already there?
        if (item in service_uids):
            continue

        # Maybe object UID.
        portal = portal if portal else api.portal.get()
        bsc = bsc if bsc else getToolByName(portal, 'bika_setup_catalog')
        brains = bsc(UID=item)
        if brains:
            uid = brains[0].UID
            service_uids.append(uid)
            continue

        # Maybe service Title
        brains = bsc(portal_type='AnalysisService', title=item)
        if brains:
            uid = brains[0].UID
            service_uids.append(uid)
            continue

        # Maybe service Keyword
        brains = bsc(portal_type='AnalysisService', getKeyword=item)
        if brains:
            uid = brains[0].UID
            service_uids.append(uid)
<<<<<<< HEAD
        if not uid:
            raise RuntimeError(
                str(item) + " should be the UID, title, keyword "
                            " or title of an AnalysisService.")
    return service_uids

def notify_rejection(analysisrequest):
    """
    Notifies via email that a given Analysis Request has been rejected. The
    notification is sent to the Client contacts assigned to the Analysis
    Request.

    :param analysisrequest: Analysis Request to which the notification refers
    :returns: true if success
    """
    arid = analysisrequest.getRequestID()

    # This is the template to render for the pdf that will be either attached
    # to the email and attached the the Analysis Request for further access
    tpl = AnalysisRequestRejectPdfView(analysisrequest, analysisrequest.REQUEST)
    html = tpl.template()
    html = safe_unicode(html).encode('utf-8')
    filename = '%s-rejected' % arid
    pdf_fn = tempfile.mktemp(suffix=".pdf")
    pdf = createPdf(htmlreport=html, outfile=pdf_fn)
    if pdf:
        # Attach the pdf to the Analysis Request
        attid = analysisrequest.aq_parent.generateUniqueId('Attachment')
        att = _createObjectByType("Attachment", analysisrequest.aq_parent, tmpID())
        att.setAttachmentFile(open(pdf_fn))
        # Awkward workaround to rename the file
        attf = att.getAttachmentFile()
        attf.filename = '%s.pdf' % filename
        att.setAttachmentFile(attf)
        att.unmarkCreationFlag()
        renameAfterCreation(att)
        atts = analysisrequest.getAttachment() + [att] if \
                analysisrequest.getAttachment() else [att]
        atts = [a.UID() for a in atts]
        analysisrequest.setAttachment(atts)
        os.remove(pdf_fn)

    # This is the message for the email's body
    tpl = AnalysisRequestRejectEmailView(analysisrequest, analysisrequest.REQUEST)
    html = tpl.template()
    html = safe_unicode(html).encode('utf-8')

    # compose and send email.
    mailto = []
    lab = analysisrequest.bika_setup.laboratory
    mailfrom = formataddr((encode_header(lab.getName()), lab.getEmailAddress()))
    mailsubject = _('%s has been rejected') % arid
    contacts = [analysisrequest.getContact()] + analysisrequest.getCCContact()
    for contact in contacts:
        name = to_utf8(contact.getFullname())
        email = to_utf8(contact.getEmailAddress())
        if email:
            mailto.append(formataddr((encode_header(name), email)))

    if not mailto:
        return False
    mime_msg = MIMEMultipart('related')
    mime_msg['Subject'] = mailsubject
    mime_msg['From'] = mailfrom
    mime_msg['To'] = ','.join(mailto)
    mime_msg.preamble = 'This is a multi-part MIME message.'
    msg_txt = MIMEText(html, _subtype='html')
    mime_msg.attach(msg_txt)
    if pdf:
        attachPdf(mime_msg, pdf, filename)

    try:
        host = getToolByName(analysisrequest, 'MailHost')
        host.send(mime_msg.as_string(), immediate=True)
    except:
        pass

    return True
=======
            continue

        raise RuntimeError(
            str(item) + " should be the UID, title, keyword "
                        " or title of an AnalysisService.")

    return list(set(service_uids))
>>>>>>> 71f6410c
<|MERGE_RESOLUTION|>--- conflicted
+++ resolved
@@ -243,12 +243,13 @@
         if brains:
             uid = brains[0].UID
             service_uids.append(uid)
-<<<<<<< HEAD
-        if not uid:
-            raise RuntimeError(
-                str(item) + " should be the UID, title, keyword "
-                            " or title of an AnalysisService.")
-    return service_uids
+            continue
+
+        raise RuntimeError(
+            str(item) + " should be the UID, title, keyword "
+                        " or title of an AnalysisService.")
+    return list(set(service_uids))
+
 
 def notify_rejection(analysisrequest):
     """
@@ -321,13 +322,4 @@
     except:
         pass
 
-    return True
-=======
-            continue
-
-        raise RuntimeError(
-            str(item) + " should be the UID, title, keyword "
-                        " or title of an AnalysisService.")
-
-    return list(set(service_uids))
->>>>>>> 71f6410c
+    return True