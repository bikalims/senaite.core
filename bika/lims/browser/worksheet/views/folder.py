--- conflicted
+++ resolved
@@ -257,7 +257,6 @@
         if not self.allowed_department_filtering:
             # Filtering by department is disabled. Return True
             return True
-<<<<<<< HEAD
 
         # Department filtering is enabled. Check if at least one of the
         # analyses associated to this worksheet belongs to at least one
@@ -267,22 +266,6 @@
         deps = obj.getDepartmentUIDs
         allowed = [d for d in obj.getDepartmentUIDs if d in cdepuids]
         return len(allowed) > 0
-
-=======
-        # Gettin the department from worksheet
-        deps = obj.getDepartmentUIDs
-        result = True
-        if deps:
-            # Getting the cookie value
-            cookie_dep_uid = self.request.get('filter_by_department_info', '')
-            # Comparing departments' UIDs
-            deps_uids = set(deps)
-            filter_uids = set(
-                cookie_dep_uid.split(','))
-            matches = deps_uids & filter_uids
-            result = len(matches) > 0
-        return result
->>>>>>> 2f82da43
 
     def folderitem(self, obj, item, index):
         """
