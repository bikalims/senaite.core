--- conflicted
+++ resolved
@@ -45,13 +45,10 @@
         'profile-bika.lims:default', 'portlets', run_dependencies=False)
     # Creating all the sampling coordinator roles, permissions and indexes
     create_samplingcoordinator(portal)
-<<<<<<< HEAD
+    departments(portal)
+    departments(portal)
     # Migrate Instrument Locations
     migrate_instrument_locations(portal)
-=======
-    departments(portal)
-    departments(portal)
->>>>>>> 3cd8c881
     """Update workflow permissions
     """
     wf = getToolByName(portal, 'portal_workflow')
