--- conflicted
+++ resolved
@@ -105,117 +105,9 @@
     # This catalog contains the metacolumns to list
     # analysisrequests in bikalisting
     CATALOG_ANALYSIS_REQUEST_LISTING: {
-<<<<<<< HEAD
-        'types':   ['AnalysisRequest', ],
-        'indexes': {
-            # Minimum indexes for bika_listing
-            # TODO: Can be removed?
-            'id': 'FieldIndex',
-            'getId': 'FieldIndex',
-            # Necessary to avoid reindexing whole catalog when we need to
-            # reindex only one object. ExtendedPathIndex also could be used.
-            'path': 'PathIndex',
-            'allowedRolesAndUsers': 'KeywordIndex',
-            'created': 'DateIndex',
-            'Creator': 'FieldIndex',
-            # TODO: Can be removed? Same as id
-            'sortable_title': 'FieldIndex',
-            # TODO-catalog: can be removed?
-            'portal_type': 'FieldIndex',
-            'UID': 'FieldIndex',
-            'getClientUID': 'FieldIndex',
-            'getSampleUID': 'FieldIndex',
-            # Index that should be reindexed after some object modifications
-            'review_state': 'FieldIndex',
-            'cancellation_state': 'FieldIndex',
-            'getBatchUID': 'FieldIndex',
-            'getDateSampled': 'DateIndex',
-            'getSamplingDate': 'DateIndex',
-            'getDateReceived': 'DateIndex',
-            'getDateVerified': 'DateIndex',
-            'getDatePublished': 'DateIndex',
-            'getSampler': 'FieldIndex',
-            'getReceivedBy': 'FieldIndex',
-            'getDepartmentUIDs': 'KeywordIndex',
-            'getPrinted': 'FieldIndex',
-            'getClientSampleID': 'FieldIndex',
-            'getSampleID': 'FieldIndex',
-            # To sort in lists
-            'getClientTitle': 'FieldIndex',
-            'getProvince': 'FieldIndex',
-            'getDistrict': 'FieldIndex',
-        },
-        'columns': [
-            'UID',
-            'getId',
-            'meta_type',
-            'Title',
-            'created',
-            'Creator',
-            'allowedRolesAndUsers',
-            'getCreatorFullName',
-            'getCreatorEmail',
-            'review_state',
-            'getObjectWorkflowStates',
-            'getPhysicalPath',
-            'getSampleUID',
-            # Used to print the ID of the Sample in lists
-            'getSampleID',
-            # Used to create add an anchor to Sample ID that redirects to
-            # the Sample view.
-            'getSampleURL',
-            'getClientOrderNumber',
-            'getClientReference',
-            'getClientSampleID',
-            'getSampler',
-            'getSamplerFullName',
-            'getSamplerEmail',
-            'getBatchUID',
-            #  Used to print the ID of the Batch in lists
-            'getBatchID',
-            'getBatchURL',
-            'getClientUID',
-            'getClientTitle',
-            'getClientURL',
-            'getContactUID',
-            'getContactUsername',
-            'getContactEmail',
-            'getContactURL',
-            'getContactFullName',
-            'getSampleTypeUID',
-            'getSampleTypeTitle',
-            'getSamplePointUID',
-            'getSamplePointTitle',
-            'getStorageLocationUID',
-            'getStorageLocationTitle',
-            'getPriority',
-            'getSamplingDate',
-            'getDateSampled',
-            'getDateReceived',
-            'getDateVerified',
-            'getDatePublished',
-            'getProfilesUID',
-            'getProfilesURL',
-            'getProfilesTitle',
-            'getProfilesTitleStr',
-            'getTemplateUID',
-            'getTemplateURL',
-            'getTemplateTitle',
-            'getAnalysesNum',
-            'getPrinted',
-            'getSamplingDeviationTitle',
-            # TODO: This should be updated through a clock
-            'getLate',
-            'getInvoiceExclude',
-            'getHazardous',
-            'getSamplingWorkflowEnabled',
-            'getDepartmentUIDs',
-        ]
-=======
         'types': _types_list,
         'indexes': _indexes_dict,
         'columns': _columns_list,
->>>>>>> 78856f5c
     }
 }
 
