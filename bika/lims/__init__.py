--- conflicted
+++ resolved
@@ -70,11 +70,7 @@
     from content.labcontact import LabContact
     from content.laboratory import Laboratory
     from content.labproduct import LabProduct
-<<<<<<< HEAD
-=======
-    from content.logentry import LogEntry
     from content.manufacturer import Manufacturer
->>>>>>> a9f66a58
     from content.method import Method
     from content.methods import Methods
     from content.organisation import Organisation
