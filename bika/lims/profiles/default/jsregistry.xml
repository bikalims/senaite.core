--- conflicted
+++ resolved
@@ -428,9 +428,17 @@
           insert-after="*"/>
 
   <javascript authenticated="False"
-<<<<<<< HEAD
           id="++resource++bika.lims.js/bika.lims.reflexrule.js"
-=======
+          cacheable="True"
+          compression="safe"
+          conditionalcomment=""
+          cookable="True"
+          enabled="on"
+          expression=""
+          inline="False"
+          insert-after="*"/>
+
+  <javascript authenticated="False"
           id="++resource++bika.lims.js/bika.lims.samples.print.js"
           cacheable="True"
           compression="safe"
@@ -443,7 +451,6 @@
 
   <javascript authenticated="False"
           id="++resource++bika.lims.js/bika.lims.samples.js"
->>>>>>> 2ad13a02
           cacheable="True"
           compression="safe"
           conditionalcomment=""
