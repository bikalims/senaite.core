# This file is part of Bika LIMS
#
# Copyright 2011-2016 by it's authors.
# Some rights reserved. See LICENSE.txt, AUTHORS.txt.

from Products.Archetypes import atapi
from AccessControl import ClassSecurityInfo
from DateTime import DateTime
from Products.ATExtensions.ateapi import DateTimeField, DateTimeWidget
from Products.Archetypes.config import REFERENCE_CATALOG
from Products.Archetypes.public import Schema
from plone.app.blob.field import FileField
from Products.CMFCore.utils import getToolByName
from Products.CMFPlone.utils import safe_unicode
from bika.lims.browser.fields import UIDReferenceField
from bika.lims.content.bikaschema import BikaSchema
from bika.lims.config import PROJECTNAME
from bika.lims import bikaMessageFactory as _

schema = BikaSchema.copy() + Schema((
    # It comes from blob
    FileField('AttachmentFile',
        widget = atapi.FileWidget(
            label=_("Attachment"),
        ),
    ),
<<<<<<< HEAD
    UIDReferenceField('AttachmentType',
        required = 0,
        allowed_types = ('AttachmentType',),
        widget = ReferenceWidget(
=======
    atapi.ReferenceField('AttachmentType',
        required = 0,
        allowed_types = ('AttachmentType',),
        relationship = 'AttachmentAttachmentType',
        widget = atapi.ReferenceWidget(
>>>>>>> e65a2280
            label=_("Attachment Type"),
        ),
    ),
    atapi.StringField('AttachmentKeys',
        searchable = True,
        widget = atapi.StringWidget(
            label=_("Attachment Keys"),
        ),
    ),
    DateTimeField('DateLoaded',
        required = 1,
        default_method = 'current_date',
        widget = DateTimeWidget(
            label=_("Date Loaded"),
        ),
    ),
),
)

schema['id'].required = False
schema['title'].required = False


class Attachment(atapi.BaseFolder):
    security = ClassSecurityInfo()
    displayContentsTab = False
    schema = schema

    _at_rename_after_creation = True
    def _renameAfterCreation(self, check_auto_id=False):
        from bika.lims.idserver import renameAfterCreation
        renameAfterCreation(self)

    def Title(self):
        """ Return the Id """
        return safe_unicode(self.getId()).encode('utf-8')

<<<<<<< HEAD
=======
    def getTextTitle(self):
        """ Return the request and possibly analayis title as title """
        requestid = self.getRequestID()
        if requestid:
            analysis = self.getAnalysis()
            if analysis:
                return '%s - %s' % (requestid, analysis.Title())
            else:
                return requestid
        else:
            return None

    def getRequest(self):
        """ Return the AR to which this is linked """
        """ there is a short time between creation and linking """
        """ when it is not linked """
        tool = getToolByName(self, REFERENCE_CATALOG)
        uids = [uid for uid in
                tool.getBackReferences(self, 'AnalysisRequestAttachment')]
        if len(uids) == 1:
            reference = uids[0]
            ar = tool.lookupObject(reference.sourceUID)
            return ar
        else:
            uids = [uid for uid in
                    tool.getBackReferences(self, 'AnalysisAttachment')]
            if len(uids) == 1:
                reference = uids[0]
                analysis = tool.lookupObject(reference.sourceUID)
                ar = analysis.aq_parent
                return ar
        return None

    def getRequestID(self):
        """ Return the ID of the request to which this is linked """
        ar = self.getRequest()
        if ar:
            return ar.getRequestID()
        else:
            return None

    def getAttachmentTypeUID(self):
        attachment_type = self.getAttachmentType()
        if attachment_type:
            return attachment_type.UID()
        else:
            return ''

    def getClientUID(self):
        return self.aq_parent.UID()

    def getAnalysis(self):
        """ Return the analysis to which this is linked """
        """  it may not be linked to an analysis """
        tool = getToolByName(self, REFERENCE_CATALOG)
        uids = [uid for uid in
                tool.getBackReferences(self, 'AnalysisAttachment')]
        if len(uids) == 1:
            reference = uids[0]
            analysis = tool.lookupObject(reference.sourceUID)
            return analysis
        return None

    def getParentState(self):
        """ Return the review state of the object - analysis or AR """
        """ to which this is linked """
        tool = getToolByName(self, REFERENCE_CATALOG)
        uids = [uid for uid in
                tool.getBackReferences(self, 'AnalysisAttachment')]
        if len(uids) == 1:
            reference = uids[0]
            parent = tool.lookupObject(reference.sourceUID)
        else:
            uids = [uid for uid in
                    tool.getBackReferences(self, 'AnalysisRequestAttachment')]
            if len(uids) == 1:
                reference = uids[0]
                parent = tool.lookupObject(reference.sourceUID)
        workflow = getToolByName(self, 'portal_workflow')
        return workflow.getInfoFor(parent, 'review_state', '')

>>>>>>> e65a2280
    security.declarePublic('current_date')
    def current_date(self):
        """ return current date """
        return DateTime()


atapi.registerType(Attachment, PROJECTNAME)<|MERGE_RESOLUTION|>--- conflicted
+++ resolved
@@ -3,19 +3,18 @@
 # Copyright 2011-2016 by it's authors.
 # Some rights reserved. See LICENSE.txt, AUTHORS.txt.
 
+from AccessControl import ClassSecurityInfo
+from Products.ATExtensions.ateapi import DateTimeField, DateTimeWidget
 from Products.Archetypes import atapi
-from AccessControl import ClassSecurityInfo
-from DateTime import DateTime
-from Products.ATExtensions.ateapi import DateTimeField, DateTimeWidget
 from Products.Archetypes.config import REFERENCE_CATALOG
 from Products.Archetypes.public import Schema
-from plone.app.blob.field import FileField
 from Products.CMFCore.utils import getToolByName
 from Products.CMFPlone.utils import safe_unicode
+from bika.lims import bikaMessageFactory as _
 from bika.lims.browser.fields import UIDReferenceField
+from bika.lims.config import PROJECTNAME
 from bika.lims.content.bikaschema import BikaSchema
-from bika.lims.config import PROJECTNAME
-from bika.lims import bikaMessageFactory as _
+from plone.app.blob.field import FileField
 
 schema = BikaSchema.copy() + Schema((
     # It comes from blob
@@ -24,18 +23,10 @@
             label=_("Attachment"),
         ),
     ),
-<<<<<<< HEAD
     UIDReferenceField('AttachmentType',
         required = 0,
         allowed_types = ('AttachmentType',),
         widget = ReferenceWidget(
-=======
-    atapi.ReferenceField('AttachmentType',
-        required = 0,
-        allowed_types = ('AttachmentType',),
-        relationship = 'AttachmentAttachmentType',
-        widget = atapi.ReferenceWidget(
->>>>>>> e65a2280
             label=_("Attachment Type"),
         ),
     ),
@@ -72,20 +63,6 @@
     def Title(self):
         """ Return the Id """
         return safe_unicode(self.getId()).encode('utf-8')
-
-<<<<<<< HEAD
-=======
-    def getTextTitle(self):
-        """ Return the request and possibly analayis title as title """
-        requestid = self.getRequestID()
-        if requestid:
-            analysis = self.getAnalysis()
-            if analysis:
-                return '%s - %s' % (requestid, analysis.Title())
-            else:
-                return requestid
-        else:
-            return None
 
     def getRequest(self):
         """ Return the AR to which this is linked """
@@ -156,11 +133,5 @@
         workflow = getToolByName(self, 'portal_workflow')
         return workflow.getInfoFor(parent, 'review_state', '')
 
->>>>>>> e65a2280
-    security.declarePublic('current_date')
-    def current_date(self):
-        """ return current date """
-        return DateTime()
-
 
 atapi.registerType(Attachment, PROJECTNAME)