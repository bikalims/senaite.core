--- conflicted
+++ resolved
@@ -1,10 +1,7 @@
 3.1.10 (unreleased)
 -------------------
-<<<<<<< HEAD
 LIMS-1832: New Results Template, COA. Multiple ARs in columns
 LIMS-1933: Regression: Selecting secondary AR in client batches, fails.
-=======
->>>>>>> d148ff33
 - Dashboard: replace multi-bar charts by stacked-bar charts
 LIMS-1933: Regression: Selecting secondary AR in client batches, fails.
 LIMS-2075: Ensure hiding of pricing information when disabled in site-setup
