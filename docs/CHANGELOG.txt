3.2.1 (unreleased)
------------------
<<<<<<< HEAD
LIMS-2465: Not possible to translate Bika Listing Table Workflow Action Buttons
=======
LIMS-1391: Add configurable identifier types (CAS# for AnalysisService)
>>>>>>> f1801e01
LIMS-2357: Custom Landing Page and Link to switch between the Front Page and Dashboard
LIMS-2341: Cleanup and format default Multi-AR COA
LIMS-2455: Contact/Login Linkage Behavior
LIMS-2456: Restrict duplicate slots in worksheet templates to routine analyses only.
LIMS-2447: getDatePublished index not indexed correctly at time of AR publication
LIMS-2404: AR list in batches permitted sampling without Sampler and Sampling date provided
LIMS-2380: ARs are created in correct order (order of columns in ar-create form)
LIMS-2394: Calculation failure in worksheets. TDS Calc misfires again.
LIMS-2391: Use source analysis's sample ID in duplicate analysis IDs
LIMS-2351: Field analyses without results do not prevent Samples from being received
LIMS-2366: Workflow. AR stays in Received state with all Analyses in To be Verifie
LIMS-2384: ARImport: Workflow state of imported ARs and their Analyses not synchronised.
LIMS-2369: Workflow. Sampler and Date Sampled should be compulsory
LIMS-2355: Unable to view dormant/active filters in some bika_setup pages
LIMS-2344: Fix some UI javascript failures when viewing ARs
LIMS-2319: AR Add: Deleting a selected CC Contact corrupts the UID of reference widgets
LIMS-2325: Allow SampleTypes to be linked with Client Sample Points
LIMS-2324: WS export to the LaChat Quick Chem FIA
LIMS-2298: Add filter in Clients list
LIMS-2299: Add ui for editing ar_count in all analysisrequest lists
LIMS-2268: Instrument Interface. Vista Pro Simultaneous ICP, bi-directional CSV
LIMS-2261: Cannot create analysis request
LIMS-1562: Using a Sample Round. Basic form and printed form
LIMS-2266: Crating partitions through Add form, doesn't create partitions.
HEALTH-394: Sample sticker layout. 2 new sticker layouts, 2 stickers per row
LIMS-2032: AS Methods initialise with 1st available Instrument (loading setup data)
LIMS-2014: I can only select a Default Method for an AS if Manual results capture is on
LIMS-2181: An analysis is not stopped from using an invalid instrument
HEALTH-310: Implemented Nuclisens EasyQ instrument importer
HEALTH-319: Instrument. Roche Cobas Taqman 96
LIMS-2091: Table Column Display options Everywhere
LIMS-2207: Indentation in analysisrequests.py
LIMS-2208: WinescanCSVParser class instance variable misspelling
LIMS-1832: New Results Template, COA. Multiple ARs in columns
LIMS-2148: Unable to sort Bika Listing tables
LIMS-1774: Shiny graphs for result ranges
LIMS-2257: Scheduled sampling
LIMS-2255: Switch to Chameleon (five.pt) for rendering TAL templates
- Multi-verification of analyses, with different verification types
- Add option to allow multi-approval (multi-verification) of results
- Added Analyses section in the Dashboard
- Add option to allow labman to self-verify analysis results
- Replacement of pagination by 'Show more' in tables makes the app faster
- Add Bika LIMS TAL report reference in reports preview
- Simplify instrument interface creation for basic CSV files
- Pinned CairoSVG to 1.0.20 (support for Python 2 removed in later versions)

3.1.12 (2016-12-15)
-----------------------------
HEALTH-569 Bar code printing not working on sample registration
- Pinned CairoSVG to 1.0.20 (support for Python 2 removed in later versions)

3.1.11 (2016-04-22)
-----------------------------
LIMS-2252: Partitions not submitted when creating AR if the form is submitted before partitions are calculated
LIMS-2223: Saving a recordswidget as hidden fails
LIMS-2225: Formatted results not displayed properly in Worksheet's transposed layout
LIMS-2001: Duplicate for one analysis only
LIMS-1809: Typos. Perdiod an missing spaces
LIMS-2221: Decimal mark doesn't work in Sci Notation
LIMS-2219: Using a SciNotation diferent from 'aE+b / aE-b' throws an error
LIMS-2220: Raw display of exponential notations in results manage views
LIMS-2216: Results below LDL are not displayed in reports
LIMS-2217: Specifications are not set in analyses on Analysis Request creation
LIMS-2218: Result is replaced by min or max specs when "<Min" or ">Max" fields are used
LIMS-2215: Decimal mark not working
LIMS-2203: 'Comma' as decimal mark doesnt work
LIMS-2212: Sampling round- Sampling round templates show all system analysis request templates
LIMS-2209: error in manage analyises
LIMS-1917: Inconsistencies related to significant digits in uncertainties
LIMS-2015: Column spacing on Client look-up
LIMS-1807: Validation for Start Date - End date relationship while creating invoices and price lists
LIMS-1991: Sort Order for Analysis Categories and Services
LIMS-1521: Date verified column for AR lists
LIMS-2194: Error when submitting a result
LIMS-2169: Cannot start instance
WINE-125: Client users receive unauthorized when viewing some published ARs

3.1.10 (2016-01-13)
-------------------
- Updated Plone to 4.3.7
- Dashboard: replace multi-bar charts by stacked-bar charts
LIMS-2177: template_set error when no template has been selected
HEALTH-410: AR Create. Auto-complete Contact field if only 1
LIMS-2175: "NaN" is shown automatically for result fields that have AS with "LDL" enabled and then an error is shown after submitting a result
LIMS-1917: Inconsistencies related to significant digits in uncertainties
LIMS-2143: Statements vs Invoices
LIMS-1989: Retracting a published AR fails if one or more ASs has been retracted before publishing
LIMS-2071: Can't generate Invoice Batch/Monthly Statements
WINE-71: Instrument. BBK WS export to FIA fails
WINE-72: Instrument. BBK WineScan Auto Import fails
WINE-58: Instrument. BBK FIAStar import fails
WINE-76: WineScan FT120 Import warnings incorrect?
LIMS-1906: Spaces should be stripped out of the keywords coming from the Instrument
LIMS-2117: Analysis Categories don't expand on Analysis Specification creation
LIMS-1933: Regression: Selecting secondary AR in client batches, fails.
LIMS-2075: Ensure hiding of pricing information when disabled in site-setup
LIMS-2081: AR Batch Import WorkflowException after edit
LIMS-2106: Attribute error when creating AR inside batch with no client.
LIMS-2080: Correctly interpret default (empty) values in ARImport CSV file
LIMS-2115: Error rises when saving a Calculation
LIMS-2116: JSONAPI throws an UnicodeDecodeError
LIMS-2114: AR Import with Profiles, no Analyses are created
LIMS-2132: Reference Analyses got the same ID
LIMS-2133: Once in a while, specs var is going empty in results reports
LIMS-2136: Site Error on AR Verification
LIMS-2121: Fix possible Horiba ICP csv handling errors
LIMS-2042: Improving Horiba ICP to avoid Element Symbols as keywords
LIMS-2123: Analysis Categories don't expand in Worksheet Templates
LIMS-1993: Existing Sample look-up for AR Create in Batch does not work
LIMS-2124: QR missing on sticker preview
LIMS-2147: Add ARImport schema fields when creating ARs
LIMS-409: ShowPrices setting was getting ignored in some contexts
LIMS-2062: Cancelled ARs no longer appear in analysisrequest folder listings
LIMS-2076: Cancelled batches appear in listing views
LIMS-2154: Hide inactive ARs from BatchBook view
LIMS-2134: Inactive services appear in AR Create
LIMS-2139: WS Blank and Control Selection renderes whole page
LIMS-2156: Ignore blank index values when calculating ReferenceAnalysesGroupID
LIMS-2157: Cancelled ARs appear in AR listing inside Batches
LIMS-2042: Horiba ICP: Missing 'DefaultResult' for imported rows
LIMS-2030: Assign ARs in alphabetical ID order to WS
LIMS-2167: Cannot assign a QC analysis to an invalid instrument
LIMS-2067: Prevent initial method/instrument query for each analysis
WINE-82: Ignore invalid entry in Sample field during AR creation
LIMS-1717: Workflow transitions in edit context do not take effect
WINE-111: Do not attempt formatting of 'nan' analysis result values
WINE-114: Some users cannot view published ARs (unauthorised)
WINE-122: Transposed worksheet layout failed while rendering empty slots
LIMS-2149: Missing analyses can cause error accessing worksheet
LIMS-1521: Date verified column for AR lists
LIMS-2015: Column spacing on Client look-up
LIMS-1807: Validation for Start Date - End Date relationship

3.1.9 (2015-10-8)
------------------
LIMS-2068: LIMS-2068 Urgent. Analysis Catgories don't expand
LIMS-1875: Able to deactivate instruments and reference samples without logging in
LIMS-2049: Displaying lists doesn't work as expected in 319
LIMS-1908: Navigation tree order
LIMS-1543: Add "Security Seal Intact Y/N" checkbox for partition container
LIMS-1544: Add "File attachment" field on Sample Point
LIMS-1949: Enviromental conditions
LIMS-1549: Sampling Round Templates privileges and permissions
LIMS-1564: Cancelling a Sampling Round
LIMS-2020: Add Sampling Round - Department not available for selection
LIMS-1545: Add "Composite Y/N" checkbox on AR Template
LIMS-1547: AR Templates tab inside Sampling Round Template
LIMS-1561: Editing a Sampling Round
LIMS-1558: Creating Sampling Rounds
LIMS-1965: Modified default navtree order for new installations
LIMS-1987: AR Invoice tab should not be shown if pricing is toggled off
LIMS-1523: Site Error when transitioning AR from 'Manage Analyses' or 'Log' tab
LIMS-1970: Analyses with AR Specifications not displayed properly in AR Add form
LIMS-1969: AR Add error when "Categorise analysis services" is disabled
LIMS-1397: Fix Client Title accessor to prevent catalog error when data is imported
LIMS-1996: On new system with no instrument data is difficult to get going.
LIMS-2005: Click on Validations tab of Instruments it give error
LIMS-1806: Instrument Interface. AQ2. Seal Analytical - Error
LIMS-2002: Error creating Analysis Requests from batch.
LIMS-1996: On new system with no instrument data it is difficult to get going. The warnings could be confusing
LIMS-1312: Transposed Worksheet view, ARs in columns
LIMS-1760: Customised AR Import spreadsheets (refactored, support importing to Batch)
LIMS-1548: Client-specific Sampling Round Templates
LIMS-1546: Sampling Round Template Creation and Edit view
LIMS-1944: Prevent concurrent form submissions from clobbering each other's results
LIMS-1930: AssertionError: Having an orphan size, higher than batch size is undefined
LIMS-1959: Not possible to create an AR
LIMS-1956: Error upgrading to 319
LIMS-1934: Hyperlinks in invoices
LIMS-1943: Stickers preview and custom stickers templates support
LIMS-1855: Small Sticker layout. QR-code capabilities
LIMS-1627: Pricing per Analysis Profile
HEALTH-279: AS IDs to be near top of page. Columns in AS list
LIMS-1625: Instrument tab titles and headers do not correspond
LIMS-1924: Instrument tab very miss-titled. Internal Calibration Tests
LIMS-1922: Instrument out of date typo and improvement
HEALTH-175: Supplier does not resolve on Instrument view page
LIMS-1887: uniquefield validator doesn't work properly
LIMS-1869: Not possible to create an Analysis Request
LIMS-1867: Auto-header, auto-footer and auto-pagination in results reports
LIMS-1743: Reports: ISO (A4) or ANSI (letter) pdf report size
LIMS-1695: Invoice export function missing
LIMS-1812: Use asynchronous requests for expanding categories in listings
LIMS-1811: Refactor AR Add form Javascript, and related code.
LIMS-1818: Instrument Interface. Eltra CS-2000
LIMS-1817: Instrument Interface. Rigaku Supermini XRF
- New System Dashboard for LabManagers and Admins

3.1.8.3 (2015-10-01)
--------------------
LIMS-1755: PDF writer should be using a world-writeable tmp location
LIMS-2041: Resolve ${analysis_keyword) in instrument import alert.
LIMS-2041: Resolve translation syntax error in instrument import alert
LIMS-1933: Secondary Sample selection in Client Batches does not locate samples

3.1.8.2 (2015-09-27)
--------------------
LIMS-1996: On new system with no instrument data is difficult to get going.
LIMS-1760: Customised AR Import spreadsheets (refactored, support importing to Batch)
LIMS-1930: AssertionError: Having an orphan size, higher than batch size is undefined
LIMS-1818: Instrument Interface. Eltra CS-2000
LIMS-1817: Instrument Interface. Rigaku Supermini XRF
LIMS-2037: Gracefully anticipate missing analysis workflow history
LIMS-2035: Prevent Weasyprint flooding due to asyncronous publish

3.1.8.1 (2015-06-23)
--------------------
LIMS-1806: Instrument Interface. AQ2. Seal Analytical - Error
LIMS-1760: Customised AR Import spreadsheets (refactored, support importing to Batch)
Fix portlets.xml for Plone 4.3.6 compatibility

3.1.8 (2015-06-03)
------------------
LIMS-1923: Typo InstrumentCalibration
HEALTH-287: Hyperlink in Instrument messages
LIMS-1929: Translation error on Instrument Document page
LIMS-1928 Asset Number on Instruments' Certificate tab should use Instrument's default
LIMS-1929: Translation error on Instrument Document page
LIMS-1773: Instrument. Thermo Fisher ELISA Spectrophotometer
LIMS-1697: Error updating bika.lims 317 to 318 via quickinstaller
LIMS-1820: QC Graphs DateTime's X-Axis not well sorted
LIMS-280 : System IDs starting from a specific value
LIMS-1819: Bika LIMS in footer, not Bika Lab Systems
LIMS-1808: Uncertainty calculation on DL
LIMS-1522: Site Error adding display columns to sorted AR list
LIMS-1705: Invoices. Currency unit overcooked
LIMS-1806: Instrument Interface. AQ2. Seal Analytical
LIMS-1770: FIAStar import 'no header'
LIMS-1771: Instrument. Scil Vet abc Plus
LIMS-1772: Instrument. VetScan VS2
LIMS-1507: Bika must notify why is not possible to publish an AR
LIMS-1805: Instrument Interface. Horiba JY ICP
LIMS-1710: UnicodeEncode error while creating an Invoice from AR view
WINE-44: Sample stickers uses Partition ID only if ShowPartitions option is enabled
LIMS-1634: AR Import fields (ClientRef, ClientSid) not importing correctly
LIMS-1474: Disposed date is not shown in Sample View
LIMS-1779: Results report new fields and improvements
LIMS-1775: Allow to select LDL or UDL defaults in results with readonly mode
LIMS-1769: Allow to use LDL and UDL in calculations.
LIMS-1700: Lower and Upper Detection Limits (LDL/UDL). Allow manual input
LIMS-1379: Allow manual uncertainty value input
LIMS-1324: Allow to hide analyses in results reports
LIMS-1754: Easy install for LIMS' add-ons was not possible
LIMS-1741: Fixed unwanted overlay when trying to save supply order
LIMS-1748: Error in adding supply order when a product has no price
LIMS-1745: Retracted analyses in duplicates
LIMS-1629: Pdf reports should split analysis results in different pages according to the lab department
Some new ID Generator's features, as the possibility of select the separator type
LIMS-1738: Regression. 'NoneType' object has no attribute 'getResultsRangeDict'
LIMS-1739: Error with results interpretation field of an AR lacking departments
LIMS-1740: Error when trying to view any Sample
LIMS-1724: Fixed missing start and end dates on reports
LIMS-1628: There should be a results interpretation field per lab department
LIMS-1737: Error when adding pricelists of lab products with no volume and unit
LIMS-1696: Decimal mark conversion is not working with "<0,002" results type
LIMS-1729: Analysis Specification Not applying to Sample when Selected
LIMS-1507: Do not cause exception on SMTPServerDisconnect when publishing AR results.


3.1.7 (2015-02-26)
------------------
LIMS-1693: Error trying to save a new AR
LIMS-1570: Instrument interface: Roche Cobas Taqman 48
LIMS-1520: Allow to invalidate verified ARs
LIMS-1690: Typo. Instrument page
LIMS-1688: After AR invalidation, ARs list throws an error
LIMS-1569: Instrument interface: Beckman Coulter Access 2
LIMS-1689: Error while creating a new invoice batch
LIMS-1266: Sampling date format error
LIMS-1365: Batch search parameters on Work sheets/Work sheets insides Batches
LIMS-1428: After receiving a sample with Sampling Workflow enable is not possible to input results
LIMS-1540: When accent characters are used in a "Sample Type" name, it is not possible to create a new AR
LIMS-1617: Error with bin/test
LIMS-1571: Instrument interface: Sysmex XS-1000i
LIMS-1574: Fixed AR and Analysis attachments
LIMS-1670: Fixed windows incompatibility in TAL (referencewidget.pt)
LIMS-1594: Added option to select landing page for clients in configuration registry
LIMS-1594: Re-ordered tabs on Client home page
LIMS-1520: Allow to invalidate verified ARs
LIMS-1539: Printable Worksheets. In both AR by row or column orientations
LIMS-1199: Worksheet totals in WS lists
LIMS-257: Set Blank and Warning icons in Reference Sample main view
LIMS-1636: Batch Sample View crash
LIMS-1524: Invalidate email does not have variables populated
LIMS-1572: Instrument interface: Sysmex XS-500i
LIMS-1575: Thermo Arena 20XT
LIMS-1423: Save details when AR workflow action kicked off
LIMS-1624: Import default test.xlsx fails
LIMS-1614: Error when selecting Analysis Administration Tab after receiving a sample with Sampling Workflow enabled
LIMS-1605: Tescan TIMA interface
LIMS-1604: BioDrop uLite interface
LIMS-1603: Life Technologies Qubit interface
LIMS-1517: Storage field tag untranslated?
LIMS-1518: Storage Location table
LIMS-1527: CC Contact on AR view (edit) offers all contacts in system
LIMS-1536: Add button [Add], to alow quickly addings in referencewidget
LIMS-1587: Better support for extension of custom sample labels
LIMS-1622: Version Check does not correctly check cache
LIMS-1623: Implement bika-frontpage as a BrowserView


3.1.6 (2014-12-17)
------------------
LIMS-1530: Scrambled Analysis Category order in Published Results
LIMS-1529: Error while inserting an AR with container-based partitioning is required
LIMS-1460: Additional field in AR for comments or results interpretation
LIMS-1441: An error message related to partitions unit is shown when selecting analysis during AR creation
LIMS-1470: AS Setup. File attachment field tag is missing
LIMS-1422: Results doesn't display yes/no once verified but 1 or 0
LIMS-1486: Typos in instrument messages
LIMS-1498: Published Results not Showing for Logged Clients
LIMS-1445: Scientific names should be written in italics in published reports
LIMS-1389: Units in results publishing should allow super(sub)script format, for example in cm2 or m3
LIMS-1500: Alere Pima's Instrument Interfice
LIMS-1457: Exponential notation in published AR pdf should be formatted like a×10^b instead of ae^+b
LIMS-1334: Calculate result precision from Uncertainty value
LIMS-1446: After retracting a published AR the Sample gets cancelled
LIMS-1390: More workflow for Batches
LIMS-1378: Bulking up Batches
LIMS-1479: new-version and upgrade-steps should be python viewlets
LIMS-1362: File attachment uploads to Batches
LIMS-1404: New Batch attributes (and their integration with existing ones on Batch views)
LIMS-1467: Sample Point Lookup doesn't work on AR modify
LIMS-1363: Batches per Client
LIMS-1405: New Sample and AR attributes
LIMS-1085: Allow Clients to add Attachments to ARs
LIMS-1444: In AR published report accredited analysis services are not marked as accredited
LIMS-1443: In published reports the publishing date is not shown in the pdf
LIMS-1420: Status filter is not kept after moving to next page
LIMS-1442: Sample Type is not filtred by Sample Point
LIMS-1448: Reports: when you click on "Analysis turnaround time" displays others
LIMS-1440: Error when trying to publish with analysis from different categories
LIMS-1459: Error when checking instrument validity in manage_results
LIMS-1430: Create an AR from batch allows you to introduce a non existent Client and Contacts don't work properly

- After modifying analysis Category, reindex category name and UID for all subordinate analyses
- Setup data import improvements and fixes
- Simplify installation with a custom Plone overview and add site


3.1.5 (2014-10-06)
------------------

LIMS-1082: Report Barcode. Was images for pdf/print reports etc
LIMS-1159: reapply fix for samplepoint visibility
LIMS-1325: WSTemplate loading incompatible reference analyses
LIMS-1333: Batch label replace with standard Plone keyword widget
LIMS-1335: Reference Definitions don't sort alphabetically on WS Template lay-outs
LIMS-1345: Analysis profiles don't sort
LIMS-1347: Analysis/AR background colour to be different to for Receive and To be Sampled
LIMS-1360: Number of analyses in ARs folder view
LIMS-1374: Auto label printing does not happen for an AR drop-down receive
LIMS-1377: Error when trying to publish after updating branch hotfix/next or develop
LIMS-1378: Add AR/Sample default fields to Batch
LIMS-1395: front page issue tracker url
LIMS-1402: If no date is chosen, it will never expire." not been accomplished
LIMS-1416: If a sample point has a default sample type the field is not pulled automatically during AR template creation
LIMS-1425: Verify Workflow (bika_listing) recursion

- added 'getusers' method to JSON API
- Added 'remove' method to JSON API
- Added AR 'Copy to new' action in more contexts
- Added basic handling of custom Sample Preparation Workflows
- Added decimal mark configuration for result reports
- Added help info regards to new templates creation
- Added IAcquireFieldDefaults - acquire field defaults through acquisition
- Added IATWidgetVisibility - runtime show/hide of AT edit/view widgets
- Added watermark on invalid reports
- Added watermark on provisional reports
- Alert panel when upgrades are available
- All relevant specification ranges are persisted when copying ARs or adding analyses
- Allow comma entry in numbers for e.g. German users
- Bika LIMS javascripts refactoring and optimization
- Fix ZeroDivisionError in variation calculation for DuplicateAnalysis
- Fixed spreadsheet load errors in Windows.
- Fixed template rendering errors in Windows
- JSONAPI update: always use field mutator if available
- JSONAPI: Added 'remove' and 'getusers' methods.
- Refactored ARSpecs, and added ResultsRange field to the AR

3.1.4.1 (2014-07-24)
--------------------

3.1.4 release was broken, simple ARs could not be created.



3.1.4.1 (2014-07-24)
--------------------

3.1.4 release was broken, simple ARs could not be created.

LIMS-1339: Published reports should use "±" symbol instead of "+/-"
LIMS-1327: Instrument from worksheet
LIMS-1328: Instrument calibration test graphs do not work on multiple samples
LIMS-1347: Analysis/AR background colour to be different to for Receive and To be Sampled
LIMS-1353: Analyses don't sort in Attachment look-up

Preview for Results reports
    - Single/Multi-AR preview
    - Allows to cancel the pre-publish/publish process
    - Allows to make visible/invisible the QC analyses
    - Allows to add new custom-made templates
    - JS machinery allowed for pdf reporting

3.1.4 (2014-07-23)
------------------

LIMS-113: Allow percentage value for AS uncertainty
LIMS-1087: Prevent listing of empty categories
LIMS-1203: Fix Batch-AnalysisRequests query
LIMS-1207: LIMS-113 Allow percentage value for AS uncertainty
LIMS-1221: use folder icon for ARImports in nav
LIMS-1240: fix permissions for "Copy To New" in AR lists
LIMS-1330: handle duplicate of reference analysis
LIMS-1340: soft-cache validator results
LIMS-1343: Prevent sudden death if no version information is available
LIMS-1352: SamplingWorkflow not saved to sample
LIMS-334: Add Service/ExponentialFormatPrecision
LIMS-334: Added ExponentialFormatThreshold setting
LIMS-334: Allow exponential notation entry in numeric fields
LIMS-334: Exponent Format used for analysis Result
LIMS-334: Remove duplicate getFormattedResult code
LIMS-83: Update Method->calculation reference version when Calculation changes

- Formula statements can be written on multiple lines for clarity.

- Replace kss-bbb ajax-spinner with a quieter one

- bika.lims.utils.log logs location url correctly

3.1.3 (2014-07-17)
------------------

Missing fixes from 3.1.2

LIMS-671: Preferred/Restricted client categories
LIMS-1251: Supply order permission error
LIMS-1272: Currency in Price Lists
LIMS-1310: Broken AnalysisProfile selector in AR Add form.

3.1.2 (2014-07-15)
------------------

LIMS-1292: UI fix Retracted ARs workfow: Warning msg on "full" retract.
LIMS.1287: UI fix Report parameter formatting
LIMS-1230: UI fix Livesearch's box
LIMS-1257: UI fix Long titles in Analysis Profiles, Sample Points, etc.
LIMS-1214: UI fix More columns
LIMS-1199: UI fix Worksheet listing: better columns
LIMS-1303: jsi18n strings must be added to bika-manual.pot.  i18ndude cannot find.
LIMS-1310: Filter SamplePoints by client in AR Template Edit View
LIMS-1256: Client objects included in AR-Add filters for Sample Point etc.
LIMS-1290: Allows Analyst to retract analyses, without giving extra permissions.
LIMS-1218: Slightly nicer monkey patch for translating content object ID's and titles.
LIMS-1070: Accreditation text can be customised in bika_setup
LIMS-1245: off-by-one in part indicators in ar_add
LIMS-1240: Hide "copy to new" from Analyst users

LIMS-1059: Added worksheet rejection workflow
    RejectAnalysis (Analysis subclass (has IAnalysis!)) workflow transition.
    Does not retract individual Analysis objects - instead, forces their state
        back to "Received", and assigns them onto newly created WS.
    Sets attributes on src and dst worksheets:
        WS instance rejected worksheet attribute: .replaced_by = UID
        WS instance replacement worksheet attribute: .replaces_rejected_worksheet:UID

Fixed some i18n and encoding snags, and updated translations.

3.1.1 (2014-06-29)
------------------

Some bugs which only appear while running Windows, have been fixed.

LIMS-1281: Fix Restricted and Default categories in ar_add
LIMS-1275: Fix lax Aalyst permissions
LIMS-1301: jsonapi can set ReferenceField=""
LIMS-1221: Icon for ARImports folder in Navigation
LIMS-1252: AR Published Results Signature Block formatting
LIMS-1297: Update frontpage


3.1 (2014-06-23)
----------------

- Product and Analysis specifications per AR
- Incorrect published results invalidation workflow
- Improved re-testing workflow
- Adjustment factors on worksheets
- Using '< n' and '> n' results values
- Sample Storage locations
- Sample Categories
- Analysis Prioritisation
- Bulk AR creation from file
- Results reports inclusion of relevant QC results
- Supply Inventory and Orders
- JSON interface
- Management Reports export to CSV
- Enhancements to AR Batching
- Enhancements to Results Reports

- Instrument management module

    Calibration certificates, maintenance, Instrument QC
    Method, Instrument and Analysis integrity

- Instrument interfaces

     Agilent MS 'Masshunter Quant'
     Thermo Gallery
     Foss Winescan FT 120, Auto

- Invoices

   Per AR, Analysis per Invoice line.
   Per Supply Order, inventory item per Invoice line
   Invoices by email
   Invoice 'batches' for selected time period, ARs aand Orders per Invoice line
   Invoice batch export to accounts systems
   Price lists. Analysis Services and Supplies

3.1.3036 (2014-05-30)
---------------------

Added two checboxes in BikaSetup > Security:
- Allow access to worksheets only to assigned analysts (Y/N)
- Only lab managers can create and amange new worksheets (Y/N)

** IMPORTANT NOTES **
The 3036 upgrade sets the above options to true by default, so after
being upgraded, only the labmanagers will be able to manage WS and the
analysts will only have access to the worksheets to which they are
assigned. These defaults can be changed in BikaSetup > Security.

3.0 (2014-03-15)
----------------

- Fix some out-dated dependencies that prevented the app from loading.

- Development of the current bika 3.0 code has slowed, and our efforts have been focused on
the 3.01a branch for some time.

3.0rc3.5.1 (2013-10-25)
-----------------------

Fix CSS AR Publication error

3.0rc3.5.1 (2013-10-25)
-----------------------

Fix error displaying client sample views

3.0rc3.5 (2013-10-24)
---------------------

Requires Plone 4.3.  For information on upgrading Plone, visit
http://plone.org/documentation/manual/upgrade-guide

- Fix a serious error saving Analysis results.
- Improve upgrade handling in genericsetup profile
- Fix errors in setupdata loader
- Force UTF-8 encoding of usernames (imported client contacts can now login)
- Removed outdated test setup data
- Handle duplicate request values in bika_listing
- ID server handles changes in ID schemes without error
- Remove folder-full-view from front-page view
- Updated workflow and permissions to prevent some silly errors
- Add robot tests
- Add default robots.txt

3.0rc3.2 (2013-06-28)
---------------------

- Fix site-error displaying upgraded instruments
- Fix spinner (KSS is not always enabled)
- Add extra save button in ar_add
- Label Printing: "Return to list" uses browser history
- Bold worksheet position indicators
- Remove version.txt (use only setup.py for version)

3.0rc3.1 (2013-06-27)
---------------------

- Fix permission name in upgrade step

3.0rc3 (2013-06-25)
-------------------

- Many instrument management improvements! (Merge branch 'imm')
- Removed ReferenceManufacturer (use of generic Manufacturer instead)
- Removed ReferenceSupplier (use Supplier instead)
- Improve service/calculation interim field widgets
  Allows service to include custom fields (without calculation selected)
- Fix services display table categorisation in Analysis Specification views
- Stop focusing the search gadget input when page load completes. (revert)
- Limit access to Import tab (BIKA: Manage Bika)
- New permission: "BIKA: Import Instrument Results"
- New permission: "BIKA: Manage Login Details" - edit contact login details
- Some late changes to better handle the updates to ID creation
- Plone 4.3 compatibility (incomplete)
- Use Collections as a base for Queries (incomplete)
- Many many bugfixes.

3.0rc2.3 (2013-01-29)
-------------------

- Fix bad HTML

3.0rc2.2 (2013-01-28)
-------------------

- Fix an error during AR Publish

3.0rc2.1 (2013-01-21)
-------------------

- Fix bad HTML
- Pin collective.js.jqueryui version to 1.8.16.9

3.0rc2 (2013-01-21)
-------------------

- Updated all translations and added Brazilian Portuguese
- RecordsWidget: subfield_types include "date"
- RecordsWidget: Automatic combogrid lookups
- Added all bika types to Search and Live Search
- Transition SamplePartition IDs to new format (SampleType-000?-P?
- Always handle non-ASCII characters: UTF-8 encoding everywhere
- Accept un-floatable (text) results for analyses
- Hidden InterimFields in Calculations
- Added InterimFields on AnalysisServices for overriding Calculation Interimfields.
- Disable KSS inline-validation
- Categorized analyses in AR views
- Added remarks for individual analyses
- Improved Javascript i18n handling
- Improved default permissions
- New reports
    - Added 'Analysis summary per department' (merge of 'Analyses lab department weekly' and 'Analyses request summary by date range'
    - Added 'Analyses performed as % of total' report
    - Added Analyses per lab department report
    - Added 'Samples received vs. samples reported' report
    - Added Daily Samples Received report
- Many many bugfixes.

3.0rc1 (2012-10-01)
-------------------


- Removed Bika Health data from released egg
- Remove remarks from portal_factory screens
- Add Month/Year selectors to default datetime widget
- ClientFolder default sorting.
- Date formats for jquery datepicker
- Don't overwrite the Title specified in @@plone-addsite
- Bug fixes

3.0rc1 (2012-09-25)
-------------------

### Changes

- Requires Python 2.7 (Plone 4.2)
- Add GNUPlot dependency
- Added client sample points
- Added Sampling Deviation selections
- Added Ad-Hoc sample flag
- Added Sample Matrices (Sampletype categorisation)
- Added custom ResultsFooter field in bika setup
- Added PDF Attachments to published results
- Electronic signature included in Results and Reports
- Login details form to create users for LabContacts
- Sampling workflow is disabled by default
- Methods are versioned by default
- Methods are publicly accessible by default
- Queries WIP
- Reports WIP
- Modified label layouts for easier customisation
- Cleaned print styles
- Use plonelocales for handling Date/Time formats
- SMS and Fax setup items are disabled by default

2012-06-21
----------

- Partitioning & Preservation automation
- Reports
- Sample point & types relations in UI
- AR template enhancements
- Sample and AR layout improvements
- Labels
- Configuration logs
- Faster indexing
- JavaScript optimisation
- Better IE compatibility
- Set-up worksheet improvements
- Updated translations
- Workflow tweaks
- Tweaks to Icons, Views & Lists

2012-04-23
----------

- Optional sampling and preservation workflows and roles.
- Sample partitioning.
- AR templates - Sample point & Sample type restrictions.
- Reports - framework only. 'Analysis per service' shows what is planned.
- Improved i18n handling, and updated strings from Transifex.
- Numerous performance enhancements
- Analysis Service & Method associations.
- An improved Analysis Service pop-up window.
- Sample Type and Sample Point relationship.
- Currency selection from zope locales
- Combined AR View and Edit tabs.
- Re-factored AR 'Add/Remove Analyses' screen
- Store the date of capture for analysis results
- Append only remarks fields on more objects.

2012-01-23
----------

 - Made Bika compatible with Plone 4.1
 - Sampler and Preserver roles, users and permissions
 - Sampling and Preservation workflows
 - Inactive and Cancellation Workflows
 - Pre-preserved Containers
 - Automatic versioning for some bika_setup types
 - Analyst and Instrument on Worksheet templates
 - XLSX setup data loader
 - Sample disposal date based on date sampled, not date received.
 - Internal ID Server by default
 - user defined calculations and interim fields
 - Dry Matter results option does not appear until enabled in Site Setup
 - Accreditation portlet disabled until enabled in Site Setup
 - BikaListingView
 - New icons
 - (mostly) usable at 800x600
 - Column display toggles
 - Future dated samples and ARs
 - Accreditation template: i18n in locales/manual.pot/accreditation_*
 - intermediate workflow state for analyses requiring attachments
 - Labmanager has Site Administrator role (not Manager)
 - 'Indeterminate' results
 - use portal_factory everywhere
 - working test suite
 - static resource directories
 - Merged BikaMembers types
 - CoordinateField/Widget
 - DurationField/Widget
 - CustomRecordsWidget

2.3.3 Bug fix release
---------------------

 - Inclusion of BikaMembers 0.0.3. No changes to bika code, version bumped
   to facilitate release of new BikaMembers version.

2.3
---

 - Analysis categories introduced
 - Analysis service result restrictions - specification of possible results
 - Allow site and client specification of email and fax subject line content
 - Additional instrument/export formats:
   WinescanFT120, WinescanAuto, FIAStar and Bartelt's data-collector
 - Export worksheet analyses to instruments
 - PDF as a result output option
 - SMS result output option
 - Result publication options synchronized and signatures added to emails
 - Email batching of query results conforms to result mailing
 - IDServer batching of unique id request
 - Optmization of worksheet searching on selection criteria
 - Extract tab added with extract for analysis services or profiles
 - Batch update of analysis service prices
 - German translation module added
 - Added a light query form which excludes analysis category and service
 - Batch size setting in analysis request lists
 - BikaMembers replaces UpfrontContacts
 - ATSchemaEditor removed
 - Significant performance improvements

 - Resolve client action conflicts
 - Sampled date validation
 - Drymatter formatting on output corrected
 - Correct default none workflows
 - Review portlet optimization
 - Pricelist prints blank for analysis service with price not defined

2.2
---

 - Attachments permitted on analysis requests and analyses
 - Worksheet resequencing, and sort order for worksheet analysis selection
 - Worksheet deletion only available for open worksheets
 - Portlet to provide export of analysis services and analysis profiles
 - Requirement for unique analysis service names, analysis service keywords,
 - instrument import keywords and analysis profile keywords enforced.
 - Report headings and formats standardized accross different reports
 - AR import alternative layout provided with selection, including profiles
 - Progress bar introduced for long running processes

2.1.1
-----

 - Disposal Date for Samples and Retention Period per Sample Type added.
 - Various new search criteria added.
 - Standard Manufacturers introduced.
 - Labels for Standard Samples introduced.
 - "Print" and "Email" facilities introduced for lists of Standard Samples and Standard Stocks.
 - "Duplicate" facility for Analysis Services introduced.
 - Addresses added to top of emailed query results.
 - Labels for Samples and Analysis Requests changed.
 - Analysis Services can have multiple Methods.
 - Change log introduced for Methods.
 - Methods added to left navigation bar.
 - List of Methods included in pop-up for Analyses.
 - Documents may be uploaded for Methods.

2.1
---

 - Sample object and workflow introduced
 - Results specifications, lab and per client
 - Analysis profiles
 - Worksheet template engine
 - Interface to Bika Calendar
 - Import of analysisrequests from csv file
 -  Export of results to csv file
 - Print as publication option
 - Lab Departments, lab contacts, and department manager introduced
 - Quality Control calculations. Control, blank and duplicate analyses.
 - QC graphs, normal distribution, trends and duplicate variation
 - Various analysis calculations allowed. Described by Calculation Type
 - Dependant Calcs introduced. Where an analysis result is calculated from
 -  other analyses: e.g. AnalysisX = AnalysisY - Analysis Z
 - Dry matter result reporting. Results are reported on sample as received,
 -  and also as dry matter result on dried sample
 - Re-publication, Pre publication of individual results and per Client
 - Many reports including Turn around, analyses repeated and out of spec

1.2.1
-----


 - Removed invoice line item descriptions from core code to allow skin
   integration
 - Create dummy titration values for analyses imported from instrument
 - More language translations

1.2.0
-----

 - Statements renamed to Invoices
 - Jobcards renamed to Worksheets
 - New identification fields added to analysis request
 - Client Reference, Sample Type and Sample Point
 - Welcome page introduced
 - Late analyses list linked from late analyses portlet
 - Icon changes
 - Accreditation body logo and details added to laboratory info
 - Accreditation logo, disclaimers added throughout web site
 - Laboratory confidence level value data driven from laboratory info
 - Analyses methods provided as pop-up where analyses are listed
 - Titration factors and titration volumes added to analyses and worksheets
 - Measure of uncertainties introduced per analysis and intercept
 - Two new specialist roles created - verifier and publisher
 - Sample test data load script - load_sample_data.py
 - Implement generic instrument data import tool
 - Login portlet added
 - Modifications required to support interlab
   Permit analysis parent (sample) to be in 'released' state.
   Reference SampleID on AnalysisRequest-

 - 1566324: Logged in page redirected to welcome page.
 - 1573299: LiveSearch - Added permissions to InvoiceLineItem.
 - 1573083: Status Drop Down - Invoicing
 - 1551957: Contacts not visible to other contacts. Correct local owner role
 - 1566334: position of 'add new ar' button changed to conform to other forms
 - 1532008: query results sort order most recent first
 - 1532770: Order default listing correction
 - 1558458: Member discount data driven in messages on AR forms
 - 1538354: SubTotal and VAT calculation on edit AR
 - 1532796: AR edit - allow change of contact

1.1.3
-----

 This is a bug fix release. Migration from older versions has also
 been improved greatly.

 Please note that AnalysisRequest now has a custom mutator that
 expects the title of the Cultivar, not the UID. This will impact
 anybode that customised the *analysisrequed_add.cpy* controller
 script and the *validate_analysisrequest_add_form.vpy* validation
 script.


 - 1423182: IndexError on surfing to LIMS pages without being logged on
 - 1423238: Orders - Dispatch date
 - 1429992: AR edit tab - Cultivar uneditable
 - 1429996: Cultivar names to allow numbers
 - 1429999: Late analysis alert - 'More...' URL
 - 1430002: Sample due alerts - 'More...' URL
 - 1433787: Security - Clients
 - 1434100: Search - Index & Attribute errors
 - 1418473: Updated start-id-server.bat for Win2K & Win XP

1.1.2
-----

 - 1423205: Show logs to labmanager set-up
 - 1291750: Added default ID prefixes for Order and Statement
 - 1424589: Late analysis alert to be calulated on date received

1.1.1
-----


 - Updated portlets with Plone 2.1 style definition list markup

 - 1423179: Clients must not see JobCard links on Analysis Requests
 - 1423182: IndexError on surfing to LIMS pages without being logged on
 - 1423188: Site map - Clients should not have access to ...
 - 1423191: Link rot - 'logged in' page
 - 1423193: Groups folder should not be shown
 - 1423194: No 'More...' if there are less than 5
 - 1423204: AR view - Missing tabs and status drop down
 - 1423209: Schema Editor - Drop Down List Issue (Select)
 - 1423234: Late Analysis alert shows for anonymous visitors
 - 1423363: Report Analysis Totals
 - 1423386: Email publication error

1.1.0
-----

 - Made Bika compatibable with Plone 2.1
 - Added Spanish translation contributed by Luis Espinoza
 - Added Italian translation contributed by Pierpaolo Baldan
 - Added Dutch translation contributed by Joris Goudriaan
 - Added Portugese translation contributed by Nuno R. Pinhão
 - The schemas of Client, Contact, AnalysisRequest and Order can be
   edited in the through-the-web schema editor, ATSchemaEditorNG.
 - The maximum time allowed for the publication of results can now be
   set per analysis service. The portlet
   'skins/bika/portlet_late_analysis.pt' has been added to alert lab
   users when analyses are late.
 - Analyses on an AnalysisRequest have a reference to a Jobcard,
   rendered as a hyperlink on the AnalysisRequest view.
 - A bug has been fixed where 'not_requested' analyses were checked
   on the AnalysisRequest edit form.
 - Enabled 'changed_state' folder button globally and disabled on
   AnalysisRequest and Jobcard.

1.0.1
-----

 - Updated 'skins/bika/date_components_support.py' with latest
   version of script in Plone 2.0.5
 - Modified access to transitions in workflow scripts, normal
   attribute access seems to guarded since Zope 2.7.5.
 - Added CHANGES.txt and README.txt
 - Added windows batch script for ID server
   (scripts/start-id-server.bat)<|MERGE_RESOLUTION|>--- conflicted
+++ resolved
@@ -1,10 +1,7 @@
 3.2.1 (unreleased)
 ------------------
-<<<<<<< HEAD
 LIMS-2465: Not possible to translate Bika Listing Table Workflow Action Buttons
-=======
 LIMS-1391: Add configurable identifier types (CAS# for AnalysisService)
->>>>>>> f1801e01
 LIMS-2357: Custom Landing Page and Link to switch between the Front Page and Dashboard
 LIMS-2341: Cleanup and format default Multi-AR COA
 LIMS-2455: Contact/Login Linkage Behavior
