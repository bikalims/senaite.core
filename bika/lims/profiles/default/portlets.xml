--- conflicted
+++ resolved
@@ -15,10 +15,6 @@
     </assignment>
     <assignment
         name="portlet_department_filter-pt"
-<<<<<<< HEAD
-=======
-        insert-before="navigation"
->>>>>>> 5848984e
         category="context"
         key="/"
         manager="plone.leftcolumn"
@@ -84,8 +80,6 @@
     </assignment>
 
     <assignment
-<<<<<<< HEAD
-=======
         name="portlet_department_filter-pt"
         category="context"
         key="/"
@@ -97,7 +91,6 @@
     <property name="template">portlet_department_filter</property>
     </assignment>
     <assignment
->>>>>>> 5848984e
         name="portlet_to_be_preserved-pt"
         category="context"
         key="/"
