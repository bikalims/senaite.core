from zope.interface import Interface


class IBikaLIMS(Interface):

    """Marker interface that defines a Zope 3 browser layer.
       If you need to register a viewlet only for the
       "bika" theme, this interface must be its layer
    """


class IHaveNoBreadCrumbs(Interface):

    """Items which do not display breadcrumbs"""


class IClientFolder(Interface):

    """Client folder"""


class IClient(Interface):

    """Client"""


class IBatchFolder(Interface):

    """Batch folder"""


class IBatch(Interface):

    """Batch"""


class IBatchLabels(Interface):

    """Batch label"""


class IAnalysisRequest(Interface):

    """Analysis Request"""


class IAnalysisRequestAddView(Interface):

    """ AR Add view """


class IAnalysisRequestsFolder(Interface):

    """AnalysisRequests Folder"""

<<<<<<< HEAD


=======
class IInvoiceView(Interface):
    """Invoice View"""
>>>>>>> 87a87d73

class IAnalysis(Interface):

    """Analysis"""


class IAnalysisSpec(Interface):

    """Analysis Specs"""


class IDuplicateAnalysis(Interface):

    """DuplicateAnalysis"""


class IQueryFolder(Interface):

    """Queries Folder"""


class IQuery(Interface):

    """Query collection object"""


class IReferenceAnalysis(Interface):

    """Reference Analyses """


class IReportFolder(Interface):

    """Report folder"""


class ISample(Interface):

    """Sample"""


class ISampleCondition(Interface):

    """Sample Condition"""


class ISampleConditions(Interface):

    """Sample Conditions"""


class ISampleMatrix(Interface):

    """Sample Matrix"""


class ISampleMatrices(Interface):

    """Sample Matrices"""


class ISamplePartition(Interface):

    """Sample"""


class ISamplesFolder(Interface):

    """Samples Folder"""


class ISamplingDeviation(Interface):

    """Sampling Deviation"""


class ISamplingDeviations(Interface):

    """Sampling Deviations"""


class IWorksheetFolder(Interface):

    """WorksheetFolder"""


class IWorksheet(Interface):

    """Worksheet"""


class IReferenceSample(Interface):

    """Reference Sample"""


class IReferenceSamplesFolder(Interface):

    """Reference Samples Folder"""


class IReportsFolder(Interface):

    """Reports Folder"""


class IInvoice(Interface):

    """Invoice"""


class IInvoiceBatch(Interface):

    """Invoice Batch"""


class IInvoiceFolder(Interface):

    """Invoices Folder"""


class IBikaSetup(Interface):

    ""


class IAnalysisCategory(Interface):

    ""


class IAnalysisCategories(Interface):

    ""


class IAnalysisService(Interface):

    ""


class IAnalysisServices(Interface):

    ""


class IAttachmentTypes(Interface):

    ""


class ICalculation(Interface):

    ""


class ICalculations(Interface):

    ""


class IContacts(Interface):

    ""


class IContact(Interface):

    ""


class IDepartments(Interface):

    ""


class IContainers(Interface):

    ""


class IContainerTypes(Interface):

    ""


class IInstrument(Interface):

    ""


class IInstruments(Interface):

    ""


class IInstrumentType(Interface):

    ""


class IInstrumentTypes(Interface):

    ""


class IAnalysisSpecs(Interface):

    ""


class IAnalysisProfiles(Interface):

    ""


class IARTemplates(Interface):

    ""


class ILabContacts(Interface):

    ""


class ILabContact(Interface):

    ""


class IManufacturer(Interface):

    ""


class IManufacturers(Interface):

    ""


class IMethods(Interface):

    ""


class ILabProducts(Interface):

    ""


class ISamplePoint(Interface):

    ""


class ISamplePoints(Interface):

    ""


class ISampleType(Interface):

    ""


class ISampleTypes(Interface):

    ""


class ISupplier(Interface):

    ""


class ISuppliers(Interface):

    ""
<<<<<<< HEAD


=======
class ISupplyOrder(Interface):
    ""
>>>>>>> 87a87d73
class IPreservations(Interface):

    ""


class IReferenceDefinitions(Interface):

    ""


class IWorksheetTemplates(Interface):

    ""


class IBikaCatalog(Interface):

    "Marker interface for custom catalog"


class IBikaAnalysisCatalog(Interface):

    "Marker interface for custom catalog"


class IBikaSetupCatalog(Interface):

    "Marker interface for custom catalog"


class IIdServer(Interface):

    """ Interface for ID server """

    def generate_id(self, portal_type, batch_size=None):
        """ Generate a new id for 'portal_type' """


class IReferenceWidgetVocabulary(Interface):
    """Return values for reference widgets in AR contexts
    """
    def __call__(**kwargs):
        """
        """


class IDisplayListVocabulary(Interface):

    """Make vocabulary from catalog query.
    Return a DisplayList.
    kwargs are added to contentFilter.
    """
    def __call__(**kwargs):
        """
        """


class IFieldIcons(Interface):

    """Used to signal an analysis result out of range alert
    """

    def __call__(self, result=None, specification="lab", **kwargs):
        """Returns a dictionary: with the keys 'field', 'icon', 'message'.

        If result is specified, it's checked instead of the database.  This
        is for form validations.

        By default, specification should be one of "lab" or "client"
        """


class IWidgetVisibility(Interface):

    """Adapter to modify the default list of fields to show on each view.
    """

    def __call__():
        """Returns a dictionary, the keys are the keys of any field's
        "visibility" property dicts found in the schema, and the
        values are field names.
        """


class ISetupDataSetList(Interface):

    """Allow products to register distributed setup datasets (xlsx files).
    Each ISetupDataSetList adapter returns a list of values to be included in
    the load_setup_data view
    """


class ISetupDataImporter(Interface):

    """ISetupDataImporter adapters are responsible for importing sections of
    the load_setup_data xlsx workbooks.
    """<|MERGE_RESOLUTION|>--- conflicted
+++ resolved
@@ -53,13 +53,8 @@
 
     """AnalysisRequests Folder"""
 
-<<<<<<< HEAD
-
-
-=======
 class IInvoiceView(Interface):
     """Invoice View"""
->>>>>>> 87a87d73
 
 class IAnalysis(Interface):
 
@@ -337,15 +332,11 @@
 
 
 class ISuppliers(Interface):
-
-    ""
-<<<<<<< HEAD
-
-
-=======
+    ""
 class ISupplyOrder(Interface):
     ""
->>>>>>> 87a87d73
+
+
 class IPreservations(Interface):
 
     ""
