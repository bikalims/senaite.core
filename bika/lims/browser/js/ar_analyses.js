(function( $ ) {
////////////////////////////////////////
function check_service(service_uid){
	// Add partition dropdown
	element = $("[name='Partition."+service_uid+":records']");
	select = '<select class="listing_select_entry" '+
		'name="Partition.'+service_uid+':records" '+
		'field="Partition" uid="'+service_uid+'" '+
		'style="font-size: 100%">';
	$.each($('#partitions td.PartTitle'), function(i,v){
		partid = $($(v).children()[1]).text();
		select = select + '<option value="'+partid+'">'+partid+
			'</option>';
	});
	select = select + "</select>";
	$(element).after(select);

	// remove hidden field
	$(element).remove();

	// Add price field
<<<<<<< HEAD
	var logged_in_client = $("input[name='logged_in_client']").val();
	if (logged_in_client != "1") {
		element = $("[name='Price."+service_uid+":records']");
		price = '<input class="listing_string_entry numeric" '+
			'name="Price.'+service_uid+':records" '+
			'field="Price" type="text" uid="'+service_uid+'" '+
			'autocomplete="off" style="font-size: 100%" size="5" '+
			'value="'+$(element).val()+'">';
		$(element).after(price);
		// remove hidden field and price label
		$($(element).siblings()[1]).remove();
		$(element).remove();
	}
=======
	element = $("[name='Price."+service_uid+":records']");
	price = '<input class="listing_string_entry numeric" '+
		'name="Price.'+service_uid+':records" '+
		'field="Price" type="text" uid="'+service_uid+'" '+
		'autocomplete="off" style="font-size: 100%" size="5" '+
		'value="'+$(element).val()+'">';
	$(element).after(price);
	// remove hidden field and price label
	$($(element).siblings()[1]).remove();
	$(element).remove();
>>>>>>> eb1eb6dc
}

////////////////////////////////////////
function uncheck_service(service_uid){
	element = $("[name='Partition."+service_uid+":records']");
	$(element).after(
		"<input type='hidden' name='Partition."+service_uid+":records'"+
		"value=''/>"
	);
	$(element).remove();

<<<<<<< HEAD
	var logged_in_client = $("input[name='logged_in_client']").val();
	if (logged_in_client != "1") {
		element = $("[name='Price."+service_uid+":records']");
		$($(element).siblings()[0]).after(' <span class="state-active state-active ">'+$(element).val()+'</span>')
		$(element).after(
			"<input type='hidden' name='Price."+service_uid+":records'"+
			"value='"+$(element).val()+"'/>"
		);
		$(element).remove();
	}
=======
	element = $("[name='Price."+service_uid+":records']");
	$($(element).siblings()[0]).after(' <span class="state-active state-active ">'+$(element).val()+'</span>')
	$(element).after(
		"<input type='hidden' name='Price."+service_uid+":records'"+
		"value='"+$(element).val()+"'/>"
	);
	$(element).remove();
>>>>>>> eb1eb6dc
}

////////////////////////////////////////
function calcdependencies(elements, auto_yes) {
	// elements is a list of jquery checkbox objects
	var element = elements.shift();
	if(auto_yes == undefined){ auto_yes = false ; }

	service_uid = $(element).attr('id').split("_cb_")[1];
	service_data = window.bika_utils.data.services[service_uid];

	if (service_data == undefined || service_data == null){
		// if service_uid is not in bika_utils.data.services, there are no deps.
		return;
	}
	var deps = service_data['deps'];
	var backrefs = service_data['backrefs'];

	if ($(element).prop('checked') == true){
		// selecting a service; discover services it depends on.
		var affected_services = [];
		var affected_titles = [];
		// actions are discovered and stored in dep_args, until confirmation dialog->Yes.
		var dep_args = [];

		if (deps == undefined || deps == null) {
			pocdata = [];
		} else {
			pocdata = deps;
		}
		$.each(pocdata, function(pocid_poctitle, catdata){
			var poc = pocid_poctitle.split("_");
			$.each(catdata, function(catid_cattitle, servicedata){
				var cat = catid_cattitle.split("_");
				var services = [];
				$.each(servicedata, function(i, serviceuid_servicetitle){
					service = serviceuid_servicetitle.split("_");
					// if the service is already checked, skip it.
					if (! $('#list_cb_'+service[0]).prop('checked') ){
						// this one is for the current category
						services.push(service[0]);
						// and this one decides if the confirmation box gets shown at all.
						affected_services.push(service[0]);
						// this one is for the pretty message box.
						affected_titles.push(service[1] + " ("+cat[1]+")");
					}
				});
				// we want to confirm, then process these all at once
				if(services.length > 0){
					dep_args.push([poc[0], cat[0], services]);
				}
			});
		});

		if (affected_services.length > 0) {
			$("body").append(
				"<div id='messagebox' style='display:none' title='" + _("Service dependencies") + "'>"+
				_("<p>${service} requires the following services to be selected:</p><br/><p>${deps}</p><br/><p>Do you want to apply these selections now?</p>",
					{service:$(element).attr('item_title'),
					 deps: affected_titles.join("<br/>")})+"</div>");
				function add_Yes(){
					$.each(dep_args, function(i,args){
						$.each(args[2], function(x,serviceUID){
							if(! $('#list_cb_'+serviceUID).prop('checked') ){
								check_service(serviceUID);
								$('#list_cb_'+serviceUID).prop('checked', true);
							}
						});
					});
					$(this).dialog("close");
					$('#messagebox').remove();
				}
				function add_No(){
					if($(element).prop('checked') ){
						uncheck_service($(element).attr('value'));
						$(element).prop('checked', false);
					}
					$(this).dialog("close");
					$('#messagebox').remove();
			}
			if (auto_yes) {
				$('#messagebox').remove();
				add_Yes();
			} else {
				yes = _("Yes");
				no = _("No");
				$("#messagebox").dialog({width:450,
				                         modal: true,
										 resizable: false,
										 closeOnEscape: false,
										 buttons:{yes: add_Yes,
										          no: add_No}
										});
			}
		}
	}
	else {
		// unselecting a service; discover back dependencies
		var affected_titles = [];
		var affected_services = [];
		s_uids = backrefs;
		if (s_uids == undefined || s_uids == null) {
			s_uids = [];
		}
		if (s_uids.length > 0){
			$.each(s_uids, function(i, serviceUID){
				cb = $('#list_cb_' + serviceUID);
				if (cb.prop('checked')){
					affected_services.push(serviceUID);
					affected_titles.push(cb.attr('item_title'));
				}
			});
			$("body").append(
				"<div id='messagebox' style='display:none' title='" + _("Service dependencies") + "'>"+
				_("<p>The following services depend on ${service}, and will be unselected if you continue:</p><br/><p>${deps}</p><br/><p>Do you want to remove these selections now?</p>",
					{service:$(element).attr('item_title'),
					 deps: affected_titles.join("<br/>")})+"</div>");
			yes = _("Yes");
			no = _("No");
			if (affected_services.length > 0) {
				$("#messagebox").dialog({width:450,
				                         modal: true,
				                         resizable:false,
										 closeOnEscape: false,
										 buttons:{
					yes: function(){
						$.each(affected_services, function(i,serviceUID){
							se = $('#list_cb_'+serviceUID);
							uncheck_service(serviceUID);
							$(se).prop('checked', false);
						});
						$(this).dialog("close");
						$('#messagebox').remove();
					},
					no:function(){
						service_uid = $(element).attr('value');
						check_service(service_uid);
						$(element).prop('checked', true);
						$(this).dialog("close");
						$('#messagebox').remove();
					}
				}});
			} else {
				$('#messagebox').remove();
			}
		}
	}
}

$(document).ready(function(){

	_ = jarn.i18n.MessageFactory('bika');
	PMF = jarn.i18n.MessageFactory('plone');

	////////////////////////////////////////
	// disable checkboxes for eg verified analyses.
	$.each($("[name='uids:list']"), function(i,cb){
		uid = $(cb).val();
		row_data = $.parseJSON($("#"+uid+"_row_data").val());
		if (row_data['disabled'] == true){
			// disabled fields must be shadowed by hidden fields,
			// or they don't appear in the submitted form.
			$(cb).prop("disabled", true);
			cbname = $(cb).attr("name");
			cbid = $(cb).attr("id");
			$(cb).removeAttr("name").removeAttr("id");
			$(cb).after("<input type='hidden' name='"+cbname+"' value='"+uid+"' id='"+cbid+"'/>");

			el = $("[name='Price."+uid+":records']");
			elname = $(el).attr('name');
			elval = $(el).val();
			$(el).after("<input type='hidden' name='"+elname+"' value='"+elval+"'/>");
			$(el).prop("disabled", true);

			el = $("[name='Partition."+uid+":records']");
			elname = $(el).attr("name");
			elval = $(el).val();
			$(el).after("<input type='hidden' name='"+elname+"' value='"+elval+"'/>");
			$(el).prop("disabled", true);
		}
	})

	////////////////////////////////////////
	// checkboxes in services list
	$("[name='uids:list']").live('click', function(){
		calcdependencies([this]);

		service_uid = $(this).val();
		if ($(this).prop('checked')){
			check_service(service_uid);
		}
		else {
			uncheck_service(service_uid);
		}
	});

});
}(jQuery));<|MERGE_RESOLUTION|>--- conflicted
+++ resolved
@@ -19,7 +19,6 @@
 	$(element).remove();
 
 	// Add price field
-<<<<<<< HEAD
 	var logged_in_client = $("input[name='logged_in_client']").val();
 	if (logged_in_client != "1") {
 		element = $("[name='Price."+service_uid+":records']");
@@ -33,18 +32,6 @@
 		$($(element).siblings()[1]).remove();
 		$(element).remove();
 	}
-=======
-	element = $("[name='Price."+service_uid+":records']");
-	price = '<input class="listing_string_entry numeric" '+
-		'name="Price.'+service_uid+':records" '+
-		'field="Price" type="text" uid="'+service_uid+'" '+
-		'autocomplete="off" style="font-size: 100%" size="5" '+
-		'value="'+$(element).val()+'">';
-	$(element).after(price);
-	// remove hidden field and price label
-	$($(element).siblings()[1]).remove();
-	$(element).remove();
->>>>>>> eb1eb6dc
 }
 
 ////////////////////////////////////////
@@ -56,7 +43,6 @@
 	);
 	$(element).remove();
 
-<<<<<<< HEAD
 	var logged_in_client = $("input[name='logged_in_client']").val();
 	if (logged_in_client != "1") {
 		element = $("[name='Price."+service_uid+":records']");
@@ -67,15 +53,6 @@
 		);
 		$(element).remove();
 	}
-=======
-	element = $("[name='Price."+service_uid+":records']");
-	$($(element).siblings()[0]).after(' <span class="state-active state-active ">'+$(element).val()+'</span>')
-	$(element).after(
-		"<input type='hidden' name='Price."+service_uid+":records'"+
-		"value='"+$(element).val()+"'/>"
-	);
-	$(element).remove();
->>>>>>> eb1eb6dc
 }
 
 ////////////////////////////////////////
