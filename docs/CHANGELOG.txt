--- conflicted
+++ resolved
@@ -1,4 +1,3 @@
-<<<<<<< HEAD
 3.1.9 (unreleased)
 ------------------
 LIMS-1887: uniquefield validator doesn't work properly
@@ -10,12 +9,12 @@
 LIMS-1811: Refactor AR Add form Javascript, and related code.
 LIMS-1818: Instrument Interface. Eltra CS-2000
 LIMS-1817: Instrument Interface. Rigaku Supermini XRF
-=======
+
+
 3.1.8.1 (2015-06-23)
 --------------------
 Fix portlets.xml for Plone 4.3.6 compatibility
 
->>>>>>> eaf02cb7
 
 3.1.8 (2015-06-03)
 ------------------
