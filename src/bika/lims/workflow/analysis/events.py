--- conflicted
+++ resolved
@@ -161,13 +161,10 @@
     """
     # Mark this analysis as IRetracted
     alsoProvides(analysis, IRetracted)
-<<<<<<< HEAD
-=======
 
     # Ignore attachments of this analysis in results report
     for attachment in analysis.getAttachment():
         attachment.setRenderInReport(False)
->>>>>>> 47d21d35
 
     # Retract our dependents (analyses that depend on this analysis)
     cascade_to_dependents(analysis, "retract")
