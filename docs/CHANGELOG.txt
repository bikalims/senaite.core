3.2.1 (unreleased)
------------------
LIMS-2447: getDatePublished index not indexed correctly at time of AR publication
LIMS-2404: AR list in batches permitted sampling without Sampler and Sampling date provided
LIMS-2380: ARs are created in correct order (order of columns in ar-create form)
LIMS-2394: Calculation failure in worksheets. TDS Calc misfires again.
LIMS-2391: Use source analysis's sample ID in duplicate analysis IDs
LIMS-2351: Field analyses without results do not prevent Samples from being received
LIMS-2366: Workflow. AR stays in Received state with all Analyses in To be Verifie
LIMS-2384: ARImport: Workflow state of imported ARs and their Analyses not synchronised.
LIMS-2369: Workflow. Sampler and Date Sampled should be compulsory
LIMS-2355: Unable to view dormant/active filters in some bika_setup pages
LIMS-2344: Fix some UI javascript failures when viewing ARs
LIMS-2319: AR Add: Deleting a selected CC Contact corrupts the UID of reference widgets
LIMS-2325: Allow SampleTypes to be linked with Client Sample Points
LIMS-2324: WS export to the LaChat Quick Chem FIA
LIMS-2298: Add filter in Clients list
LIMS-2299: Add ui for editing ar_count in all analysisrequest lists
LIMS-2268: Instrument Interface. Vista Pro Simultaneous ICP, bi-directional CSV
LIMS-2261: Cannot create analysis request
LIMS-1562: Using a Sample Round. Basic form and printed form
LIMS-2266: Crating partitions through Add form, doesn't create partitions.
HEALTH-394: Sample sticker layout. 2 new sticker layouts, 2 stickers per row
LIMS-2032: AS Methods initialise with 1st available Instrument (loading setup data)
LIMS-2014: I can only select a Default Method for an AS if Manual results capture is on
LIMS-2181: An analysis is not stopped from using an invalid instrument
HEALTH-310: Implemented Nuclisens EasyQ instrument importer
HEALTH-319: Instrument. Roche Cobas Taqman 96
LIMS-2091: Table Column Display options Everywhere
LIMS-2207: Indentation in analysisrequests.py
LIMS-2208: WinescanCSVParser class instance variable misspelling
LIMS-1832: New Results Template, COA. Multiple ARs in columns
LIMS-2148: Unable to sort Bika Listing tables
LIMS-1774: Shiny graphs for result ranges
LIMS-2257: Scheduled sampling
LIMS-2255: Switch to Chameleon (five.pt) for rendering TAL templates
<<<<<<< HEAD
- Added Analyses section in the Dashboard
=======
- Add option to allow labman to self-verify analysis results
>>>>>>> 814111be
- Replacement of pagination by 'Show more' in tables makes the app faster
- Add Bika LIMS TAL report reference in reports preview
- Simplify instrument interface creation for basic CSV files

3.1.11 (2016-04-22)
-----------------------------
LIMS-2181: An analysis is not stopped from using an invalid instrument

3.1.12 (unreleased)
-----------------------------
HEALTH-569 Bar code printing not working on sample registration

3.1.11 (2016-04-22)
-----------------------------
LIMS-2252: Partitions not submitted when creating AR if the form is submitted before partitions are calculated
LIMS-2223: Saving a recordswidget as hidden fails
LIMS-2225: Formatted results not displayed properly in Worksheet's transposed layout
LIMS-2001: Duplicate for one analysis only
LIMS-1809: Typos. Perdiod an missing spaces
LIMS-2221: Decimal mark doesn't work in Sci Notation
LIMS-2219: Using a SciNotation diferent from 'aE+b / aE-b' throws an error
LIMS-2220: Raw display of exponential notations in results manage views
LIMS-2216: Results below LDL are not displayed in reports
LIMS-2217: Specifications are not set in analyses on Analysis Request creation
LIMS-2218: Result is replaced by min or max specs when "<Min" or ">Max" fields are used
LIMS-2215: Decimal mark not working
LIMS-2203: 'Comma' as decimal mark doesnt work
LIMS-2212: Sampling round- Sampling round templates show all system analysis request templates
LIMS-2209: error in manage analyises
LIMS-1917: Inconsistencies related to significant digits in uncertainties
LIMS-2015: Column spacing on Client look-up
LIMS-1807: Validation for Start Date - End date relationship while creating invoices and price lists
LIMS-1991: Sort Order for Analysis Categories and Services
LIMS-1521: Date verified column for AR lists
LIMS-2194: Error when submitting a result
LIMS-2169: Cannot start instance
WINE-125: Client users receive unauthorized when viewing some published ARs

3.1.10 (2016-01-13)
-------------------
- Updated Plone to 4.3.7
- Dashboard: replace multi-bar charts by stacked-bar charts
LIMS-2177: template_set error when no template has been selected
HEALTH-410: AR Create. Auto-complete Contact field if only 1
LIMS-2175: "NaN" is shown automatically for result fields that have AS with "LDL" enabled and then an error is shown after submitting a result
LIMS-1917: Inconsistencies related to significant digits in uncertainties
LIMS-2143: Statements vs Invoices
LIMS-1989: Retracting a published AR fails if one or more ASs has been retracted before publishing
LIMS-2071: Can't generate Invoice Batch/Monthly Statements
WINE-71: Instrument. BBK WS export to FIA fails
WINE-72: Instrument. BBK WineScan Auto Import fails
WINE-58: Instrument. BBK FIAStar import fails
WINE-76: WineScan FT120 Import warnings incorrect?
LIMS-1906: Spaces should be stripped out of the keywords coming from the Instrument
LIMS-2117: Analysis Categories don't expand on Analysis Specification creation
LIMS-1933: Regression: Selecting secondary AR in client batches, fails.
LIMS-2075: Ensure hiding of pricing information when disabled in site-setup
LIMS-2081: AR Batch Import WorkflowException after edit
LIMS-2106: Attribute error when creating AR inside batch with no client.
LIMS-2080: Correctly interpret default (empty) values in ARImport CSV file
LIMS-2115: Error rises when saving a Calculation
LIMS-2116: JSONAPI throws an UnicodeDecodeError
LIMS-2114: AR Import with Profiles, no Analyses are created
LIMS-2132: Reference Analyses got the same ID
LIMS-2133: Once in a while, specs var is going empty in results reports
LIMS-2136: Site Error on AR Verification
LIMS-2121: Fix possible Horiba ICP csv handling errors
LIMS-2042: Improving Horiba ICP to avoid Element Symbols as keywords
LIMS-2123: Analysis Categories don't expand in Worksheet Templates
LIMS-1993: Existing Sample look-up for AR Create in Batch does not work
LIMS-2124: QR missing on sticker preview
LIMS-2147: Add ARImport schema fields when creating ARs
LIMS-409: ShowPrices setting was getting ignored in some contexts
LIMS-2062: Cancelled ARs no longer appear in analysisrequest folder listings
LIMS-2076: Cancelled batches appear in listing views
LIMS-2154: Hide inactive ARs from BatchBook view
LIMS-2134: Inactive services appear in AR Create
LIMS-2139: WS Blank and Control Selection renderes whole page
LIMS-2156: Ignore blank index values when calculating ReferenceAnalysesGroupID
LIMS-2157: Cancelled ARs appear in AR listing inside Batches
LIMS-2042: Horiba ICP: Missing 'DefaultResult' for imported rows
LIMS-2030: Assign ARs in alphabetical ID order to WS
LIMS-2167: Cannot assign a QC analysis to an invalid instrument
LIMS-2067: Prevent initial method/instrument query for each analysis
WINE-82: Ignore invalid entry in Sample field during AR creation
LIMS-1717: Workflow transitions in edit context do not take effect
WINE-111: Do not attempt formatting of 'nan' analysis result values
WINE-114: Some users cannot view published ARs (unauthorised)
WINE-122: Transposed worksheet layout failed while rendering empty slots
LIMS-2149: Missing analyses can cause error accessing worksheet
LIMS-1521: Date verified column for AR lists
LIMS-2015: Column spacing on Client look-up
LIMS-1807: Validation for Start Date - End Date relationship

3.1.9 (2015-10-8)
------------------
LIMS-2068: LIMS-2068 Urgent. Analysis Catgories don't expand
LIMS-1875: Able to deactivate instruments and reference samples without logging in
LIMS-2049: Displaying lists doesn't work as expected in 319
LIMS-1908: Navigation tree order
LIMS-1543: Add "Security Seal Intact Y/N" checkbox for partition container
LIMS-1544: Add "File attachment" field on Sample Point
LIMS-1949: Enviromental conditions
LIMS-1549: Sampling Round Templates privileges and permissions
LIMS-1564: Cancelling a Sampling Round
LIMS-2020: Add Sampling Round - Department not available for selection
LIMS-1545: Add "Composite Y/N" checkbox on AR Template
LIMS-1547: AR Templates tab inside Sampling Round Template
LIMS-1561: Editing a Sampling Round
LIMS-1558: Creating Sampling Rounds
LIMS-1965: Modified default navtree order for new installations
LIMS-1987: AR Invoice tab should not be shown if pricing is toggled off
LIMS-1523: Site Error when transitioning AR from 'Manage Analyses' or 'Log' tab
LIMS-1970: Analyses with AR Specifications not displayed properly in AR Add form
LIMS-1969: AR Add error when "Categorise analysis services" is disabled
LIMS-1397: Fix Client Title accessor to prevent catalog error when data is imported
LIMS-1996: On new system with no instrument data is difficult to get going.
LIMS-2005: Click on Validations tab of Instruments it give error
LIMS-1806: Instrument Interface. AQ2. Seal Analytical - Error
LIMS-2002: Error creating Analysis Requests from batch.
LIMS-1996: On new system with no instrument data it is difficult to get going. The warnings could be confusing
LIMS-1312: Transposed Worksheet view, ARs in columns
LIMS-1760: Customised AR Import spreadsheets (refactored, support importing to Batch)
LIMS-1548: Client-specific Sampling Round Templates
LIMS-1546: Sampling Round Template Creation and Edit view
LIMS-1944: Prevent concurrent form submissions from clobbering each other's results
LIMS-1930: AssertionError: Having an orphan size, higher than batch size is undefined
LIMS-1959: Not possible to create an AR
LIMS-1956: Error upgrading to 319
LIMS-1934: Hyperlinks in invoices
LIMS-1943: Stickers preview and custom stickers templates support
LIMS-1855: Small Sticker layout. QR-code capabilities
LIMS-1627: Pricing per Analysis Profile
HEALTH-279: AS IDs to be near top of page. Columns in AS list
LIMS-1625: Instrument tab titles and headers do not correspond
LIMS-1924: Instrument tab very miss-titled. Internal Calibration Tests
LIMS-1922: Instrument out of date typo and improvement
HEALTH-175: Supplier does not resolve on Instrument view page
LIMS-1887: uniquefield validator doesn't work properly
LIMS-1869: Not possible to create an Analysis Request
LIMS-1867: Auto-header, auto-footer and auto-pagination in results reports
LIMS-1743: Reports: ISO (A4) or ANSI (letter) pdf report size
LIMS-1695: Invoice export function missing
LIMS-1812: Use asynchronous requests for expanding categories in listings
LIMS-1811: Refactor AR Add form Javascript, and related code.
LIMS-1818: Instrument Interface. Eltra CS-2000
LIMS-1817: Instrument Interface. Rigaku Supermini XRF
- New System Dashboard for LabManagers and Admins

3.1.8.3 (2015-10-01)
--------------------
LIMS-1755: PDF writer should be using a world-writeable tmp location
LIMS-2041: Resolve ${analysis_keyword) in instrument import alert.
LIMS-2041: Resolve translation syntax error in instrument import alert
LIMS-1933: Secondary Sample selection in Client Batches does not locate samples

3.1.8.2 (2015-09-27)
--------------------
LIMS-1996: On new system with no instrument data is difficult to get going.
LIMS-1760: Customised AR Import spreadsheets (refactored, support importing to Batch)
LIMS-1930: AssertionError: Having an orphan size, higher than batch size is undefined
LIMS-1818: Instrument Interface. Eltra CS-2000
LIMS-1817: Instrument Interface. Rigaku Supermini XRF
LIMS-2037: Gracefully anticipate missing analysis workflow history
LIMS-2035: Prevent Weasyprint flooding due to asyncronous publish

3.1.8.1 (2015-06-23)
--------------------
LIMS-1806: Instrument Interface. AQ2. Seal Analytical - Error
LIMS-1760: Customised AR Import spreadsheets (refactored, support importing to Batch)
Fix portlets.xml for Plone 4.3.6 compatibility

3.1.8 (2015-06-03)
------------------
LIMS-1923: Typo InstrumentCalibration
HEALTH-287: Hyperlink in Instrument messages
LIMS-1929: Translation error on Instrument Document page
LIMS-1928 Asset Number on Instruments' Certificate tab should use Instrument's default
LIMS-1929: Translation error on Instrument Document page
LIMS-1773: Instrument. Thermo Fisher ELISA Spectrophotometer
LIMS-1697: Error updating bika.lims 317 to 318 via quickinstaller
LIMS-1820: QC Graphs DateTime's X-Axis not well sorted
LIMS-280 : System IDs starting from a specific value
LIMS-1819: Bika LIMS in footer, not Bika Lab Systems
LIMS-1808: Uncertainty calculation on DL
LIMS-1522: Site Error adding display columns to sorted AR list
LIMS-1705: Invoices. Currency unit overcooked
LIMS-1806: Instrument Interface. AQ2. Seal Analytical
LIMS-1770: FIAStar import 'no header'
LIMS-1771: Instrument. Scil Vet abc Plus
LIMS-1772: Instrument. VetScan VS2
LIMS-1507: Bika must notify why is not possible to publish an AR
LIMS-1805: Instrument Interface. Horiba JY ICP
LIMS-1710: UnicodeEncode error while creating an Invoice from AR view
WINE-44: Sample stickers uses Partition ID only if ShowPartitions option is enabled
LIMS-1634: AR Import fields (ClientRef, ClientSid) not importing correctly
LIMS-1474: Disposed date is not shown in Sample View
LIMS-1779: Results report new fields and improvements
LIMS-1775: Allow to select LDL or UDL defaults in results with readonly mode
LIMS-1769: Allow to use LDL and UDL in calculations.
LIMS-1700: Lower and Upper Detection Limits (LDL/UDL). Allow manual input
LIMS-1379: Allow manual uncertainty value input
LIMS-1324: Allow to hide analyses in results reports
LIMS-1754: Easy install for LIMS' add-ons was not possible
LIMS-1741: Fixed unwanted overlay when trying to save supply order
LIMS-1748: Error in adding supply order when a product has no price
LIMS-1745: Retracted analyses in duplicates
LIMS-1629: Pdf reports should split analysis results in different pages according to the lab department
Some new ID Generator's features, as the possibility of select the separator type
LIMS-1738: Regression. 'NoneType' object has no attribute 'getResultsRangeDict'
LIMS-1739: Error with results interpretation field of an AR lacking departments
LIMS-1740: Error when trying to view any Sample
LIMS-1724: Fixed missing start and end dates on reports
LIMS-1628: There should be a results interpretation field per lab department
LIMS-1737: Error when adding pricelists of lab products with no volume and unit
LIMS-1696: Decimal mark conversion is not working with "<0,002" results type
LIMS-1729: Analysis Specification Not applying to Sample when Selected
LIMS-1507: Do not cause exception on SMTPServerDisconnect when publishing AR results.


3.1.7 (2015-02-26)
------------------
LIMS-1693: Error trying to save a new AR
LIMS-1570: Instrument interface: Roche Cobas Taqman 48
LIMS-1520: Allow to invalidate verified ARs
LIMS-1690: Typo. Instrument page
LIMS-1688: After AR invalidation, ARs list throws an error
LIMS-1569: Instrument interface: Beckman Coulter Access 2
LIMS-1689: Error while creating a new invoice batch
LIMS-1266: Sampling date format error
LIMS-1365: Batch search parameters on Work sheets/Work sheets insides Batches
LIMS-1428: After receiving a sample with Sampling Workflow enable is not possible to input results
LIMS-1540: When accent characters are used in a "Sample Type" name, it is not possible to create a new AR
LIMS-1617: Error with bin/test
LIMS-1571: Instrument interface: Sysmex XS-1000i
LIMS-1574: Fixed AR and Analysis attachments
LIMS-1670: Fixed windows incompatibility in TAL (referencewidget.pt)
LIMS-1594: Added option to select landing page for clients in configuration registry
LIMS-1594: Re-ordered tabs on Client home page
LIMS-1520: Allow to invalidate verified ARs
LIMS-1539: Printable Worksheets. In both AR by row or column orientations
LIMS-1199: Worksheet totals in WS lists
LIMS-257: Set Blank and Warning icons in Reference Sample main view
LIMS-1636: Batch Sample View crash
LIMS-1524: Invalidate email does not have variables populated
LIMS-1572: Instrument interface: Sysmex XS-500i
LIMS-1575: Thermo Arena 20XT
LIMS-1423: Save details when AR workflow action kicked off
LIMS-1624: Import default test.xlsx fails
LIMS-1614: Error when selecting Analysis Administration Tab after receiving a sample with Sampling Workflow enabled
LIMS-1605: Tescan TIMA interface
LIMS-1604: BioDrop uLite interface
LIMS-1603: Life Technologies Qubit interface
LIMS-1517: Storage field tag untranslated?
LIMS-1518: Storage Location table
LIMS-1527: CC Contact on AR view (edit) offers all contacts in system
LIMS-1536: Add button [Add], to alow quickly addings in referencewidget
LIMS-1587: Better support for extension of custom sample labels
LIMS-1622: Version Check does not correctly check cache
LIMS-1623: Implement bika-frontpage as a BrowserView


3.1.6 (2014-12-17)
------------------
LIMS-1530: Scrambled Analysis Category order in Published Results
LIMS-1529: Error while inserting an AR with container-based partitioning is required
LIMS-1460: Additional field in AR for comments or results interpretation
LIMS-1441: An error message related to partitions unit is shown when selecting analysis during AR creation
LIMS-1470: AS Setup. File attachment field tag is missing
LIMS-1422: Results doesn't display yes/no once verified but 1 or 0
LIMS-1486: Typos in instrument messages
LIMS-1498: Published Results not Showing for Logged Clients
LIMS-1445: Scientific names should be written in italics in published reports
LIMS-1389: Units in results publishing should allow super(sub)script format, for example in cm2 or m3
LIMS-1500: Alere Pima's Instrument Interfice
LIMS-1457: Exponential notation in published AR pdf should be formatted like a×10^b instead of ae^+b
LIMS-1334: Calculate result precision from Uncertainty value
LIMS-1446: After retracting a published AR the Sample gets cancelled
LIMS-1390: More workflow for Batches
LIMS-1378: Bulking up Batches
LIMS-1479: new-version and upgrade-steps should be python viewlets
LIMS-1362: File attachment uploads to Batches
LIMS-1404: New Batch attributes (and their integration with existing ones on Batch views)
LIMS-1467: Sample Point Lookup doesn't work on AR modify
LIMS-1363: Batches per Client
LIMS-1405: New Sample and AR attributes
LIMS-1085: Allow Clients to add Attachments to ARs
LIMS-1444: In AR published report accredited analysis services are not marked as accredited
LIMS-1443: In published reports the publishing date is not shown in the pdf
LIMS-1420: Status filter is not kept after moving to next page
LIMS-1442: Sample Type is not filtred by Sample Point
LIMS-1448: Reports: when you click on "Analysis turnaround time" displays others
LIMS-1440: Error when trying to publish with analysis from different categories
LIMS-1459: Error when checking instrument validity in manage_results
LIMS-1430: Create an AR from batch allows you to introduce a non existent Client and Contacts don't work properly

- After modifying analysis Category, reindex category name and UID for all subordinate analyses
- Setup data import improvements and fixes
- Simplify installation with a custom Plone overview and add site


3.1.5 (2014-10-06)
------------------

LIMS-1082: Report Barcode. Was images for pdf/print reports etc
LIMS-1159: reapply fix for samplepoint visibility
LIMS-1325: WSTemplate loading incompatible reference analyses
LIMS-1333: Batch label replace with standard Plone keyword widget
LIMS-1335: Reference Definitions don't sort alphabetically on WS Template lay-outs
LIMS-1345: Analysis profiles don't sort
LIMS-1347: Analysis/AR background colour to be different to for Receive and To be Sampled
LIMS-1360: Number of analyses in ARs folder view
LIMS-1374: Auto label printing does not happen for an AR drop-down receive
LIMS-1377: Error when trying to publish after updating branch hotfix/next or develop
LIMS-1378: Add AR/Sample default fields to Batch
LIMS-1395: front page issue tracker url
LIMS-1402: If no date is chosen, it will never expire." not been accomplished
LIMS-1416: If a sample point has a default sample type the field is not pulled automatically during AR template creation
LIMS-1425: Verify Workflow (bika_listing) recursion

- added 'getusers' method to JSON API
- Added 'remove' method to JSON API
- Added AR 'Copy to new' action in more contexts
- Added basic handling of custom Sample Preparation Workflows
- Added decimal mark configuration for result reports
- Added help info regards to new templates creation
- Added IAcquireFieldDefaults - acquire field defaults through acquisition
- Added IATWidgetVisibility - runtime show/hide of AT edit/view widgets
- Added watermark on invalid reports
- Added watermark on provisional reports
- Alert panel when upgrades are available
- All relevant specification ranges are persisted when copying ARs or adding analyses
- Allow comma entry in numbers for e.g. German users
- Bika LIMS javascripts refactoring and optimization
- Fix ZeroDivisionError in variation calculation for DuplicateAnalysis
- Fixed spreadsheet load errors in Windows.
- Fixed template rendering errors in Windows
- JSONAPI update: always use field mutator if available
- JSONAPI: Added 'remove' and 'getusers' methods.
- Refactored ARSpecs, and added ResultsRange field to the AR

3.1.4.1 (2014-07-24)
--------------------

3.1.4 release was broken, simple ARs could not be created.



3.1.4.1 (2014-07-24)
--------------------

3.1.4 release was broken, simple ARs could not be created.

LIMS-1339: Published reports should use "±" symbol instead of "+/-"
LIMS-1327: Instrument from worksheet
LIMS-1328: Instrument calibration test graphs do not work on multiple samples
LIMS-1347: Analysis/AR background colour to be different to for Receive and To be Sampled
LIMS-1353: Analyses don't sort in Attachment look-up

Preview for Results reports
    - Single/Multi-AR preview
    - Allows to cancel the pre-publish/publish process
    - Allows to make visible/invisible the QC analyses
    - Allows to add new custom-made templates
    - JS machinery allowed for pdf reporting

3.1.4 (2014-07-23)
------------------

LIMS-113: Allow percentage value for AS uncertainty
LIMS-1087: Prevent listing of empty categories
LIMS-1203: Fix Batch-AnalysisRequests query
LIMS-1207: LIMS-113 Allow percentage value for AS uncertainty
LIMS-1221: use folder icon for ARImports in nav
LIMS-1240: fix permissions for "Copy To New" in AR lists
LIMS-1330: handle duplicate of reference analysis
LIMS-1340: soft-cache validator results
LIMS-1343: Prevent sudden death if no version information is available
LIMS-1352: SamplingWorkflow not saved to sample
LIMS-334: Add Service/ExponentialFormatPrecision
LIMS-334: Added ExponentialFormatThreshold setting
LIMS-334: Allow exponential notation entry in numeric fields
LIMS-334: Exponent Format used for analysis Result
LIMS-334: Remove duplicate getFormattedResult code
LIMS-83: Update Method->calculation reference version when Calculation changes

- Formula statements can be written on multiple lines for clarity.

- Replace kss-bbb ajax-spinner with a quieter one

- bika.lims.utils.log logs location url correctly

3.1.3 (2014-07-17)
------------------

Missing fixes from 3.1.2

LIMS-671: Preferred/Restricted client categories
LIMS-1251: Supply order permission error
LIMS-1272: Currency in Price Lists
LIMS-1310: Broken AnalysisProfile selector in AR Add form.

3.1.2 (2014-07-15)
------------------

LIMS-1292: UI fix Retracted ARs workfow: Warning msg on "full" retract.
LIMS.1287: UI fix Report parameter formatting
LIMS-1230: UI fix Livesearch's box
LIMS-1257: UI fix Long titles in Analysis Profiles, Sample Points, etc.
LIMS-1214: UI fix More columns
LIMS-1199: UI fix Worksheet listing: better columns
LIMS-1303: jsi18n strings must be added to bika-manual.pot.  i18ndude cannot find.
LIMS-1310: Filter SamplePoints by client in AR Template Edit View
LIMS-1256: Client objects included in AR-Add filters for Sample Point etc.
LIMS-1290: Allows Analyst to retract analyses, without giving extra permissions.
LIMS-1218: Slightly nicer monkey patch for translating content object ID's and titles.
LIMS-1070: Accreditation text can be customised in bika_setup
LIMS-1245: off-by-one in part indicators in ar_add
LIMS-1240: Hide "copy to new" from Analyst users

LIMS-1059: Added worksheet rejection workflow
    RejectAnalysis (Analysis subclass (has IAnalysis!)) workflow transition.
    Does not retract individual Analysis objects - instead, forces their state
        back to "Received", and assigns them onto newly created WS.
    Sets attributes on src and dst worksheets:
        WS instance rejected worksheet attribute: .replaced_by = UID
        WS instance replacement worksheet attribute: .replaces_rejected_worksheet:UID

Fixed some i18n and encoding snags, and updated translations.

3.1.1 (2014-06-29)
------------------

Some bugs which only appear while running Windows, have been fixed.

LIMS-1281: Fix Restricted and Default categories in ar_add
LIMS-1275: Fix lax Aalyst permissions
LIMS-1301: jsonapi can set ReferenceField=""
LIMS-1221: Icon for ARImports folder in Navigation
LIMS-1252: AR Published Results Signature Block formatting
LIMS-1297: Update frontpage


3.1 (2014-06-23)
----------------

- Product and Analysis specifications per AR
- Incorrect published results invalidation workflow
- Improved re-testing workflow
- Adjustment factors on worksheets
- Using '< n' and '> n' results values
- Sample Storage locations
- Sample Categories
- Analysis Prioritisation
- Bulk AR creation from file
- Results reports inclusion of relevant QC results
- Supply Inventory and Orders
- JSON interface
- Management Reports export to CSV
- Enhancements to AR Batching
- Enhancements to Results Reports

- Instrument management module

    Calibration certificates, maintenance, Instrument QC
    Method, Instrument and Analysis integrity

- Instrument interfaces

     Agilent MS 'Masshunter Quant'
     Thermo Gallery
     Foss Winescan FT 120, Auto

- Invoices

   Per AR, Analysis per Invoice line.
   Per Supply Order, inventory item per Invoice line
   Invoices by email
   Invoice 'batches' for selected time period, ARs aand Orders per Invoice line
   Invoice batch export to accounts systems
   Price lists. Analysis Services and Supplies

3.1.3036 (2014-05-30)
---------------------

Added two checboxes in BikaSetup > Security:
- Allow access to worksheets only to assigned analysts (Y/N)
- Only lab managers can create and amange new worksheets (Y/N)

** IMPORTANT NOTES **
The 3036 upgrade sets the above options to true by default, so after
being upgraded, only the labmanagers will be able to manage WS and the
analysts will only have access to the worksheets to which they are
assigned. These defaults can be changed in BikaSetup > Security.

3.0 (2014-03-15)
----------------

- Fix some out-dated dependencies that prevented the app from loading.

- Development of the current bika 3.0 code has slowed, and our efforts have been focused on
the 3.01a branch for some time.

3.0rc3.5.1 (2013-10-25)
-----------------------

Fix CSS AR Publication error

3.0rc3.5.1 (2013-10-25)
-----------------------

Fix error displaying client sample views

3.0rc3.5 (2013-10-24)
---------------------

Requires Plone 4.3.  For information on upgrading Plone, visit
http://plone.org/documentation/manual/upgrade-guide

- Fix a serious error saving Analysis results.
- Improve upgrade handling in genericsetup profile
- Fix errors in setupdata loader
- Force UTF-8 encoding of usernames (imported client contacts can now login)
- Removed outdated test setup data
- Handle duplicate request values in bika_listing
- ID server handles changes in ID schemes without error
- Remove folder-full-view from front-page view
- Updated workflow and permissions to prevent some silly errors
- Add robot tests
- Add default robots.txt

3.0rc3.2 (2013-06-28)
---------------------

- Fix site-error displaying upgraded instruments
- Fix spinner (KSS is not always enabled)
- Add extra save button in ar_add
- Label Printing: "Return to list" uses browser history
- Bold worksheet position indicators
- Remove version.txt (use only setup.py for version)

3.0rc3.1 (2013-06-27)
---------------------

- Fix permission name in upgrade step

3.0rc3 (2013-06-25)
-------------------

- Many instrument management improvements! (Merge branch 'imm')
- Removed ReferenceManufacturer (use of generic Manufacturer instead)
- Removed ReferenceSupplier (use Supplier instead)
- Improve service/calculation interim field widgets
  Allows service to include custom fields (without calculation selected)
- Fix services display table categorisation in Analysis Specification views
- Stop focusing the search gadget input when page load completes. (revert)
- Limit access to Import tab (BIKA: Manage Bika)
- New permission: "BIKA: Import Instrument Results"
- New permission: "BIKA: Manage Login Details" - edit contact login details
- Some late changes to better handle the updates to ID creation
- Plone 4.3 compatibility (incomplete)
- Use Collections as a base for Queries (incomplete)
- Many many bugfixes.

3.0rc2.3 (2013-01-29)
-------------------

- Fix bad HTML

3.0rc2.2 (2013-01-28)
-------------------

- Fix an error during AR Publish

3.0rc2.1 (2013-01-21)
-------------------

- Fix bad HTML
- Pin collective.js.jqueryui version to 1.8.16.9

3.0rc2 (2013-01-21)
-------------------

- Updated all translations and added Brazilian Portuguese
- RecordsWidget: subfield_types include "date"
- RecordsWidget: Automatic combogrid lookups
- Added all bika types to Search and Live Search
- Transition SamplePartition IDs to new format (SampleType-000?-P?
- Always handle non-ASCII characters: UTF-8 encoding everywhere
- Accept un-floatable (text) results for analyses
- Hidden InterimFields in Calculations
- Added InterimFields on AnalysisServices for overriding Calculation Interimfields.
- Disable KSS inline-validation
- Categorized analyses in AR views
- Added remarks for individual analyses
- Improved Javascript i18n handling
- Improved default permissions
- New reports
    - Added 'Analysis summary per department' (merge of 'Analyses lab department weekly' and 'Analyses request summary by date range'
    - Added 'Analyses performed as % of total' report
    - Added Analyses per lab department report
    - Added 'Samples received vs. samples reported' report
    - Added Daily Samples Received report
- Many many bugfixes.

3.0rc1 (2012-10-01)
-------------------


- Removed Bika Health data from released egg
- Remove remarks from portal_factory screens
- Add Month/Year selectors to default datetime widget
- ClientFolder default sorting.
- Date formats for jquery datepicker
- Don't overwrite the Title specified in @@plone-addsite
- Bug fixes

3.0rc1 (2012-09-25)
-------------------

### Changes

- Requires Python 2.7 (Plone 4.2)
- Add GNUPlot dependency
- Added client sample points
- Added Sampling Deviation selections
- Added Ad-Hoc sample flag
- Added Sample Matrices (Sampletype categorisation)
- Added custom ResultsFooter field in bika setup
- Added PDF Attachments to published results
- Electronic signature included in Results and Reports
- Login details form to create users for LabContacts
- Sampling workflow is disabled by default
- Methods are versioned by default
- Methods are publicly accessible by default
- Queries WIP
- Reports WIP
- Modified label layouts for easier customisation
- Cleaned print styles
- Use plonelocales for handling Date/Time formats
- SMS and Fax setup items are disabled by default

2012-06-21
----------

- Partitioning & Preservation automation
- Reports
- Sample point & types relations in UI
- AR template enhancements
- Sample and AR layout improvements
- Labels
- Configuration logs
- Faster indexing
- JavaScript optimisation
- Better IE compatibility
- Set-up worksheet improvements
- Updated translations
- Workflow tweaks
- Tweaks to Icons, Views & Lists

2012-04-23
----------

- Optional sampling and preservation workflows and roles.
- Sample partitioning.
- AR templates - Sample point & Sample type restrictions.
- Reports - framework only. 'Analysis per service' shows what is planned.
- Improved i18n handling, and updated strings from Transifex.
- Numerous performance enhancements
- Analysis Service & Method associations.
- An improved Analysis Service pop-up window.
- Sample Type and Sample Point relationship.
- Currency selection from zope locales
- Combined AR View and Edit tabs.
- Re-factored AR 'Add/Remove Analyses' screen
- Store the date of capture for analysis results
- Append only remarks fields on more objects.

2012-01-23
----------

 - Made Bika compatible with Plone 4.1
 - Sampler and Preserver roles, users and permissions
 - Sampling and Preservation workflows
 - Inactive and Cancellation Workflows
 - Pre-preserved Containers
 - Automatic versioning for some bika_setup types
 - Analyst and Instrument on Worksheet templates
 - XLSX setup data loader
 - Sample disposal date based on date sampled, not date received.
 - Internal ID Server by default
 - user defined calculations and interim fields
 - Dry Matter results option does not appear until enabled in Site Setup
 - Accreditation portlet disabled until enabled in Site Setup
 - BikaListingView
 - New icons
 - (mostly) usable at 800x600
 - Column display toggles
 - Future dated samples and ARs
 - Accreditation template: i18n in locales/manual.pot/accreditation_*
 - intermediate workflow state for analyses requiring attachments
 - Labmanager has Site Administrator role (not Manager)
 - 'Indeterminate' results
 - use portal_factory everywhere
 - working test suite
 - static resource directories
 - Merged BikaMembers types
 - CoordinateField/Widget
 - DurationField/Widget
 - CustomRecordsWidget

2.3.3 Bug fix release
---------------------

 - Inclusion of BikaMembers 0.0.3. No changes to bika code, version bumped
   to facilitate release of new BikaMembers version.

2.3
---

 - Analysis categories introduced
 - Analysis service result restrictions - specification of possible results
 - Allow site and client specification of email and fax subject line content
 - Additional instrument/export formats:
   WinescanFT120, WinescanAuto, FIAStar and Bartelt's data-collector
 - Export worksheet analyses to instruments
 - PDF as a result output option
 - SMS result output option
 - Result publication options synchronized and signatures added to emails
 - Email batching of query results conforms to result mailing
 - IDServer batching of unique id request
 - Optmization of worksheet searching on selection criteria
 - Extract tab added with extract for analysis services or profiles
 - Batch update of analysis service prices
 - German translation module added
 - Added a light query form which excludes analysis category and service
 - Batch size setting in analysis request lists
 - BikaMembers replaces UpfrontContacts
 - ATSchemaEditor removed
 - Significant performance improvements

 - Resolve client action conflicts
 - Sampled date validation
 - Drymatter formatting on output corrected
 - Correct default none workflows
 - Review portlet optimization
 - Pricelist prints blank for analysis service with price not defined

2.2
---

 - Attachments permitted on analysis requests and analyses
 - Worksheet resequencing, and sort order for worksheet analysis selection
 - Worksheet deletion only available for open worksheets
 - Portlet to provide export of analysis services and analysis profiles
 - Requirement for unique analysis service names, analysis service keywords,
 - instrument import keywords and analysis profile keywords enforced.
 - Report headings and formats standardized accross different reports
 - AR import alternative layout provided with selection, including profiles
 - Progress bar introduced for long running processes

2.1.1
-----

 - Disposal Date for Samples and Retention Period per Sample Type added.
 - Various new search criteria added.
 - Standard Manufacturers introduced.
 - Labels for Standard Samples introduced.
 - "Print" and "Email" facilities introduced for lists of Standard Samples and Standard Stocks.
 - "Duplicate" facility for Analysis Services introduced.
 - Addresses added to top of emailed query results.
 - Labels for Samples and Analysis Requests changed.
 - Analysis Services can have multiple Methods.
 - Change log introduced for Methods.
 - Methods added to left navigation bar.
 - List of Methods included in pop-up for Analyses.
 - Documents may be uploaded for Methods.

2.1
---

 - Sample object and workflow introduced
 - Results specifications, lab and per client
 - Analysis profiles
 - Worksheet template engine
 - Interface to Bika Calendar
 - Import of analysisrequests from csv file
 -  Export of results to csv file
 - Print as publication option
 - Lab Departments, lab contacts, and department manager introduced
 - Quality Control calculations. Control, blank and duplicate analyses.
 - QC graphs, normal distribution, trends and duplicate variation
 - Various analysis calculations allowed. Described by Calculation Type
 - Dependant Calcs introduced. Where an analysis result is calculated from
 -  other analyses: e.g. AnalysisX = AnalysisY - Analysis Z
 - Dry matter result reporting. Results are reported on sample as received,
 -  and also as dry matter result on dried sample
 - Re-publication, Pre publication of individual results and per Client
 - Many reports including Turn around, analyses repeated and out of spec

1.2.1
-----


 - Removed invoice line item descriptions from core code to allow skin
   integration
 - Create dummy titration values for analyses imported from instrument
 - More language translations

1.2.0
-----

 - Statements renamed to Invoices
 - Jobcards renamed to Worksheets
 - New identification fields added to analysis request
 - Client Reference, Sample Type and Sample Point
 - Welcome page introduced
 - Late analyses list linked from late analyses portlet
 - Icon changes
 - Accreditation body logo and details added to laboratory info
 - Accreditation logo, disclaimers added throughout web site
 - Laboratory confidence level value data driven from laboratory info
 - Analyses methods provided as pop-up where analyses are listed
 - Titration factors and titration volumes added to analyses and worksheets
 - Measure of uncertainties introduced per analysis and intercept
 - Two new specialist roles created - verifier and publisher
 - Sample test data load script - load_sample_data.py
 - Implement generic instrument data import tool
 - Login portlet added
 - Modifications required to support interlab
   Permit analysis parent (sample) to be in 'released' state.
   Reference SampleID on AnalysisRequest-

 - 1566324: Logged in page redirected to welcome page.
 - 1573299: LiveSearch - Added permissions to InvoiceLineItem.
 - 1573083: Status Drop Down - Invoicing
 - 1551957: Contacts not visible to other contacts. Correct local owner role
 - 1566334: position of 'add new ar' button changed to conform to other forms
 - 1532008: query results sort order most recent first
 - 1532770: Order default listing correction
 - 1558458: Member discount data driven in messages on AR forms
 - 1538354: SubTotal and VAT calculation on edit AR
 - 1532796: AR edit - allow change of contact

1.1.3
-----

 This is a bug fix release. Migration from older versions has also
 been improved greatly.

 Please note that AnalysisRequest now has a custom mutator that
 expects the title of the Cultivar, not the UID. This will impact
 anybode that customised the *analysisrequed_add.cpy* controller
 script and the *validate_analysisrequest_add_form.vpy* validation
 script.


 - 1423182: IndexError on surfing to LIMS pages without being logged on
 - 1423238: Orders - Dispatch date
 - 1429992: AR edit tab - Cultivar uneditable
 - 1429996: Cultivar names to allow numbers
 - 1429999: Late analysis alert - 'More...' URL
 - 1430002: Sample due alerts - 'More...' URL
 - 1433787: Security - Clients
 - 1434100: Search - Index & Attribute errors
 - 1418473: Updated start-id-server.bat for Win2K & Win XP

1.1.2
-----

 - 1423205: Show logs to labmanager set-up
 - 1291750: Added default ID prefixes for Order and Statement
 - 1424589: Late analysis alert to be calulated on date received

1.1.1
-----


 - Updated portlets with Plone 2.1 style definition list markup

 - 1423179: Clients must not see JobCard links on Analysis Requests
 - 1423182: IndexError on surfing to LIMS pages without being logged on
 - 1423188: Site map - Clients should not have access to ...
 - 1423191: Link rot - 'logged in' page
 - 1423193: Groups folder should not be shown
 - 1423194: No 'More...' if there are less than 5
 - 1423204: AR view - Missing tabs and status drop down
 - 1423209: Schema Editor - Drop Down List Issue (Select)
 - 1423234: Late Analysis alert shows for anonymous visitors
 - 1423363: Report Analysis Totals
 - 1423386: Email publication error

1.1.0
-----

 - Made Bika compatibable with Plone 2.1
 - Added Spanish translation contributed by Luis Espinoza
 - Added Italian translation contributed by Pierpaolo Baldan
 - Added Dutch translation contributed by Joris Goudriaan
 - Added Portugese translation contributed by Nuno R. Pinhão
 - The schemas of Client, Contact, AnalysisRequest and Order can be
   edited in the through-the-web schema editor, ATSchemaEditorNG.
 - The maximum time allowed for the publication of results can now be
   set per analysis service. The portlet
   'skins/bika/portlet_late_analysis.pt' has been added to alert lab
   users when analyses are late.
 - Analyses on an AnalysisRequest have a reference to a Jobcard,
   rendered as a hyperlink on the AnalysisRequest view.
 - A bug has been fixed where 'not_requested' analyses were checked
   on the AnalysisRequest edit form.
 - Enabled 'changed_state' folder button globally and disabled on
   AnalysisRequest and Jobcard.

1.0.1
-----

 - Updated 'skins/bika/date_components_support.py' with latest
   version of script in Plone 2.0.5
 - Modified access to transitions in workflow scripts, normal
   attribute access seems to guarded since Zope 2.7.5.
 - Added CHANGES.txt and README.txt
 - Added windows batch script for ID server
   (scripts/start-id-server.bat)<|MERGE_RESOLUTION|>--- conflicted
+++ resolved
@@ -34,11 +34,8 @@
 LIMS-1774: Shiny graphs for result ranges
 LIMS-2257: Scheduled sampling
 LIMS-2255: Switch to Chameleon (five.pt) for rendering TAL templates
-<<<<<<< HEAD
 - Added Analyses section in the Dashboard
-=======
 - Add option to allow labman to self-verify analysis results
->>>>>>> 814111be
 - Replacement of pagination by 'Show more' in tables makes the app faster
 - Add Bika LIMS TAL report reference in reports preview
 - Simplify instrument interface creation for basic CSV files
