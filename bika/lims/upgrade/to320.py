--- conflicted
+++ resolved
@@ -118,7 +118,6 @@
     if 'getScheduledSamplingSampler' not in bc.indexes():
         bc.addIndex('getScheduledSamplingSampler', 'FieldIndex')
 
-<<<<<<< HEAD
         bac.clearFindAndRebuild()
 
 def departments(portal):
@@ -130,18 +129,7 @@
     bac = getToolByName(portal, 'bika_analysis_catalog')
     if 'getDepartmentUID' not in bac.indexes():
         bac.addIndex('getDepartmentUID', 'KeywordIndex')
-        bac.clearFindAndRebuild()
 
-def departments(portal):
-    """ To add department indexes to the catalogs """
-    bc = getToolByName(portal, 'bika_catalog')
-    if 'getDepartmentUIDs' not in bc.indexes():
-        bc.addIndex('getDepartmentUIDs', 'KeywordIndex')
-        bc.clearFindAndRebuild()
-    bac = getToolByName(portal, 'bika_analysis_catalog')
-    if 'getDepartmentUID' not in bac.indexes():
-        bac.addIndex('getDepartmentUID', 'KeywordIndex')
-=======
 def create_CAS_IdentifierType(portal):
     """LIMS-1391 The CAS Nr IdentifierType is normally created by
     setuphandlers during site initialisation.
@@ -182,4 +170,3 @@
                 if n<old_field:
                     new_value+=','
             obj.setVerificators(new_value)
->>>>>>> 7b090dda
