--- conflicted
+++ resolved
@@ -5,24 +5,19 @@
     i18n_domain="bika">
 
     <adapter
-<<<<<<< HEAD
       factory=".acquirefielddefaults.AcquireFieldDefaults"
       provides="bika.lims.interfaces.IAcquireFieldDefaults"
-=======
-      factory=".widgetvisibility.MainClientFieldWidgetVisibility"
-      provides="bika.lims.interfaces.IATWidgetVisibility"
       for="bika.lims.interfaces.IAnalysisRequest"
-      name="MainClientFieldWV"
+      name="DefaultAquireFieldDefaults"
     />
 
     <adapter
       factory=".widgetvisibility.BatchClientFieldWidgetVisibility"
       provides="bika.lims.interfaces.IATWidgetVisibility"
->>>>>>> 23c4fb5a
       for="bika.lims.interfaces.IAnalysisRequest"
-      name="DefaultAquireFieldDefaults"
+      name="BatchClientFieldWV"
     />
-
+    
     <adapter
       factory=".widgetvisibility.OptionalFieldsWidgetVisibility"
       provides="bika.lims.interfaces.IATWidgetVisibility"
