--- conflicted
+++ resolved
@@ -43,12 +43,8 @@
         'profile-bika.lims:default', 'portlets', run_dependencies=False)
     # Creating all the sampling coordinator roles, permissions and indexes
     create_samplingcoordinator(portal)
-<<<<<<< HEAD
     reflex_rules(portal)
-=======
     departments(portal)
-    departments(portal)
->>>>>>> 9d5c984a
     """Update workflow permissions
     """
     wf = getToolByName(portal, 'portal_workflow')
@@ -122,7 +118,59 @@
     if 'getScheduledSamplingSampler' not in bc.indexes():
         bc.addIndex('getScheduledSamplingSampler', 'FieldIndex')
 
-<<<<<<< HEAD
+        bac.clearFindAndRebuild()
+
+def departments(portal):
+    """ To add department indexes to the catalogs """
+    bc = getToolByName(portal, 'bika_catalog')
+    if 'getDepartmentUIDs' not in bc.indexes():
+        bc.addIndex('getDepartmentUIDs', 'KeywordIndex')
+        bc.clearFindAndRebuild()
+    bac = getToolByName(portal, 'bika_analysis_catalog')
+    if 'getDepartmentUID' not in bac.indexes():
+        bac.addIndex('getDepartmentUID', 'KeywordIndex')
+
+def create_CAS_IdentifierType(portal):
+    """LIMS-1391 The CAS Nr IdentifierType is normally created by
+    setuphandlers during site initialisation.
+    """
+    pc = getToolByName(portal, 'portal_catalog', None)
+    objs = pc(portal_type="Analyses",review_state="to_be_verified")
+    for obj_brain in objs:
+        obj = obj_brain.getObject()
+        old_field = obj.Schema().get("NumberOfVerifications", None)
+        if old_field:
+            new_value=''
+            for n in range(0,old_field):
+                new_value+='admin'
+    bsc = getToolByName(portal, 'bika_catalog', None)
+    idtypes = bsc(portal_type = 'IdentifierType', title='CAS Nr')
+    if not idtypes:
+        folder = portal.bika_setup.bika_identifiertypes
+        idtype = _createObjectByType('IdentifierType', folder, tmpID())
+        idtype.processForm()
+        idtype.edit(title='CAS Nr',
+                    description='Chemical Abstracts Registry number',
+                    portal_types=['Analysis Service'])
+
+def multi_verification(portal):
+    """
+    Getting all analyses with review_state in to_be_verified and
+    adding "admin" as a verificator as many times as this analysis verified before.
+    """
+    pc = getToolByName(portal, 'portal_catalog', None)
+    objs = pc(portal_type="Analyses",review_state="to_be_verified")
+    for obj_brain in objs:
+        obj = obj_brain.getObject()
+        old_field = obj.Schema().get("NumberOfVerifications", None)
+        if old_field:
+            new_value=''
+            for n in range(0,old_field):
+                new_value+='admin'
+                if n<old_field:
+                    new_value+=','
+            obj.setVerificators(new_value)
+
 def reflex_rules(portal):
     at = getToolByName(portal, 'archetype_tool')
     # If reflex rules folder is not created yet, we should create it
@@ -180,58 +228,4 @@
     try:
         catalog.addColumn(index)
     except:
-        pass
-=======
-        bac.clearFindAndRebuild()
-
-def departments(portal):
-    """ To add department indexes to the catalogs """
-    bc = getToolByName(portal, 'bika_catalog')
-    if 'getDepartmentUIDs' not in bc.indexes():
-        bc.addIndex('getDepartmentUIDs', 'KeywordIndex')
-        bc.clearFindAndRebuild()
-    bac = getToolByName(portal, 'bika_analysis_catalog')
-    if 'getDepartmentUID' not in bac.indexes():
-        bac.addIndex('getDepartmentUID', 'KeywordIndex')
-
-def create_CAS_IdentifierType(portal):
-    """LIMS-1391 The CAS Nr IdentifierType is normally created by
-    setuphandlers during site initialisation.
-    """
-    pc = getToolByName(portal, 'portal_catalog', None)
-    objs = pc(portal_type="Analyses",review_state="to_be_verified")
-    for obj_brain in objs:
-        obj = obj_brain.getObject()
-        old_field = obj.Schema().get("NumberOfVerifications", None)
-        if old_field:
-            new_value=''
-            for n in range(0,old_field):
-                new_value+='admin'
-    bsc = getToolByName(portal, 'bika_catalog', None)
-    idtypes = bsc(portal_type = 'IdentifierType', title='CAS Nr')
-    if not idtypes:
-        folder = portal.bika_setup.bika_identifiertypes
-        idtype = _createObjectByType('IdentifierType', folder, tmpID())
-        idtype.processForm()
-        idtype.edit(title='CAS Nr',
-                    description='Chemical Abstracts Registry number',
-                    portal_types=['Analysis Service'])
-
-def multi_verification(portal):
-    """
-    Getting all analyses with review_state in to_be_verified and
-    adding "admin" as a verificator as many times as this analysis verified before.
-    """
-    pc = getToolByName(portal, 'portal_catalog', None)
-    objs = pc(portal_type="Analyses",review_state="to_be_verified")
-    for obj_brain in objs:
-        obj = obj_brain.getObject()
-        old_field = obj.Schema().get("NumberOfVerifications", None)
-        if old_field:
-            new_value=''
-            for n in range(0,old_field):
-                new_value+='admin'
-                if n<old_field:
-                    new_value+=','
-            obj.setVerificators(new_value)
->>>>>>> 9d5c984a
+        pass