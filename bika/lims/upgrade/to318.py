--- conflicted
+++ resolved
@@ -4,7 +4,6 @@
 from bika.lims.permissions import AddMultifile
 from Products.Archetypes.BaseContent import BaseContent
 from bika.lims.upgrade import stub
-from Products.CMFCore.utils import getToolByName
 
 
 def upgrade(tool):
@@ -20,19 +19,15 @@
     setup.runImportStepFromProfile('profile-bika.lims:default', 'typeinfo')
     setup.runImportStepFromProfile('profile-bika.lims:default', 'workflow_csv')
 
-<<<<<<< HEAD
     # Adding Multifile content type
     at = getToolByName(portal, 'archetype_tool')
     at.setCatalogsByType('Multifile', ['bika_setup_catalog', ])
-    # Define permissions for ethnicity
-    mp = portal.manage_permission
-    mp(AddMultifile, ['Manager', 'Owner', 'LabManager', 'LabClerk'], 1)
-    # Migrations
-=======
     # Update workflow permissions
     wf = getToolByName(portal, 'portal_workflow')
     wf.updateRoleMappings()
->>>>>>> 923fb6ee
+    # Define permissions for Multifile
+    mp = portal.manage_permission
+    mp(AddMultifile, ['Manager', 'Owner', 'LabManager', 'LabClerk'], 1)
 
 
     # Migrations
