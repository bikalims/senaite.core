--- conflicted
+++ resolved
@@ -1,4 +1,3 @@
-<<<<<<< HEAD
 3.2.1 (unreleased)
 ------------------
 LIMS-1832: New Results Template, COA. Multiple ARs in columns
@@ -9,13 +8,11 @@
 - Simplify instrument interface creation for basic CSV files
 
 3.1.10 (unreleased)
-=======
 3.1.11 (unreleased)
 -------------------
 WINE-125: Client users receive unauthorized when viewing some published ARs
 
 3.1.10 (2016-01-13)
->>>>>>> ba24fedd
 -------------------
 - Updated Plone to 4.3.7
 - Dashboard: replace multi-bar charts by stacked-bar charts
