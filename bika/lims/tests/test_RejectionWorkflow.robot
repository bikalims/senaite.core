--- conflicted
+++ resolved
@@ -1,12 +1,7 @@
 *** Settings ***
 
-<<<<<<< HEAD
-Library	Selenium2Library  timeout=5  implicit_wait=0.5
-Library	String
-=======
 Library	    Selenium2Library  timeout=5  implicit_wait=0.5
 Library	    String
->>>>>>> c220d716
 Resource	keywords.txt
 Library	    bika.lims.testing.Keywords
 Resource	plone/app/robotframework/selenium.robot
