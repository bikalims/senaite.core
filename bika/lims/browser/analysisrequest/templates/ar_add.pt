--- conflicted
+++ resolved
@@ -50,7 +50,6 @@
     <span id="bika_setup" style="display:none;"
     tal:define="bika_setup python: context.bika_setup;"
     tal:attributes="EnableARSpecs python: 'true' if bika_setup.getEnableARSpecs() else '';
-<<<<<<< HEAD
             bika_samplepoints_uid python: bika_setup.bika_samplepoints.UID();
             bika_artemplates_uid python: bika_setup.bika_artemplates.UID();
             bika_analysisprofiles_uid python: bika_setup.bika_analysisprofiles.UID();
@@ -74,6 +73,16 @@
     <input type="hidden" id="partitioned_services" name="partitioned_services"
            tal:attributes="value partitionable"/>
 
+    <!-- The specs for each AR. -->
+    <input type="hidden" id="specs" name="specs" value="{}"
+            tal:attributes="value python:modules['json'].dumps(dict([(x, {}) for x in range(view.ar_count)]))"/>
+
+    <!-- The specs for each AR - this value is completed when using copy_to_new in this form.
+         The value in this field is blended with the 'Specification' found in the form. -->
+    <input type="hidden" id="copy_to_new_specs" name="copy_to_new_specs"
+           value="{}"
+            tal:attributes="value view/copy_to_new_specs"/>
+
     <!-- And the current form partition configuration is stored here -->
     <input type="hidden" id="parts" name="parts" value="{}"/>
 
@@ -86,49 +95,6 @@
                 cat python: dms.getCategoryUID();
                 value python: dms.UID();"/>
     </tal:i>
-=======
-			bika_samplepoints_uid python: bika_setup.bika_samplepoints.UID();
-			bika_artemplates_uid python: bika_setup.bika_artemplates.UID();
-			bika_analysisprofiles_uid python: bika_setup.bika_analysisprofiles.UID();
-			bika_analysisspecs_uid python: bika_setup.bika_analysisspecs.UID();
-			bika_analysisspecs_path python:'/'.join(bika_setup.bika_analysisspecs.getPhysicalPath())">
-</span>
-
-<!-- member discount percentage if applicable -->
-<input type="hidden" id="member_discount" name="member_discount"
-    tal:attributes="value here/bika_setup/getMemberDiscount"
-    tal:condition="view/getMemberDiscountApplies"/>
-
-<!-- col_count goes here for the jquery expanding services rows to know how to print themselves -->
-<input type="hidden" id="col_count" name="col_count"
-    tal:attributes="value view/col_count" />
-
-<!-- These services have partition setup records -->
-<input type="hidden" id="partitioned_services" name="partitioned_services"
-    tal:attributes="value partitionable" />
-
-<!-- And the current form partition configuration is stored here -->
-<input type="hidden" id="parts" name="parts" value="{}"/>
-
-<!-- The specs for each AR. -->
-<input type="hidden" id="specs" name="specs" value="{}"
-        tal:attributes="value python:modules['json'].dumps(dict([(x, {}) for x in range(view.col_count)]))"/>
-
-<!-- The specs for each AR - this value is completed when using copy_to_new in this form.
-     The value in this field is blended with the 'Specification' found in the form. -->
-<input type="hidden" id="copy_to_new_specs" name="copy_to_new_specs" value="{}"
-        tal:attributes="value view/copy_to_new_specs"/>
-
-<!-- The system configured 'Dry Matter Service' -->
-<tal:i define="dms python:context.bika_setup.getDryMatterService()">
-    <input type="hidden" id="getDryMatterService" name="getDryMatterService"
-        tal:condition="nocall:dms"
-        tal:attributes="
-            poc python: dms.getPointOfCapture();
-            cat python: dms.getCategoryUID();
-            value python: dms.UID()"/>
-</tal:i>
->>>>>>> 7356f3b3
 
 <input type="hidden"
     id="PhysicalPath"
@@ -139,164 +105,10 @@
     cellpadding="0" cellspacing="0">
 <thead>
 
-<<<<<<< HEAD
     <!-- All edit fields with fields with add=visible -->
     <tal:rows tal:condition="python: view.layout=='rows'">
         <metal:rows use-macro='view/ar_add_by_row_template/macros/ar_add_by_row'/>
     </tal:rows>
-=======
-    <!-- 'add=edit' fields -->
-    <tr tal:repeat="field python:view.get_fields_with_visibility('edit')">
-        <tal:def define="
-            fieldName python:field.getName();
-            field_macro here/widgets/field/macros/edit;
-            accessor python:field.getAccessor(context);
-            widget python:field.widget;
-            errors python:{};
-            mode string:edit;">
-            <th colspan="2" style="white-space:nowrap">
-                <label class="formQuestion">
-                <span tal:replace="python:view.context.translate(widget.Label(here))"/>
-                <span class="fieldRequired"
-                      tal:condition="field/required"
-                      title="Required"
-                      i18n:attributes="title title_required;">&nbsp;</span>
-                 <em style="display:block"
-                       class="discreet"
-                     tal:define="description python:view.context.translate(widget.Description(here))"
-                     tal:content="structure description"
-                     tal:attributes="id string:${fieldName}_help">Help </em>
-                </label>
-
-           </th>
-            <td>
-            <img tal:condition="python:view.col_count > 1"
-                 tal:attributes="name fieldName;
-                                 class string:copyButton ${fieldName}CopyButton;
-                                 src string:${portal/absolute_url}/++resource++bika.lims.images/copy.png;"/>
-            </td>
-            <tal:columns tal:repeat="column python:range(view.col_count)">
-                <td tal:attributes="column column;
-                                    ar_add_column_widget string:1">
-
-                   <metal:field use-macro="python:context.widget(fieldName, mode='edit')"/>
-
-                </td>
-            </tal:columns>
-        </tal:def>
-    </tr>
-
-    <tal:hidden
-        tal:repeat="field python:view.get_fields_with_visibility('hidden')">
-        <tal:columns tal:repeat="column python:range(view.col_count)"
-                tal:define="val python:field.getAccessor(context)()">
-            <input
-                type="hidden"
-                tal:attributes="
-                    name string:ar.${column}.${field/getName}:record;
-                    id string:ar_${column}_${field/getName};
-                    value val/Title|nothing;"/>
-             <input
-                type="hidden"
-                tal:attributes="
-                    name string:ar.${column}.${field/getName}_uid:record;
-                    id string:ar_${column}_${field/getName}_uid;
-                    value val/UID|nothing;">
-        </tal:columns>
-    </tal:hidden>
-
-</thead>
-
-<thead class="pointofcapture">
-    <tr>
-        <th style='padding-left:0;'
-            tal:attributes="colspan python:view.col_count + 3">
-            <input class="context button allowMultiSubmit"
-                type="submit"
-                name="save_button"
-                i18n:attributes="value"
-                value="Save"/>
-        </th>
-    </tr>
-</thead>
-
-<!-- Analyses -->
-<tal:i define="
-    cats view/Categories;
-    POINTS_OF_CAPTURE python: modules['bika.lims.config'].POINTS_OF_CAPTURE;">
-    <tal:i repeat="poc python:['field', 'lab']">
-    <tal:has_poc tal:condition="python:poc in cats">
-        <thead class="pointofcapture"
-            tal:attributes="id poc">
-            <tr>
-                <th tal:attributes="colspan python:view.col_count + 3">
-                    <img title="analyses"
-                        tal:attributes="src string:${portal/absolute_url}/++resource++bika.lims.images/analysisservice.png"/>
-                <span tal:content="python:POINTS_OF_CAPTURE.getValue(poc)"/>
-                </th>
-            </tr>
-        </thead>
-
-    <tal:i tal:define="sortedcats python:cats[poc];
-        dummy python:sortedcats.sort(lambda x, y: cmp(x[1], y[1]))"
-    repeat="cat sortedcats">
-    <thead>
-        <tr class="analysiscategory">
-            <th tal:content="python:cat[1]"
-                tal:define="add_prefill python:cat[0] in view.DefaultCategories();"
-                tal:attributes="
-                    id python:'cat_%s_%s'%(poc, cat[1]);
-                    colspan python:view.col_count + 3;
-                    poc poc;
-                    cat python:cat[0];
-                    class python: 'analysiscategory collapsed%s' % (' prefill' if add_prefill else '')"/>
-
-    </tr>
-</thead>
-<tbody class="analysisservices" tal:attributes="
-    id python:poc + '_' + cat[0]">
-    <tr></tr>
-</tbody>
-</tal:i>
-</tal:has_poc>
-</tal:i>
-</tal:i>
-
-<tfoot tal:condition="ShowPrices">
-
-    <!-- Pretty blank row -->
-    <thead class="pointofcapture"><tr><th tal:attributes="colspan python:view.col_count + 3">&nbsp;</th></tr></thead>
-
-    <tr tal:condition="python:view.getMemberDiscountApplies() and ShowPrices">
-        <th class="topborder" colspan="2">
-            <b i18n:translate="">Discount</b>
-            <span class="discreet">(<tal:i content="here/bika_setup/getMemberDiscount"/>%)</span>
-        </th>
-        <th class="topborder noleftborder" style="text-align:center">
-            <span tal:replace="python:currencies[currency].symbol"/>
-        </th>
-        <tal:block repeat="column python:range(view.col_count)">
-            <td class="topborder" tal:define="input_id string:ar_${column}_discount;">
-                <input class="price noborder" size="10" disabled="disabled" value="0.00"
-                    tal:attributes="id input_id;" />
-            </td>
-        </tal:block>
-    </tr>
-
-    <tr>
-        <th class="topborder" colspan="2"><b i18n:translate="">Subtotal</b></th>
-        <th class="topborder noleftborder" style="text-align:center">
-            <span tal:replace="python:currencies[currency].symbol"/>
-        </th>
-        <tal:block repeat="column python:range(view.col_count)">
-            <td class="topborder" tal:define="input_id string:ar_${column}_subtotal;
-                input_name string:ar.${column}.subtotal">
-            <input class="price noborder" size="10" disabled="disabled" value="0.00"
-                tal:attributes="id string:${input_id}_display;"/>
-            </td>
-        </tal:block>
-    </tr>
->>>>>>> 7356f3b3
 
     <tal:cols tal:condition="python: view.layout=='columns'">
         <metal:rows use-macro='view/ar_add_by_col_template/macros/ar_add_by_col'/>
