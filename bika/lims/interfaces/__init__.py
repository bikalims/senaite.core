# This file is part of Bika LIMS
#
# Copyright 2011-2016 by it's authors.
# Some rights reserved. See LICENSE.txt, AUTHORS.txt.

from zope.interface import Interface


class IBikaLIMS(Interface):

    """Marker interface that defines a Zope 3 browser layer.
       If you need to register a viewlet only for the
       "bika" theme, this interface must be its layer
    """


class IHaveNoBreadCrumbs(Interface):

    """Items which do not display breadcrumbs"""


class IClientFolder(Interface):

    """Client folder"""


class IClient(Interface):

    """Client"""


class IBatchFolder(Interface):

    """Batch folder"""


class IBatch(Interface):

    """Batch"""


class IBatchLabels(Interface):

    """Batch label"""


class IAnalysisRequest(Interface):

    """Analysis Request"""


class IAnalysisRequestAddView(Interface):

    """ AR Add view """


class IAnalysisRequestsFolder(Interface):

    """AnalysisRequests Folder"""

class IInvoiceView(Interface):
    """Invoice View"""

class IAnalysis(Interface):

    """Analysis"""

class IRoutineAnalysis(Interface):
    """This adapter distinguishes normal analyses from Duplicates, References,
    Rejections, etc.
    """


class IAnalysisSpec(Interface):

    """Analysis Specs"""


class IDuplicateAnalysis(Interface):

    """DuplicateAnalysis"""


class IReferenceAnalysis(Interface):

    """Reference Analyses """


class IReportFolder(Interface):

    """Report folder"""


class ISample(Interface):

    """Sample"""


class ISampleCondition(Interface):

    """Sample Condition"""


class ISampleConditions(Interface):

    """Sample Conditions"""


class ISampleMatrix(Interface):

    """Sample Matrix"""


class ISampleMatrices(Interface):

    """Sample Matrices"""


class ISamplePartition(Interface):

    """Sample"""


class ISamplesFolder(Interface):

    """Samples Folder"""


class ISamplingDeviation(Interface):

    """Sampling Deviation"""


class ISamplingDeviations(Interface):

    """Sampling Deviations"""


class IWorksheetFolder(Interface):

    """WorksheetFolder"""


class IWorksheet(Interface):

    """Worksheet"""


class IReferenceSample(Interface):

    """Reference Sample"""


class IReferenceSamplesFolder(Interface):

    """Reference Samples Folder"""


class IReportsFolder(Interface):

    """Reports Folder"""


class IInvoice(Interface):

    """Invoice"""


class IInvoiceBatch(Interface):

    """Invoice Batch"""


class IInvoiceFolder(Interface):

    """Invoices Folder"""


class IBikaSetup(Interface):

    ""


class IAnalysisCategory(Interface):

    ""


class IAnalysisCategories(Interface):

    ""


class IAnalysisService(Interface):

    ""


class IAnalysisServices(Interface):

    ""


class IAttachmentTypes(Interface):

    ""


class ICalculation(Interface):

    ""


class ICalculations(Interface):

    ""


class IContacts(Interface):

    ""


class IContact(Interface):

    ""


class IDepartments(Interface):

    ""


class IContainers(Interface):

    ""


class IContainerTypes(Interface):

    ""


class IInstrument(Interface):

    ""


class IInstruments(Interface):

    ""


class IInstrumentType(Interface):

    ""


class IInstrumentTypes(Interface):

    ""


class IAnalysisSpecs(Interface):
    ""


class IAnalysisProfile(Interface):
    ""


class IAnalysisProfile(Interface):

    ""


class IAnalysisProfiles(Interface):
    ""


class IARTemplate(Interface):
    ""


class IARTemplate(Interface):

    ""


class IARTemplates(Interface):
    ""


class ILabContacts(Interface):

    ""


class ILabContact(Interface):

    ""


class IManufacturer(Interface):

    ""


class IManufacturers(Interface):

    ""


class IMethods(Interface):

    ""

class IMethod(Interface):

    ""

class IMultifile(Interface):

    ""

class ILabProducts(Interface):

    ""


class ISamplePoint(Interface):

    ""


class ISamplePoints(Interface):

    ""

class IStorageLocation(Interface):

    ""

class IStorageLocations(Interface):

    ""


class ISampleType(Interface):

    ""


class ISampleTypes(Interface):

    ""


class ISRTemplates(Interface):

    ""

class ISamplingRoundTemplate(Interface):
    ""

class ISupplier(Interface):

    ""


class ISuppliers(Interface):
    ""

class ISupplyOrder(Interface):
    ""

class ISupplyOrderFolder(Interface):
    ""


class ISubGroups(Interface):
    """Sub-groups configuration folder"""


class ISubGroup(Interface):
    """Sub-Group"""


class IPreservations(Interface):

    ""


class IReferenceDefinitions(Interface):

    ""


class IWorksheetTemplates(Interface):

    ""


class IBikaCatalog(Interface):

    "Marker interface for custom catalog"


class IBikaAnalysisCatalog(Interface):

    "Marker interface for custom catalog"


class IBikaSetupCatalog(Interface):

    "Marker interface for custom catalog"


class IIdServer(Interface):

    """ Interface for ID server """

    def generate_id(self, portal_type, batch_size=None):
        """ Generate a new id for 'portal_type' """


class IReferenceWidgetVocabulary(Interface):
    """Return values for reference widgets in AR contexts
    """
    def __call__(**kwargs):
        """
        """


class IDisplayListVocabulary(Interface):

    """Make vocabulary from catalog query.
    Return a DisplayList.
    kwargs are added to contentFilter.
    """
    def __call__(**kwargs):
        """
        """


class IFieldIcons(Interface):

    """Used to signal an analysis result out of range alert
    """

    def __call__(self, result=None, **kwargs):
        """Returns a dictionary: with the keys 'field', 'icon', 'message'.

        If result is specified, it's checked instead of the database.  This
        is for form validations.

        Analysis range checkers can include a 'specification' in kwargs to
        override the spec derived from the context. It should be a dict
        w/ 'min', 'max', and 'error' keys.
        """

class IResultOutOfRange(Interface):

    """Any code which wants to check some condition and flag an Analysis as
    out of range, uses this interface
    """
    def __call(result = None):
        """The adapter must return a dictionary to indicate range out of bounds:
        {
         out_of_range: boolean - the result is out of bounds,
         acceptable: boolean - the result is in acceptable error margin,
         spec_values: dict - the min/max/error values for the failed specification
        }

        If the adapter returns a value that resolves to boolean False, the
        analysis is assumed not to have triggered the out of range conditions

        If a result is present in the request, it is passed here to be checked.
        if result is None, the value from the database is checked.

        """


class IATWidgetVisibility(Interface):

    """Adapter to modify the default list of fields to show on each view.

    Archetypes uses a widget attribute called 'visible' to decide which
    fields are editable or viewable in different contexts (view and edit).

    This adapter lets you create/use arbitrary keys in the field.widget.visible
    attribute, or or any other condition to decide if a particular field is
    displayed or not.

    an attribute named 'sort', if present, is an integer.  It is used
    to allow some adapters to take preference over others.  It's default is '1000',
    other lower values will take preference over higher values.

    """

    def __call__(widget, instance, mode, vis_dict, default=None, field=None):
        """Returns the visibility attribute for this particular field, in the
        current context.

        :arg field: the AT schema field object
        :arg mode: 'edit', 'view', or some custom mode, eg 'add', 'secondary'
        :arg vis_dict: the original schema value of field.widget.visible
        :arg default: the value returned by the base Archetypes.Widget.isVisible

        In default Archetypes the value for the attribute on the field may either
        be a dict with a mapping for edit and view::

            visible = { 'edit' :'hidden', 'view': 'invisible' }

        Or a single value for all modes::

            True/1:  'visible'
            False/0: 'invisible'
            -1:      'hidden'

        visible: The field is shown in the view/edit screen
        invisible: The field is skipped when rendering the visVisibleiew/edit screen
        hidden: The field is added as <input type="hidden" />
        The default state is 'visible'.

        The default rules are always applied, but any IATWidgetVisibility adapters
        found are called and permitted to modify the value.

        """


class ISetupDataSetList(Interface):

    """Allow products to register distributed setup datasets (xlsx files).
    Each ISetupDataSetList adapter returns a list of values to be included in
    the load_setup_data view
    """

class IJSONReadExtender(Interface):

    """This interface allows an adapter to modify an object's data before
    it is sent to the HTTP response.
    """

    def __call__(obj_data):
        """obj_data is the current python dictionary that will go to json.
        it should be modified in place, there is no need to return a value.
        """

class ISetupDataImporter(Interface):

    """ISetupDataImporter adapters are responsible for importing sections of
    the load_setup_data xlsx workbooks.
    """

class IARImportFolder(Interface):

    """Marker interface for a folder that contains ARImports
    """

class IARImport(Interface):

    """Marker interface for an ARImport
    """

class IPricelist(Interface):
    "Folder view marker for Pricelist"

class IPricelistFolder(Interface):
    "Folder view marker for PricelistFolder instance"

class IProductivityReport(Interface):

    """Reports are enumerated manually in reports/*.pt - but addional reports
    can be added to this list by extension packages using this adapter.

    The adapter must return a dictionary:

    {
     title: text (i18n translated),
     description: text (i18n translated),
     query_form: html <fieldset> of controls used to enter report
                 parameters (excluding <form> tags and <submit> button)
     module: The name of the module containing a class named "Report"
             an instance of this class will be used to create the report
    }
    """


class IQualityControlReport(Interface):

    """Reports are enumerated manually in reports/*.pt - but addional reports
    can be added to this list by extension packages using this adapter.

    The adapter must return a dictionary:

    {
     title: text (i18n translated),
     description: text (i18n translated),
     query_form: html <fieldset> of controls used to enter report
                 parameters (excluding <form> tags and <submit> button)
     module: The name of the module containing a class named "Report"
             an instance of this class will be used to create the report
    }
    """


class IAdministrationReport(Interface):

    """Reports are enumerated manually in reports/*.pt - but addional reports
    can be added to this list by extension packages using this adapter.

    The adapter must return a dictionary:

    {
     title: text (i18n translated),
     description: text (i18n translated),
     query_form: html <fieldset> of controls used to enter report
                 parameters (excluding <form> tags and <submit> button)
     module: The name of the module containing a class named "Report"
             an instance of this class will be used to create the report
    }
    """

class IARPriorities(Interface):

    "Marker interface for a folder that lists ARPriority's"

class IARPriority(Interface):

    "Marker interface for an ARPriority"

class IHeaderTableFieldRenderer(Interface):
    """
    Allows an adapter to return the HTML content of the rendered field view,
    in header_table listings. The adapter must be registered with
    name=FieldName.

    If the field is a Reference, and the user has View permission on the
    target object, the field is rendered as <a href="absolute_url">Title</a>.

    If no adapter is found, and the field is not a reference, it is rendered
    with the normal AT field view machine.

    In a ZCML somewhere:

        <adapter
          for="bika.lims.interfaces.IAnalysisRequest"
          factory="package.module.spanner"
          provides="bika.lims.interfaces.IHeaderTableFieldRenderer"
          name="NameOfArchetypesField"
        />

    and the callable:

        class spanner:
            def __init__(self, context):
                self.context = context
            def __call__(self, field):
                field_content = field.get(self.context)
                return "<span>%"+field_content+"</span>"

    """

    def __call__(field):
        """
        Accepts an Archetypes Field, returns HTML.
        """

<<<<<<< HEAD
=======
class ISamplePrepWorkflow(Interface):
    """This flag enables the sample_prep workflow transitions to be inserted
    into an object's workflow chain.
    """

>>>>>>> fffa0aa5
class ICustomPubPref(Interface):

    ""

class IReflexRule(Interface):

    ""

class IReflexRuleFolder(Interface):
    ""<|MERGE_RESOLUTION|>--- conflicted
+++ resolved
@@ -667,14 +667,11 @@
         Accepts an Archetypes Field, returns HTML.
         """
 
-<<<<<<< HEAD
-=======
 class ISamplePrepWorkflow(Interface):
     """This flag enables the sample_prep workflow transitions to be inserted
     into an object's workflow chain.
     """
 
->>>>>>> fffa0aa5
 class ICustomPubPref(Interface):
 
     ""
