<tal:comment replace="nothing"> This template also renders an AJAX table-only
version. use "tal:omit-tag='table_only'" on the elements which should not be
displayed when ajax requests the table. </tal:comment>

<form name="bika_listing_form" method="post" action="workflow_action"
	i18n:domain="bika"
	tal:attributes="id form_id"
	tal:omit-tag="table_only"
	tal:define="
		form_id view/bika_listing/form_id;
		table_only python:(hasattr(view, 'table_only') and view.table_only)
						or (hasattr(view.bika_listing, 'table_only') and view.bika_listing.table_only)
						or view.request.get('table_only','') == form_id;
		global rowspan python:{};
		global rowspan_max python:{};
		global colspan python:1;
		global colspan_max python:1;
		nosortclass view/get_nosort_class;
		portal context/@@plone_portal_state/portal;
		review_state_id python:request.get(form_id+'_review_state', 'default');
		review_state python:[t for t in view.bika_listing.review_states
							if t['id'] == review_state_id];
		review_state python:review_state and review_state[0]
							or view.bika_listing.review_states[0];
		toggle_cols python:dict([(col, view.bika_listing.columns[col])
								for col in view.bika_listing.columns.keys()
								if col in review_state['columns']]);
		specification python:view.request.get('specification', 'lab');
		sm python:modules['AccessControl'].getSecurityManager();
		EditAnalyses python:sm.checkPermission('BIKA: Edit analyses', context);
		ViewResults python:sm.checkPermission('BIKA: View Results', context);
		tabindex view/tabindex;
		user python:sm.getUser();
		roles python:user.getRoles();
		nr_cols python:len(review_state['columns']);
		nr_cols python:view.bika_listing.show_select_column and nr_cols + 1 or nr_cols;
		nr_cols python:view.bika_listing.show_sort_column and nr_cols + 1 or nr_cols;
		nr_cols python:str(nr_cols);">

<input tal:condition="python:not table_only" tal:replace="structure context/@@authenticator/authenticator"/>

<input type="hidden" tal:omit-tag="python:table_only" name="submitted" value="1"/>
<input type="hidden" tal:omit-tag="python:table_only" name="form_id" tal:attributes="value form_id"/>
<input type="hidden" tal:omit-tag="python:table_only" name="view_url"
	tal:attributes="value view/bika_listing/view_url"/>
<input type="hidden" tal:omit-tag="python:table_only" name="portal_type"
	tal:attributes="value view/context/portal_type"/>
<input type="hidden" tal:omit-tag="python:table_only"
	tal:attributes="
		name python:form_id+'_sort_on';
		value python:request.get(form_id+'_sort_on', 'id')"/>
<input type="hidden" tal:omit-tag="python:table_only"
	tal:attributes="
		name python:form_id+'_sort_order';
		value python:request.get(form_id+'_sort_order', 'ascending')"/>

<tal:worksheet-cheat-1 condition="python:hasattr(view.bika_listing, 'analyst')">
	<input type="hidden"
		name="analyst"
		tal:omit-tag="python:table_only"
		tal:attributes="value python:view.bika_listing.analyst"/>
</tal:worksheet-cheat-1>

<tal:worksheet-cheat-2 condition="python:hasattr(view.bika_listing, 'instrument')">
	<input type="hidden"
		name="instrument"
		tal:omit-tag="python:table_only"
		tal:attributes="value python:view.bika_listing.instrument"/>
</tal:worksheet-cheat-2>

<div class='bika-listing-table-container'
	tal:omit-tag="python:table_only">

<tal:comment replace="nothing"> These two hidden fields must be located
directly above the table element Some of the javascript relies on this to
distinguish between data for pages with multiple editable tables.
XXX This should use form_id </tal:comment>

<input type="hidden"
	name="specs"
	tal:omit-tag="python:table_only"
	tal:attributes="value python:hasattr(view.bika_listing, 'json_specs') and
								view.bika_listing.json_specs or []"/>
<input type="hidden"
	id="item_data"
	tal:omit-tag="python:table_only"
	tal:condition="python:not table_only"
	name="item_data"
	tal:attributes="value python:hasattr(view.bika_listing, 'json_interim_fields') and
								view.bika_listing.json_interim_fields or []"/>
<table
	summary="Content listing"
	tal:attributes="class python:'bika-listing-table'"
	i18n:attributes="summary summary_content_listing;"
	tal:define="
		columns view/bika_listing/columns;
		column_list python:review_state['columns']" style="margin-bottom:0px;">

	<thead>

	<tr style="border:none !important;" tal:condition="python:len(view.bika_listing.review_states) > 1">
<tal:comment replace="nothing">***************
Workflow review state selector
********************************</tal:comment>
	<td tal:attributes="colspan python:nr_cols" class="listing-filter-row">
		<table width="100%" cellpadding="0" cellspacing="0" class="noborder nomargin">
		<tr class="noborder"
			tal:condition="python:len(view.bika_listing.review_states) > 1">
			<td class="review_state_selector noborder" style="whitespace:nowrap">
				<tal:review_states repeat="state view/bika_listing/review_states">
				<a
					tal:define="state_id state/id"
					tal:attributes="
						href python:view.bika_listing.GET_url(review_state=state['id']);
						value state_id;
						id state/id;
						class python:request.get(form_id + '_review_state', 'default') == state_id
									and 'selected' or ''"
					tal:content="structure state/title"/>
				</tal:review_states>
			</td>
<tal:comment replace="nothing">***************
filter search
********************************</tal:comment>
			<td class="filter noborder" style="text-align:right;whitespace:nowrap;padding:0 0 0 5px;">
				<tal:filters_enabled
					tal:define="term python:request.get(form_id+'_filter', '');"
					tal:condition="python:hasattr(view.bika_listing, 'filter_indexes') and view.bika_listing.filter_indexes">
					<span class="filter-search-button">&nbsp;</span>
					<input
						class="filter-search-input" autocomplete="off"
						tal:attributes="
							name python:form_id+'_filter';
							value python:term;"/>
				</tal:filters_enabled>
			</td>
		</tr>
		</table>
	</td>
	</tr>

<tal:comment replace="nothing">***************
Colum Headers
********************************</tal:comment>
	<tr tal:condition="view/items">
		<th class="nosort column"
			id="foldercontents-order-column"
			tal:condition="view/bika_listing/show_sort_column"/>
		<th class="nosort column"
			tal:condition="view/bika_listing/show_select_column">
			<!-- All toggleable columns in this review_state,
				regardless of state. JS uses this for the popup menu -->
			<input type="hidden"
				tal:condition="view/bika_listing/show_column_toggles"
				tal:attributes="
					id python:form_id+'_toggle_cols';
					value python:modules['json'].dumps(toggle_cols);"/>
			<input
				type="checkbox"
				class="noborder"
				tal:condition="view/bika_listing/show_select_all_checkbox"
				tal:attributes="id string:${view/bika_listing/form_id}_select_all"/>
		</th>
		<tal:col repeat="column column_list">
			<th
				tal:condition="python: 'toggle' not in view.bika_listing.columns[column]
									or view.bika_listing.columns[column].get('toggle', True)"
				tal:define="
					klass python:view.bika_listing.columns[column].get('sortable', True) and 'sortable column' or 'column';
					klass python:'%s%s'%(klass, request.get(form_id+'_sort_on', '') == column and ' sort_on' or '');
					klass python:'%s %s'%(klass, request.get(form_id+'_sort_on', '') == column and request.get(form_id+'_sort_order','ascending') or '');
					klass python:'%s%s'%(klass, view.bika_listing.columns[column].get('index',None) and ' indexed' or '');"
				tal:attributes="
					id string:foldercontents-${column}-column;
					class klass">
				<span tal:replace="structure python:view.bika_listing.columns[  column  ]['title']"/>
			</th>
		</tal:col>
	</tr>

	</thead>

	<tbody class="item-listing-tbody"
		tal:condition="view/items"
		tal:define="selected_cats python: view.bika_listing.selected_cats(view.batch)">

<tal:comment replace="nothing">*************** TR
Table data rows start here
********************************</tal:comment>
<tal:cats
	tal:repeat="cat python: view.bika_listing.categories+['None', ] if view.bika_listing.categories else ['None', ]">
	<tr tal:condition="python: view.bika_listing.show_categories and cat != 'None'">
		<th
			style="text-align: left;"
			tal:attributes="
				colspan nr_cols;
				cat cat;
				class python:(cat in selected_cats) and 'cat_header expanded' or 'cat_header collapsed'"
			tal:content="structure cat">
		</th>
	</tr>
	<tal:items
		tal:repeat="item view/batch">
		<tr tal:condition="python:item.has_key('id') and item.get('category', 'None') == cat"
			tal:define="keyword python:item.has_key('Keyword') and item['Keyword'] or '';
						tmpstyle python:(not cat in selected_cats) and 'display:none;;' or '';
						tmpstyle python:view.context.bika_setup.getEnableAnalysisRemarks() and tmpstyle + 'border-bottom:0 !important;;' or tmpstyle;"
			tal:attributes="
				style tmpstyle;
				cat cat;
				class item/table_row_class;
				id string:folder-contents-item-${item/uid};
				uid item/uid;
				keyword keyword;">

		<tal:comment replace="nothing">***************
		Individual items' row_data is stored on each row.
		This is used to pass information along to javascript.
		********************************</tal:comment>
		<input type="hidden" tal:attributes="
			id string:${item/uid}_row_data;
			value item/row_data|nothing;"/>

<tal:comment replace="nothing">***************
Draggable column for manually ordering items
********************************</tal:comment>
	<td tal:condition="view/bika_listing/show_sort_column" class="draggable">
	<tal:block tal:define="quoted_id item/uid;">
	<a href=""
		title="Move item up"
		i18n:attributes="title title_move_item_up;"
		tal:attributes="href string:${view/base_url}/folder_position?position=up&amp;id=${quoted_id}">
		&#9650;
	</a>
	<a href=""
		title="Move item down"
		i18n:attributes="title title_move_item_down;"
		tal:attributes="href string:${view/base_url}/folder_position?position=down&amp;id=${quoted_id}">
		&#9660;
	</a>
	</tal:block>
	</td>

<tal:comment replace="nothing">***************
Item select checkboxes.
********************************</tal:comment>
	<td style="width:24px;"
		tal:condition="view/bika_listing/show_select_column"
		tal:define="cl python:'class' in item and 'select_column' in item['class'] and
					item['class']['select_column'] or '';"
		tal:attributes="class string:notDraggable ${item/state_class} $cl">
	<tal:replace
		tal:condition="python: 'replace' in item and 'select_column' in item['replace']"
		tal:content="structure python: item['replace']['select_column']"/>
	<tal:noreplace
		tal:condition="python: 'replace' not in item or 'select_column' not in item['replace']">
		<input type="checkbox"
			class="noborder"
			tal:attributes="
				name	string:${view/bika_listing/select_checkbox_name}:list;
				value   item/uid;
				id	string:${view/bika_listing/form_id}_cb_${item/uid};
				item_title item/title;
				alt	python:view.msg_select_item(item);
				tabindex string:1000;
				selector python:str(item['obj'].aq_parent.getId() if hasattr(item.get('obj', ''), 'aq_parent') else '') + '_' + item['id'];
				checked python:item.has_key('selected') and item['selected'] and 'yes' or '';"/>
		<input type="hidden"
			name="selected_obj_uids:list"
			value="#"
			tal:attributes="
				value item/uid;
				name string:${view/bika_listing/form_id}_selected_obj_uids:list" />
		<label
			tal:content="item/title"
			tal:attributes="for string:${view/bika_listing/form_id}_cb_${item/uid}"
			class="hiddenStructure"/>
	</tal:noreplace>
	</td>

<tal:comment replace="nothing">***************  TD.
Table cells for each column from in review_state's column list.
********************</tal:comment>

	<tal:cell
		tal:repeat="column review_state/columns">
	<tal:rowcolspan
		tal:condition="python: 'toggle' not in view.bika_listing.columns[column]
							or view.bika_listing.columns[column].get('toggle', True)"
		tal:define="
			dummy python: 'rowspan' in item and column in item['rowspan'] and rowspan_max.update({column: item['rowspan'][column]});
			dummy python: column in rowspan_max or rowspan_max.update({column: 1});
			dummy python: rowspan.update({column: 'rowspan' in item and column in item['rowspan'] and item['rowspan'][column] or rowspan.get('column', 2)-1});
			global colspan_max python: 'colspan' in item and column in item['colspan'] and int(item['colspan'][column]) or colspan_max;
			global colspan python:	'colspan' in item and column in item['colspan'] and int(item['colspan'][column]) or (colspan - 1);
			global colspan_max python: colspan < 1 and 1 or colspan_max;
			global colspan python:	colspan < 1 and 1 or colspan;">
	<td
		tal:condition="python:rowspan[column] == rowspan_max[column] and colspan == colspan_max"
		tal:define="
			allow_edit python:view.bika_listing.allow_edit
							and column in item['allow_edit']
							and item.get('edit_condition', {}).get(column, True);
			required python:'required' in item and column in item['required'] or False;
			before python:column in item['before'] and
				item['before'][column] or '';
			after python:column in item['after'] and
				item['after'][column] or '';
			replace python:column in item['replace'] and
				item['replace'][column] or '';
			field_type python:'type' in columns[column] and
				columns[column]['type'] or 'string';
			field_type python:'choices' in item and column in item['choices'] and
				'choices' or field_type;
			input_class python:'input_class' in columns[column] and
				columns[column]['input_class'] or 'numeric';
			input_width python:'input_width' in columns[column] and
				columns[column]['input_width'] or '5';
			table_row_class python:'table_row_class' in columns[column] and
				columns[column]['table_row_class'] or '';
			klass python:column in item['class'] and
				item['class'][column] or '';"
		tal:attributes="
			class python:' '.join((table_row_class, klass, item['state_class'], column));
			rowspan python:rowspan[column];
			colspan python:colspan;">

	<tal:comment replace="nothing"><!-- before structure --></tal:comment>
	<span class="before"
		tal:content="structure before"/>

	<tal:comment replace="nothing"><!-- replace structure --></tal:comment>
	<tal:before
		tal:replace="structure replace"/>

	<span tal:omit-tag="python:True"
		tal:condition="not:replace">

	<span tal:omit-tag="python:True"
		tal:condition="python:field_type == 'string'">
		<tal:comment replace="nothing"><!-- string --></tal:comment>
		<tal:comment replace="nothing"><!-- interim field --></tal:comment>
		<span tal:omit-tag="python:True"
			tal:condition="python:type(item[column]) == type({})">
			<tal:comment replace="nothing"><!-- edit --></tal:comment>
			<input
				type="text" style="font-size: 100%"
				autocomplete="off"
				tal:condition="python:allow_edit"
				tal:attributes="
					selector string:${column}_${item/id};
					class python:'listing_string_entry %s' % input_class;
					tabindex tabindex/next;
					size input_width;
					uid string:${item/uid};
					st_uid string:${item/st_uid};
					objectId string:${item/id};
					field python:column;
					value python:item[column]['value'];"/>
			<tal:comment replace="nothing"><!-- view --></tal:comment>
			<span
				tal:condition="python:not allow_edit"
				tal:content="python:item[column]['value']"
				tal:attributes="class item/state_class"/>
			<input
				type="hidden"
				tal:condition="python:not allow_edit"
				tal:attributes="
					selector string:${column}_${item/id};
					size input_width;
					uid string:${item/uid};
					st_uid string:${item/st_uid|nothing};
					field python:column;
					value python:item[column]['value'];"/>
			<tal:comment replace="nothing"><!-- unit for interim field--></tal:comment>
			<em tal:condition="python:'unit' in item[column]"
				class="discreet"
				style="white-space:nowrap;"
				tal:content="python:item[column]['unit']"/>
		</span>
		<tal:comment replace="nothing"><!-- regular field --></tal:comment>
		<span tal:omit-tag="python:True"
			tal:condition="python:type(item[column]) != type({}) and
							not (column == 'Result' and item['calculation'])">
			<tal:comment replace="nothing"><!-- edit --></tal:comment>
			<input
				type="text" style="font-size: 100%"
				autocomplete="off"
				tal:condition="python:allow_edit"
				tal:attributes="
					selector string:${column}_${item/id};
					class python:'listing_string_entry %s' % input_class;
					tabindex tabindex/next;
					size input_width;
					uid string:${item/uid};
					st_uid string:${item/st_uid|nothing};
					objectId string:${item/id};
					field python:column;
					name python:column == view.bika_listing.select_checkbox_name and '%s_column_value.%s:records'%(column, item['uid']) or '%s.%s:records'%(column, item['uid']);
					value python:item[column] and
									item[column] or '';"/>
			<tal:comment replace="nothing"><!-- view --></tal:comment>
			<span
				tal:condition="python:not allow_edit and column == 'Result'"
				tal:content="python:item['formatted_result'] and item['formatted_result'] or item[column]"
				tal:attributes="class item/state_class"/>
			<span
				tal:condition="python:not allow_edit and column != 'Result'"
				tal:content="python:item[column] and item[column] or ''"
				tal:attributes="class item/state_class"/>
			<input
				type="hidden"
				tal:condition="python:not allow_edit"
				tal:attributes="
					selector string:${column}_${item/id};
					size input_width;
					uid string:${item/uid};
					st_uid string:${item/st_uid|nothing};
					objectId string:${item/id};
					field python:column;
					name python:column == view.bika_listing.select_checkbox_name and '%s_column_value.%s:records'%(column, item['uid']) or '%s.%s:records'%(column, item['uid']);
					value python:item[column];"/>
		</span>
		<tal:comment replace="nothing"><!-- calculated result field. --></tal:comment>
		<span tal:omit-tag="python:True"
			tal:condition="python:column == 'Result' and
								item['calculation']">
			<span
				tal:attributes="
					field string:formatted_result;
					uid item/uid;
					objectId string:${item/id};
					size input_width;"
				tal:content="python:item['formatted_result']"/>
			<input
				type="hidden"
				tal:attributes="
					selector string:${column}_${item/id};
					uid string:${item/uid};
					st_uid string:${item/st_uid|nothing};
					objectId string:${item/id};
					field string:Result;
					name string:Result.${item/uid}:records;
					value python:item['Result'];"/>
		</span>

	</span>

	<tal:comment replace="nothing"><!-- boolean --></tal:comment>
	<span tal:omit-tag="python:True"
		tal:condition="python:field_type == 'boolean'">
		<input
			type="checkbox" style="font-size: 100%"
			tal:condition="allow_edit"
			tal:attributes="
				selector string:${column}_${item/id};
				class item/state_class;
				uid string:${item/uid};
				id python:'%s-%s' % (item['uid'], column);
				name string:${column}.${item/uid}:record:ignore-empty;
				checked python:item.get(column) and 'yes' or '';"/>
		<tal:comment replace="nothing"><!-- will not display if readonly and false --></tal:comment>
		<input
			type="checkbox"
			tal:condition="python:not allow_edit and item.get(column)"
			disabled="disabled"
			tal:attributes="
				selector string:${column}_${item/id};
				class item/state_class;
				checked python:item.get(column) and 'yes' or '';"/>
	</span>

	<tal:comment replace="nothing"><!-- choices --></tal:comment>
	<span tal:omit-tag="python:True"
		tal:condition="python:field_type == 'choices'">
		<span tal:condition="python: allow_edit">
			<select class="listing_select_entry" style="font-size: 100%"
				tal:condition="python:column in item['choices']"
				tal:attributes="
					selector string:${column}_${item/id};
					tabindex tabindex/next;
					field column;
					name string:${column}.${item/uid}:records;
					uid item/uid;">
				<option value="" tal:condition="not:required"></option>
				<tal:options tal:repeat="option python:item['choices'][column]">
					<option
						tal:attributes="
							value python:option['ResultValue'];
							selected python:item[column] == option['ResultValue']
											and 'selected' or '';"
						tal:content="python:option['ResultText']">
					</option>
				</tal:options>
			</select>
		</span>
		<span tal:omit-tag="python:True"
			tal:condition="python:not allow_edit">
			<span>
				<input
					type="hidden"
					tal:attributes="
						uid string:${item/uid};
						field python:column;
						value python:item[column];
						name string:${column}.${item/uid}:records"/>
			</span>
			<span
				tal:content="python:item.has_key('formatted_result') and item['formatted_result'] or item[column]"
				tal:attributes="class string:${item/state_class} result"/>
		</span>
	</span>

	<tal:comment replace="nothing"><!-- unit for result--></tal:comment>
	<em tal:condition="python:'Unit' in item and column == 'Result'"
		class="discreet"
		style="white-space:nowrap;"
		tal:content="python:item['Unit']"/>

	</span> <tal:comment replace="nothing"><!-- </span tal:condition="not:replace"> --></tal:comment>

	<tal:comment replace="nothing"><!-- after structure --></tal:comment>
	<span class="after"tal:content="structure after"/>
<<<<<<< HEAD
	<tal:field_icons define="uid python:item['uid'];
		                    val python:view.bika_listing.field_icons.get(uid, []);
							field_icons python: [i for i in val if i['field'] == column];">
		<span class="alert"
				tal:attributes="uid uid;
								field column;">
				<img tal:repeat="field_icon field_icons"
					tal:attributes="src python:portal.absolute_url()+'/'+field_icon['icon'];
									title python:field_icon['msg']"/>
		</span>
	</tal:field_icons>

=======
	<tal:has_field_icons condition="python:hasattr(view.bika_listing, 'field_icons')">
    	<tal:field_icons define="uid python:item['uid'];
    		                    val python:view.bika_listing.field_icons.get(uid, []);
    							field_icons python: [i for i in val if i['field'] == column];">
    		<span class="alert"
    				tal:attributes="uid uid;
    								field column;">
    				<img tal:repeat="field_icon field_icons"
    					tal:attributes="src python:portal.absolute_url()+'/'+field_icon['icon'];
    									title python:field_icon['msg']"/>
    		</span>
    	</tal:field_icons>
    </tal:has_field_icons>
>>>>>>> 93c9623b
	</td>
	</tal:rowcolspan>
	</tal:cell>

	</tr>

	<!-- Row Remarks field (for Analyses) -->
	<tal:remarks_condition
		tal:define="remarksenabled python:view.context.bika_setup.getEnableAnalysisRemarks();
					isanalysis python:item['obj'].portal_type == 'Analysis';
					hasremarks python:True if item.get('Remarks','') else False;
					remarksedit python: remarksenabled and 'Remarks' in item.get('allow_edit',[]);
					showremarks python:isanalysis and (hasremarks or remarksedit)
									and (item.has_key('id') and item.get('category', 'None') == cat);">

		<tr	tal:condition="showremarks"
			tal:define="keyword python:item.has_key('Keyword') and item['Keyword'] or '';"
			tal:attributes="cat cat;
						class item/table_row_class;
						id string:folder-contents-item-${item/uid};
						uid item/uid;
						keyword keyword;">

			<td tal:attributes="class string:${item/state_class} result"></td>

			<td tal:attributes="colspan python:int(nr_cols)-1;
								class string:${item/state_class} result"
				style="padding-right:10px;padding-bottom:5px;">
				<span i18n:translate="" style='color:#3f3f3f;font-size:0.95em;'>Remarks:</span>&nbsp;
				<textarea
					style="font-size: 0.9em;color:#3f3f3f;width:100%;display:block;"
					autocomplete="off"
					rows="1"
					tal:condition="python:remarksedit==True"
					tal:attributes="
						class python:'listing_remarks';
						tabindex tabindex/next;
						uid string:${item/uid};
						st_uid string:${item/st_uid|nothing};
						objectId string:${item/id};
						name string:Remarks.${item/uid}:records;
						value python:item.get('Remarks', '');"></textarea>
				<span
					style="font-size: 0.9em;color:#3f3f3f;"
					autocomplete="off"
					tal:condition="python:remarksedit==False"
					tal:content="python:item.get('Remarks', '')"/>
			</td>
		</tr>
	</tal:remarks_condition>

	</tal:items>
</tal:cats>
</tbody>

<tfoot>
<tr>
<td class="noborder"
	tal:attributes="colspan nr_cols"
	tal:condition="python:(view.batch.multiple_pages and not view.show_all) or (view.bika_listing.show_workflow_action_buttons)">
<table style="margin:0" width="100%">
	<tr class="noborder">
<tal:comment replace="nothing">***************
Workflow Actions
********************************</tal:comment>
		<td class="workflow_actions">
			<span class="workflow_action_buttons"
				tal:define="actions view/bika_listing/get_workflow_actions">
				<span tal:omit-tag="python:True" tal:repeat="action actions"
					tal:condition="view/bika_listing/show_workflow_action_buttons">
					<input
						type="hidden"
						tal:attributes="name action/title;
										value action/id;"/>
					<input
						class="context workflow_action_button action_button allowMultiSubmit"
						type="submit"
						name="workflow_action_button"
						tal:attributes="
							id python:action['id']+'_transition';
							transition action/id;
							value action/title;"/>
				</span>
			</span>
		</td>
<tal:comment replace="nothing">***************
Batching
********************************</tal:comment>
		<td class="batching"
			style="text-align:right">
			<tal:batching
				tal:define="batch view/batch"
				condition="python:batch.multiple_pages and not view.show_all">
				<span class="previous"
				tal:condition="batch/has_previous">
					<a href=""
					tal:attributes="href python:view.bika_listing.GET_url(pagenumber=batch.previouspage)">
					&laquo;
					<span i18n:domain="plone" i18n:translate="">
						Previous
						<span i18n:domain="plone" i18n:name="number" tal:omit-tag="" tal:content="batch/pagesize">n</span>
						items
					</span>
					</a>
				</span>
				<!-- Link to first -->
				<span tal:condition="batch/show_link_to_first">
					<a href="" tal:attributes="href python:view.bika_listing.GET_url(pagenumber=1)">1</a>
					<span tal:condition="batch/second_page_not_in_navlist" tal:omit-tag="">
					...
					</span>
				</span>
				<!-- Pagelist with links to previous pages for quick navigation -->
				<span tal:repeat="pagenumber batch/previous_pages" tal:omit-tag="" >
				<a href="" tal:content="pagenumber" tal:attributes="href python:view.bika_listing.GET_url(pagenumber=pagenumber)"/>
				</span>
				<!-- Current page -->
				<span tal:condition="batch/navlist" tal:omit-tag="">
					[<span tal:content="batch/pagenumber">Current page number</span>]
				</span>
				<!-- Pagelist with links to next pages for quick navigation -->
				<span tal:repeat="pagenumber batch/next_pages" tal:omit-tag="" >
				<a href="" tal:content="pagenumber" tal:attributes="href python:view.bika_listing.GET_url(pagenumber=pagenumber)"/>
				</span>
				<!-- Link to last -->
				<span tal:condition="batch/show_link_to_last">
					<span tal:condition="batch/before_last_page_not_in_navlist" tal:omit-tag="">
					...
					</span>
					<a href=""
					tal:attributes="href python:view.bika_listing.GET_url(pagenumber=batch.lastpage)"
					tal:content="string:${batch/lastpage}">3457</a>
				</span>
				<span class="next"
					tal:condition="batch/has_next">
					<a href=""
					tal:attributes="href python:view.bika_listing.GET_url(pagenumber=batch.nextpage)">
					<span i18n:domain="plone" i18n:translate="">
						Next
						<span i18n:domain="plone" i18n:name="number" tal:omit-tag="" tal:content="string:${batch/next_item_count}">n</span>
						items
					</span>
					&raquo;
					</a>
				</span>
			</tal:batching>
		</td>
	</tr>
	<tr class="noborder">
		<td class="batching" colspan="2" style="text-align:right">
			<tal:batching
				tal:define="batch view/batch"
				condition="python:batch.multiple_pages and not view.show_all and view.bika_listing.pagesize != 1000">
				<span class="pagesize_selector noborder"
					style="vertical-align:top !important"
					style="text-align:right">
					<select class="pagesize">
						<option value="10" tal:attributes="selected python:int(view.bika_listing.pagesize) == 10 and 'selected' or ''">10</option>
						<option value="25" tal:attributes="selected python:int(view.bika_listing.pagesize) == 25 and 'selected' or ''">25</option>
						<option value="50" tal:attributes="selected python:int(view.bika_listing.pagesize) == 50 and 'selected' or ''">50</option>
						<option value="100" tal:attributes="selected python:int(view.bika_listing.pagesize) == 100 and 'selected' or ''">100</option>
					</select>
					<span class="discreet"
						i18n:domain="bika" i18n:translate="">Items per page</span>
				</span>
			</tal:batching>
		</td>
	</tr>
</table>
</td>
</tr>
</tfoot>

</table>
</div>
</form><|MERGE_RESOLUTION|>--- conflicted
+++ resolved
@@ -521,20 +521,6 @@
 
 	<tal:comment replace="nothing"><!-- after structure --></tal:comment>
 	<span class="after"tal:content="structure after"/>
-<<<<<<< HEAD
-	<tal:field_icons define="uid python:item['uid'];
-		                    val python:view.bika_listing.field_icons.get(uid, []);
-							field_icons python: [i for i in val if i['field'] == column];">
-		<span class="alert"
-				tal:attributes="uid uid;
-								field column;">
-				<img tal:repeat="field_icon field_icons"
-					tal:attributes="src python:portal.absolute_url()+'/'+field_icon['icon'];
-									title python:field_icon['msg']"/>
-		</span>
-	</tal:field_icons>
-
-=======
 	<tal:has_field_icons condition="python:hasattr(view.bika_listing, 'field_icons')">
     	<tal:field_icons define="uid python:item['uid'];
     		                    val python:view.bika_listing.field_icons.get(uid, []);
@@ -548,7 +534,6 @@
     		</span>
     	</tal:field_icons>
     </tal:has_field_icons>
->>>>>>> 93c9623b
 	</td>
 	</tal:rowcolspan>
 	</tal:cell>
