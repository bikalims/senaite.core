--- conflicted
+++ resolved
@@ -1,15 +1,9 @@
-<<<<<<< HEAD
-from bika.lims import bikaMessageFactory as _
-=======
 # This file is part of Bika LIMS
 #
 # Copyright 2011-2016 by it's authors.
 # Some rights reserved. See LICENSE.txt, AUTHORS.txt.
 
-from Products.ATContentTypes.content import schemata
-from Products.Archetypes import atapi
-from Products.CMFCore.utils import getToolByName
->>>>>>> 2c572729
+from bika.lims import bikaMessageFactory as _
 from bika.lims.browser.bika_listing import BikaListingView
 from bika.lims.config import PROJECTNAME
 from bika.lims.interfaces import ISamplingRoundTemplates
