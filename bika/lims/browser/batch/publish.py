--- conflicted
+++ resolved
@@ -141,8 +141,4 @@
             setheader = self.request.RESPONSE.setHeader
             setheader('Content-Type', 'application/pdf')
             setheader("Content-Disposition", "attachment;filename=\"%s\"" % fn)
-<<<<<<< HEAD
             self.request.RESPONSE.write(pdf)
-=======
-            self.request.RESPONSE.write(pdf)
->>>>>>> fd63719e
