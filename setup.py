--- conflicted
+++ resolved
@@ -1,11 +1,7 @@
 import os
 from setuptools import setup, find_packages
 
-<<<<<<< HEAD
-version = '3.1.11'
-=======
-version = '3.1.12'
->>>>>>> f542eb77
+version = '3.2.1'
 
 
 def read(*rnames):
