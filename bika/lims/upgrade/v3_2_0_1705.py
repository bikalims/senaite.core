# This file is part of Bika LIMS
#
# Copyright 2011-2017 by it's authors.
# Some rights reserved. See LICENSE.txt, AUTHORS.txt.
from Acquisition import aq_inner
from Acquisition import aq_parent
<<<<<<< HEAD
from Products.CMFCore.utils import getToolByName
=======

from DateTime import DateTime
from Products.Archetypes.BaseContent import BaseContent
>>>>>>> 527a2fe6
from Products.Archetypes.config import REFERENCE_CATALOG
from Products.ZCatalog.interfaces import ICatalogBrain
from bika.lims import logger
from bika.lims.catalog import CATALOG_ANALYSIS_LISTING
from bika.lims.catalog import CATALOG_ANALYSIS_REQUEST_LISTING
from bika.lims.catalog import CATALOG_WORKSHEET_LISTING
from bika.lims.upgrade import upgradestep, stub
from bika.lims.upgrade.utils import UpgradeUtils
from plone.api.portal import get_tool
from bika.lims.config import VERSIONABLE_TYPES
from Products.CMFCore.utils import getToolByName
from bika.lims.upgrade.utils import migrate_to_blob
import traceback
import sys
import transaction

product = 'bika.lims'
version = '3.2.0.1705'


@upgradestep(product, version)
def upgrade(tool):
    portal = aq_parent(aq_inner(tool))
    ut = UpgradeUtils(portal)
    ufrom = ut.getInstalledVersion(product)
    if ut.isOlderVersion(product, version):
        logger.info('Skipping upgrade of {0}: {1} > {2}'.format(
            product, ufrom, version))
        # The currently installed version is more recent than the target
        # version of this upgradestep
        return True

    logger.info('Upgrading {0}: {1} -> {2}'.format(product, ufrom, version))

    setup = portal.portal_setup
    setup.runImportStepFromProfile('profile-bika.lims:default', 'typeinfo')
    setup.runImportStepFromProfile('profile-bika.lims:default', 'controlpanel')

    RemoveARPriorities(portal)

    UpdateIndexesAndMetadata(ut)

    BaseAnalysisRefactoring()

    RemoveVersionableTypes()

<<<<<<< HEAD
    # Remove workflow automatic transitions no longer used
    removeWorkflowsAutoTransitions(portal)

    # Fix problem with empty actbox_name in transitions
    fixWorkflowsActBoxName(portal)
=======
    FixBrokenActionExpressions()

    # Migrating ataip.FileField to blob.FileField
    migrateFileFields(portal)

    # Refresh affected catalogs
    ut.refreshCatalogs()
>>>>>>> 527a2fe6

    logger.info("{0} upgraded to version {1}".format(product, version))
    return True


def FixBrokenActionExpressions():
    """These are fixed in the xml, but I'm fixing them manually here.
    """
    pt = get_tool('portal_types')
    for t in pt:
        actions = t.listActions() if hasattr(t, 'listActions') else []
        for a in actions:
            expr = a.getActionExpression()
            if 'object/aq_parent/absolute_url' in expr:
                # This is from Campbell 2012 and makes problems.
                logger.info("%s.setActioExpression('string:${object_url}')")
                a.setActionExpression('string:${object_url}')


def RemoveVersionableTypes():
    # Remove versionable typesa
    logger.info("Upgrading {0}: {1} -> {2}".format(product, ufrom, version))
    # Remove versionable types
    logger.info("Removing versionable types...")
    portal_repository = get_tool('portal_repository')
    non_versionable = ['AnalysisSpec',
                       'ARPriority',
                       'Method',
                       'SamplePoint',
                       'SampleType',
                       'StorageLocation',
                       'WorksheetTemplate', ]
    versionable = list(portal_repository.getVersionableContentTypes())
    vers = [ver for ver in versionable if ver not in non_versionable]
    portal_repository.setVersionableContentTypes(vers)
    logger.info("Versionable types updated: {0}".format(', '.join(vers)))


def UpdateIndexesAndMetadata(ut):
    # Removed ARPriority completely
    ut.delColumn(CATALOG_ANALYSIS_LISTING, 'getPriority')
    ut.delColumn(CATALOG_ANALYSIS_REQUEST_LISTING, 'getPriority')
    ut.delIndex(CATALOG_WORKSHEET_LISTING, 'getPriority')

    # Add getId column to bika_catalog
    ut.addColumn(CATALOG_ANALYSIS_LISTING, 'getNumberOfVerifications')
    # Add SearchableText index to analysis requests catalog
    ut.addIndex(
        CATALOG_ANALYSIS_REQUEST_LISTING, 'SearchableText', 'ZCTextIndex')
    # For reference samples
    ut.addColumn(CATALOG_ANALYSIS_LISTING, 'getParentUID')
    ut.addColumn(CATALOG_ANALYSIS_LISTING, 'getDateSampled')

    # Reindexing bika_catalog_analysisrequest_listing in order to obtain the
    # correct getDateXXXs
    ut.addIndexAndColumn(
        CATALOG_ANALYSIS_REQUEST_LISTING, 'getDateVerified', 'DateIndex')

    # Reindexing bika_analysis_catalog in order to fix busted date indexes
    ut.addIndexAndColumn(
        CATALOG_ANALYSIS_LISTING, 'getDueDate', 'DateIndex')

    # Unify naming and cleanup of Method/Instrument indexes
    ut.delColumn(CATALOG_ANALYSIS_LISTING, 'getAllowedInstrumentsUIDs')
    ut.delColumn(CATALOG_ANALYSIS_LISTING, 'getAllowedMethodsUIDs')
    ut.addColumn(CATALOG_ANALYSIS_LISTING, 'getAllowedInstrumentUIDs')
    ut.addColumn(CATALOG_ANALYSIS_LISTING, 'getAllowedMethodUIDs')
    ut.addIndex('bika_setup_catalog', 'getAvailableMethodUIDs', 'KeywordIndex')
    ut.delColumn(CATALOG_ANALYSIS_LISTING, 'getAllowedMethodsAsTuples')

    # Added by myself and pau independently
    ut.addColumn(CATALOG_ANALYSIS_LISTING, 'getNumberOfVerifications')

    # Renamed/refactored
    ut.delColumn(CATALOG_ANALYSIS_LISTING, 'getResultOptionsFromService')
    ut.addColumn(CATALOG_ANALYSIS_LISTING, 'getResultOptions')

    # Renamed/refactored
    ut.delColumn(CATALOG_ANALYSIS_LISTING, 'getResultsRangeNoSpecs')
    ut.addColumn(CATALOG_ANALYSIS_LISTING, 'getResultsRange')

    # these were kind of useless
    ut.delColumn(CATALOG_ANALYSIS_LISTING, 'getServiceDefaultInstrumentTitle')
    ut.delColumn(CATALOG_ANALYSIS_LISTING, 'getServiceDefaultInstrumentUID')
    ut.delColumn(CATALOG_ANALYSIS_LISTING, 'getServiceDefaultInstrumentURL')

    # to replace a backreference for AnalysisSamplePartition
    ut.addIndex(CATALOG_ANALYSIS_LISTING, 'getSamplePartitionUID', 'FieldIndex')

    # replaced by title of analysis, same as service title
    ut.delIndexAndColumn(CATALOG_ANALYSIS_LISTING, 'getServiceTitle')
    ut.delIndexAndColumn('bika_catalog', 'getServiceTitle')
    ut.delIndexAndColumn('bika_setup_catalog', 'getServiceTitle')

    # factored out
    ut.delIndexAndColumn('bika_catalog', 'getAnalysisCategory')

    # Try to avoid refreshing these two if not required.  We can tell because
    # using a None in a date index used as a sort_on key, causes these objects
    # not to be returned at all.
    query = {'query': [DateTime('1999/01/01 00:00'),
                       DateTime('2024/01/01 23:59')],
             'range': 'min:max'}

    cat = get_tool(CATALOG_ANALYSIS_REQUEST_LISTING)
    brains = cat(portal_type='AnalysisRequest', review_state='verified')
    filtered = cat(portal_type='AnalysisRequest', review_state='verified',
                   getDateVerified=query)
    if len(filtered) != len(brains) \
            and CATALOG_ANALYSIS_REQUEST_LISTING not in ut.refreshcatalog:
        ut.refreshcatalog.append(CATALOG_ANALYSIS_REQUEST_LISTING)

    cat = get_tool(CATALOG_ANALYSIS_LISTING)
    brains = cat(portal_type='Analysis', review_state='received')
    filtered = cat(portal_type='Analysis', review_state='received',
                   getDueDate=query)
    if len(filtered) != len(brains) \
            and CATALOG_ANALYSIS_LISTING not in ut.refreshcatalog:
        ut.refreshcatalog.append(CATALOG_ANALYSIS_LISTING)


def BaseAnalysisRefactoring():
    """The relationship between AnalysisService and the various types of
    Analysis has been refactored.  The class heirarchy now looks like this:

    - AbstractBaseAnalysis(BaseObject)
        Fields and methods common to to AnalysisService and all types of
        analysis
    - AbstractAnalysis(AbstractBaseAnalysis)
        Fields and methods common to all types of Analysis.
    - AbstractRoutineAnalysis(AbstractBaseAnalysis)
        Fields and methods common to Routine Analyses (Analysis, Duplicate).
    - AnalysisService(AbstractBaseAnalysis)
    - ReferenceAnalysis(AbstractAnalysis)
    - DuplicateAnalysis(AbstractRoutineAnalysis)
    - Analysis(AbstractRoutineAnalysis)
        In the final schema for Analysis objects, the following fields are
        removed to be replaced by accessor methods on the class:
            - Service
            - ClientUID
            - ClientTitle
            - SampleTypeUID
            - SamplePointUID
            - CategoryUID
            - MethodUID
            - InstrumentUID
            - DateReceived
            - DateSampled
            - InstrumentValid

    Many ReferenceFields and HistoryAwareReferenceFields were migrated to
    UIDReferenceField which uses simple StringFields to store the UIDs. After
    refactoring, the following references exist

    BaseAnalysis
    ============
        Instrument                (UIDReferenceField)
        Method                    (UIDReferenceField)
        Calculation               (UIDReferenceField
        Category                  (UIDReferenceField)
        Department                (UIDReferenceField)
    AnalysisService
    ===============
        Preservation              (UIDReferenceField)
        Container                 (UIDReferenceField)
        Instruments               (UIDReferenceField)
        Methods                   (UIDReferenceField)
        DeferredCalculation       -> removed
    Analysis
    ========
        Calculation               (HistoryAwareReferenceField
        Attachment                (UIDReferenceField)
        SamplePartition           (UIDReferenceField)
        OriginalReflexedAnalysis  (UIDReferenceField)
        ReflexAnalysisOf          (UIDReferenceField)
    ReferenceAnalysis
    =================
        Service                   (UIDReferenceField)
        Attachment                (UIDReferenceField)
        Instrument                (UIDReferenceField)
        Method                    (UIDReferenceField)
    DuplicateAnalysis
    =================
        Analysis                  (UIDReferenceField)
        Attachment                (UIDReferenceField)
        Instrument                (UIDReferenceField)

    The following references were also migrated:
    Method           -> Calculation        (MethodCalculation)
    Calculation      -> DependentServices  (CalculationAnalysisService)
    Instrument       -> Method             (InstrumentMethod)
    Instrument       -> Analyses           (InstrumentAnalyses)
    Worksheet        -> WorksheetTemplate  (WorksheetAnalysisTemplate)
    AnalysisSpec     -> SampleType         (AnalysisSpecSampleType)
    AnalysisRequest  -> Priority           (AnalysisRequestPriority)
    AnalysisRequest  -> Contact            (AnalysisRequestContact)
    ARReport         -> AnalysisRequest    (ReportAnalysisRequest)
    Attachment       -> AttachmentType     (AttachmentAttachmentType)
    SamplePartition  -> Analyses           (SamplePartitionAnalysis)
                                            field removed, added accessor method
    """
    at = get_tool('archetype_tool')

    # Attachment indexing in portal_catalog is expensive and not used.
    logger.info('Removing Attachment portal_type from portal_catalog.')
    at.setCatalogsByType('Attachment', [])

    # XXX CAMPBELL PAU I need some help with OriginalAnalysisReflectedAnalysis.

    # I'm using the backreferences below for discovering objects to migrate.
    # This will work, because reference_catalog has not been rebuilt yet.

    # Analysis Services
    # =================
    bsc = get_tool('bika_setup_catalog')
    brains = bsc(portal_type='AnalysisService')
    for srv_brain in brains:
        srv = srv_brain.getObject()
        # migrate service refs first!
        touidref(srv, srv, 'AnalysisServiceAnalysisCategory', 'Category')
        touidref(srv, srv, 'AnalysisServiceDepartment', 'Department')
        touidref(srv, srv, 'AnalysisServiceInstrument', 'Instrument')
        touidref(srv, srv, 'AnalysisServiceMethod', 'Method')

        # Routine Analyses
        # ==================
        ans = srv.getBRefs(relationship='AnalysisAnalysisService')
        if ans:
            logger.info('Migrating schema of %s analyses of type %s' %
                        (len(ans), srv.Title()))
        for an in ans:
            # retain analysis Service in a newly named UIDReferenceField
            an.setAnalysisService(srv.UID())
            # Set service references as analysis reference values
            an.setCategory(srv.getCategory())
            an.setDepartment(srv.getDepartment())
            # Copy field values from service to analysis
            copy_field_values(srv, an)

            # Duplicate Analyses
            # ==================
            dups = an.getBRefs(relationship='DuplicateAnalysisAnalysis')
            if dups:
                logger.info('Migrating schema for %s duplicates on %s' %
                            (len(dups), an))
            for dup in dups:
                # retain analysis Service in a newly named UIDReferenceField
                dup.setAnalysisService(srv)
                # Copy field values from the migrated analysis to the duplicate
                copy_field_values(an, dup)

        # Reference Analyses
        # ==================
        ans = srv.getBRefs(relationship='ReferenceAnalysisAnalysisService')
        if ans:
            logger.info('Migrating schema for %s references on %s' %
                        (len(ans), srv))
        for ran in ans:
            # retain analysis Service in a newly named UIDReferenceField
            ran.setAnalysisService(srv)
            # Copy field values from service into reference analysis
            copy_field_values(srv, ran)

    # Now migrate all AT ReferenceFeld -> UIDReferenceField.

    # The AnalysisInstrument and AnalysisMethod relations are used in fields
    # on routine, reference and/or duplicate analyses.  We are lucky
    # that the fieldnames are Instrument and Method respectively in all
    # applicable objects, so migrate_refs does not need to care about which
    # portal_type is the target.
    migrate_refs('AnalysisInstrument', 'Instrument')
    migrate_refs('AnalysisMethod', 'Method')

    # The remaining reference relations are named correctly based on source
    # and destination type:
    migrate_refs('AnalysisAttachment', 'Attachment')
    migrate_refs('AnalysisSamplePartition', 'SamplePartition')
    migrate_refs('OriginalAnalysisReflectedAnalysis',
                 'OriginalReflexedAnalysis')
    migrate_refs('AnalysisReflectedAnalysis', 'ReflexAnalysisOf')
    migrate_refs('DuplicateAnalysisAnalysis', 'Analysis')
    migrate_refs('DuplicateAnalysisAttachment', 'Attachment')
    migrate_refs('ReferenceAnalysisAnalysisService', 'Service')
    migrate_refs('ReferenceAnalysisAttachment', 'Attachment')
    migrate_refs('AnalysisServiceInstrument', 'Instrument')
    migrate_refs('AnalysisServiceInstruments', 'Instruments')
    migrate_refs('AnalysisServiceMethod', 'Method')
    migrate_refs('AnalysisServiceMethods', 'Methods')
    migrate_refs('AnalysisServiceCalculation', 'Calculation')
    migrate_refs('AnalysisServiceAnalysisCategory', 'Category')
    migrate_refs('AnalysisServiceDepartment', 'Department')
    migrate_refs('AnalysisServicePreservation', 'Preservation')
    migrate_refs('AnalysisServiceContainer', 'Container')
    migrate_refs('MethodCalculation', 'Calculation')
    migrate_refs('CalculationAnalysisService', 'DependentServices')
    migrate_refs('InstrumentMethod', 'Method')
    migrate_refs('InstrumentAnalyses', 'Analyses')
    migrate_refs('WorksheetAnalysisTemplate', 'WorksheetTemplate')
    migrate_refs('AnalysisSpecSampleType', 'SampleType')
    migrate_refs('AnalysisRequestContact', 'Contact')
    migrate_refs('ReportAnalysisRequest', 'AnalysisRequest')
    migrate_refs('AttachmentAttachmentType', 'AttachmentType')

    refs_removed = 0
    for rel in ['AnalysisInstrument',
                'AnalysisMethod',
                'AnalysisAttachment',
                'AnalysisSamplePartition',
                'OriginalAnalysisReflectedAnalysis',
                'AnalysisReflectedAnalysis',
                'AnalysisAnalysisService',
                'AnalysisAnalysisPartition',
                'ReferenceAnalysisAnalysisService',
                'ReferenceAnalysisAttachment',
                'AnalysisInstrument',
                'AnalysisMethod',
                'AnalysisServiceAnalysisCategory',
                'AnalysisServiceDepartment',
                'AnalysisServiceInstruments',
                'AnalysisServiceInstruments',
                'AnalysisServiceInstrument',
                'AnalysisServiceMethods',
                'AnalysisServiceMethod',
                'AnalysisServiceCalculation',
                'AnalysisServiceDeferredCalculation',
                'AnalysisServicePreservation',
                'AnalysisServiceContainer',
                'DuplicateAnalysisAnalysis',
                'DuplicateAnalysisAttachment',
                'AnalysisInstrument',
                'MethodCalculation',
                'CalculationAnalysisService',
                'InstrumentMethod',
                'InstrumentAnalyses',
                'WorksheetAnalysisTemplate',
                'AnalysisSpecSampleType',
                # AnalysisRequestPriority: field is removed completely.
                'AnalysisRequestPriority',
                'AnalysisRequestContact',
                'ReportAnalysisRequest',
                'AttachmentAttachmentType',
                # SamplePartitionAnalysis: field is removed completely.
                'SamplePartitionAnalysis',
                ]:
        refs_removed += del_at_refs(rel)
    if refs_removed:
        logger.info("Total reference objects removed: %s" % refs_removed)


def RemoveARPriorities(portal):
    # Throw out persistent broken bika_arpriorities.
    logger.info('Removing bika_setup.bika_arpriorities')
    bs = get_tool('bika_setup')
    pc = get_tool('portal_catalog')
    cpl = get_tool('portal_controlpanel')

    # This lets ARPriorities load with BaseObject code since
    # bika_arpriorities.py has been eradicated.
    # stub('bika.lims.controlpanel.bika_arpriorities', 'ARPriorities',
    #      BaseContent)

    if 'bika_arpriorities' in portal.bika_setup:
        brain = pc(portal_type='ARPriorities')[0]
        # manually unindex object  --  pc.uncatalog_object(brain.UID())
        indexes = pc.Indexes.keys()
        rid = brain.getRID()
        for name in indexes:
            x = pc.Indexes[name]
            if hasattr(x, 'unindex_object'):
                x.unindex_object(rid)
        # Then remove as normal
        bs.manage_delObjects(['bika_arpriorities'])
        cpl.unregisterConfiglet('bika_arpriorities')


    brains = bc(portal_type='SamplePartition')
    for brain in brains:
        part = brain.getObject()
        touidref(part, part, 'SamplePartitionAnalysis', 'SamplePartition')

def touidref(src, dst, src_relation, fieldname):
    """Convert an archetypes reference in src/src_relation to a UIDReference
    in dst/fieldname.
    """
    field = dst.getField(fieldname)
    refs = src.getRefs(relationship=src_relation)
    if len(refs) == 1:
        value = get_uid(refs[0])
    elif len(refs) > 1:
        value = filter(lambda x: x, [get_uid(ref) for ref in refs])
    else:
        value = field.get(src)
    if not value:
        value = ''
    if not field:
        raise Exception('Cannot find field %s/%s' % (fieldname, src))
    if field.required and not value:
        raise Exception(
            'Required field %s/%s has no value' % (src, fieldname))
    field.set(src, value)


def migrate_refs(rel, fieldname):
    rc = get_tool(REFERENCE_CATALOG)
    uc = get_tool('uid_catalog')
    refs = rc(relationship=rel)
    if refs:
        logger.info('Migrating %s references of %s' % (len(refs), rel))
    for i, ref in enumerate(refs):
        obj = uc(UID=ref[1])[0].getObject()
        if i and not divmod(i, 100)[1]:
            logger.info("%s/%s %s/%s" % (i, len(refs), obj, rel))
        touidref(obj, obj, rel, fieldname)


def del_at_refs(rel):
    # Remove this relation from at_references
    rc = get_tool(REFERENCE_CATALOG)
    refs = rc(relationship=rel)
    removed = 0
    size = 0
    if refs:
        logger.info("Found %s refs for %s" % (len(refs), rel))
        ref_dict = {ref[0]: ref.getObject() for ref in refs}
        for ref_id, ref_obj in ref_dict.items():
            removed += 1
            size += 1
            ref_obj.aq_parent.manage_delObjects([ref_id])
    if removed:
        logger.info("Performed %s deletions" % removed)
    return removed


def copy_field_values(src, dst):
    # These fields are not copied between objects.
    IGNORE_FIELDNAMES = ['UID', 'id']
    IGNORE_FIELDTYPES = ['reference']

    src_schema = src.Schema()
    dst_schema = dst.Schema()

    for field in src_schema.fields():
        fieldname = field.getName()
        if fieldname in IGNORE_FIELDNAMES \
                or field.type in IGNORE_FIELDTYPES \
                or fieldname not in dst_schema:
            continue
        value = field.get(src)
        if value:
            dst_schema[fieldname].set(dst, value)


def get_uid(value):
    """Takes a brain or object and returns a valid UID.
    In this case, the object may come from portal_archivist, so we will
    need to do a catalog query to get the UID of the current version
    """
    if not value:
        return ''
    # Is value a brain?
    if ICatalogBrain.providedBy(value):
        value = value.getObject()
    # validate UID
    uid = value.UID()
    uc = get_tool('uid_catalog')
    if uc(UID=uid):
        # The object is valid
        return uid
    # Otherwise the object is an old version
    brains = uc(portal_type=value.portal_type, Title=value.Title())
    if not brains:
        # Cannot find UID
        raise RuntimeError('The UID for %s/%s cannot be discovered in the '
                           'uid_catalog or in the portal_archivist '
                           'history!' %
                           (value.portal_type, value.Title()))
    if len(brains) > 1:
        # Found multiple objects, this is a failure
<<<<<<< HEAD
        raise RuntimeError('Searching for %s/%s returned multiple objects.' %
                           (value.portal_type, value.Title()))
    return brains[0].UID

def fixWorkflowsActBoxName(portal):
    """Walkthrough all the transitions from all workflows and sets actbox_name
    if empty. Although being valid, those transitions without actbox_name will
    never be returned by workflowtool.getTransitionsFor, so bika's workflow
    machinery fails"""
    logger.info('Fixing transition actbox_names...')
    wtool = getToolByName(portal, 'portal_workflow')
    workflowids = wtool.getWorkflowIds()
    for wfid in workflowids:
        workflow = wtool.getWorkflowById(wfid)
        transitions = workflow.transitions
        for transid in transitions.objectIds():
            transition = transitions[transid]
            if not transition.actbox_name:
                transition.actbox_name = transition.id
                logger.info('Transition actbox_name fixed: {0}'.format(transid))

def removeWorkflowsAutoTransitions(portal):
    """Remove transitions that are triggered automatically, cause since this
    version are all managed manually: auto_preservation_required and
    auto_no_preservation_required
    """
    logger.info('Removing automatic transitions no longer used...')
    toremove = [{'id': 'auto_preservation_required',
                 'replacement':'to_be_preserved'},
                {'id': 'auto_no_preservation_required',
                 'replacement':'sample_due'},]
    wtool = getToolByName(portal, 'portal_workflow')
    workflowids = wtool.getWorkflowIds()
    for wfid in workflowids:
        workflow = wtool.getWorkflowById(wfid)
        # Walkthrough states, remove the transitions from there and be sure the
        # replacement (manual transition) is on place
        states = workflow.states
        for stateid in states.objectIds():
            state = states[stateid]
            strans = list(state.transitions)
            for remove in toremove:
                if remove['id'] in strans:
                    msg = 'Dettaching transition {0} from state {1} in {2}' \
                          .format(remove['id'], stateid, wfid)
                    logger.info(msg)
                    strans.remove(remove['id'])
                    if remove['replacement'] not in strans:
                        msg = 'Attaching transition {0} to state {1} from {2}' \
                              .format(remove['replacement'], stateid, wfid)
                        logger.info(msg)
                        strans.append(remove['replacement'])
                    state.transitions = tuple(strans)

        # Now, remove the transitions itself
        transitions = workflow.transitions
        transids = transitions.objectIds()
        outtransitions = []
        for remove in toremove:
            if remove['id'] in transids:
                logger.info('Removing transition {0} from {1}'.format(
                    remove['id'], wfid))
                workflow.transitions.deleteTransitions([remove['id']])
=======
        raise RuntimeError(
            'Searching for %s/%s returned multiple objects.' %
            (value.portal_type, value.Title()))
    return brains[0].UID


def migrateFileFields(portal):
    """
    This function walks over all attachment types and migrates their FileField
    fields.
    """
    portal_types = [
        "Attachment",
        "ARImport",
        "Instrument",
        "InstrumentCertification",
        "Method",
        "Multifile",
        "Report",
        "SamplePoint"]

    for portal_type in portal_types:
        logger.info("Starting migration of FileField fields from {}."
                    .format(portal_type))
        # Do the migration
        migrate_to_blob(portal, portal_type=portal_type, remove_old_value=True)
        logger.info("Finished migration of FileField fields from {}."
                    .format(portal_type))
>>>>>>> 527a2fe6
<|MERGE_RESOLUTION|>--- conflicted
+++ resolved
@@ -4,13 +4,9 @@
 # Some rights reserved. See LICENSE.txt, AUTHORS.txt.
 from Acquisition import aq_inner
 from Acquisition import aq_parent
-<<<<<<< HEAD
-from Products.CMFCore.utils import getToolByName
-=======
 
 from DateTime import DateTime
 from Products.Archetypes.BaseContent import BaseContent
->>>>>>> 527a2fe6
 from Products.Archetypes.config import REFERENCE_CATALOG
 from Products.ZCatalog.interfaces import ICatalogBrain
 from bika.lims import logger
@@ -57,21 +53,19 @@
 
     RemoveVersionableTypes()
 
-<<<<<<< HEAD
+    FixBrokenActionExpressions()
+
+    # Migrating ataip.FileField to blob.FileField
+    migrateFileFields(portal)
+
+    # Refresh affected catalogs
+    ut.refreshCatalogs()
+
     # Remove workflow automatic transitions no longer used
     removeWorkflowsAutoTransitions(portal)
 
     # Fix problem with empty actbox_name in transitions
     fixWorkflowsActBoxName(portal)
-=======
-    FixBrokenActionExpressions()
-
-    # Migrating ataip.FileField to blob.FileField
-    migrateFileFields(portal)
-
-    # Refresh affected catalogs
-    ut.refreshCatalogs()
->>>>>>> 527a2fe6
 
     logger.info("{0} upgraded to version {1}".format(product, version))
     return True
@@ -374,6 +368,7 @@
     migrate_refs('AnalysisRequestContact', 'Contact')
     migrate_refs('ReportAnalysisRequest', 'AnalysisRequest')
     migrate_refs('AttachmentAttachmentType', 'AttachmentType')
+    migrate_refs('SamplePartitionAnalysis', 'SamplePartition')
 
     refs_removed = 0
     for rel in ['AnalysisInstrument',
@@ -447,11 +442,6 @@
         cpl.unregisterConfiglet('bika_arpriorities')
 
 
-    brains = bc(portal_type='SamplePartition')
-    for brain in brains:
-        part = brain.getObject()
-        touidref(part, part, 'SamplePartitionAnalysis', 'SamplePartition')
-
 def touidref(src, dst, src_relation, fieldname):
     """Convert an archetypes reference in src/src_relation to a UIDReference
     in dst/fieldname.
@@ -550,10 +540,33 @@
                            (value.portal_type, value.Title()))
     if len(brains) > 1:
         # Found multiple objects, this is a failure
-<<<<<<< HEAD
-        raise RuntimeError('Searching for %s/%s returned multiple objects.' %
-                           (value.portal_type, value.Title()))
+        raise RuntimeError(
+            'Searching for %s/%s returned multiple objects.' %
+            (value.portal_type, value.Title()))
     return brains[0].UID
+
+def migrateFileFields(portal):
+    """
+    This function walks over all attachment types and migrates their FileField
+    fields.
+    """
+    portal_types = [
+        "Attachment",
+        "ARImport",
+        "Instrument",
+        "InstrumentCertification",
+        "Method",
+        "Multifile",
+        "Report",
+        "SamplePoint"]
+
+    for portal_type in portal_types:
+        logger.info("Starting migration of FileField fields from {}."
+                    .format(portal_type))
+        # Do the migration
+        migrate_to_blob(portal, portal_type=portal_type, remove_old_value=True)
+        logger.info("Finished migration of FileField fields from {}."
+                    .format(portal_type))
 
 def fixWorkflowsActBoxName(portal):
     """Walkthrough all the transitions from all workflows and sets actbox_name
@@ -613,34 +626,4 @@
             if remove['id'] in transids:
                 logger.info('Removing transition {0} from {1}'.format(
                     remove['id'], wfid))
-                workflow.transitions.deleteTransitions([remove['id']])
-=======
-        raise RuntimeError(
-            'Searching for %s/%s returned multiple objects.' %
-            (value.portal_type, value.Title()))
-    return brains[0].UID
-
-
-def migrateFileFields(portal):
-    """
-    This function walks over all attachment types and migrates their FileField
-    fields.
-    """
-    portal_types = [
-        "Attachment",
-        "ARImport",
-        "Instrument",
-        "InstrumentCertification",
-        "Method",
-        "Multifile",
-        "Report",
-        "SamplePoint"]
-
-    for portal_type in portal_types:
-        logger.info("Starting migration of FileField fields from {}."
-                    .format(portal_type))
-        # Do the migration
-        migrate_to_blob(portal, portal_type=portal_type, remove_old_value=True)
-        logger.info("Finished migration of FileField fields from {}."
-                    .format(portal_type))
->>>>>>> 527a2fe6
+                workflow.transitions.deleteTransitions([remove['id']])