--- conflicted
+++ resolved
@@ -76,13 +76,8 @@
                         'min': '',
                         'max': '',
                         'error': ''}
-<<<<<<< HEAD
 
-            after_icons = ''
-=======
-            
             after_icons = ' <span class="discreet">(%s)</span>&nbsp;&nbsp;' % service.getKeyword()
->>>>>>> a620c051
             if service.getAccredited():
                 after_icons += "<img\
                 src='%s/++resource++bika.lims.images/accredited.png'\
@@ -107,17 +102,11 @@
             # TRICK for AS keyword retrieval on form POST
             after_icons += '<input type="hidden" name="keyword.%s:records"\
             value="%s"></input>' % (service.UID(), service.getKeyword())
-<<<<<<< HEAD
 
             state = workflow.getInfoFor(service, 'inactive_state', '')
-
-=======
-                        
-            state = workflow.getInfoFor(service, 'inactive_state', '')            
             unitspan = "<span class='discreet'>%s</span>" % service.getUnit()
             percspan = "<span class='discreet'>%</span>";
-            
->>>>>>> a620c051
+
             item = {
                 'obj': service,
                 'id': service.getId(),
@@ -145,14 +134,10 @@
             items.append(item)
 
         self.categories.sort()
-<<<<<<< HEAD
-        return items
-=======
         for i in range(len(items)):
             items[i]['table_row_class'] = "even"        
         
-        return items            
->>>>>>> a620c051
+        return items
 
 class AnalysisSpecificationWidget(TypesWidget):
     _properties = TypesWidget._properties.copy()
