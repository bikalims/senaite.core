--- conflicted
+++ resolved
@@ -612,11 +612,7 @@
         handler="bika.lims.upgrade.v3_2_0_1707.upgrade"
         profile="bika.lims:default"/>
 
-<<<<<<< HEAD
-<genericsetup:upgradeStep
-=======
- <genericsetup:upgradeStep
->>>>>>> 1a973a2f
+ <genericsetup:upgradeStep
         title="Upgrade to Bika LIMS 3.2.0.1708"
         source="3.2.0.1707"
         destination="3.2.0.1708"
