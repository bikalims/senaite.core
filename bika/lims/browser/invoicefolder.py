from bika.lims import bikaMessageFactory as _
from bika.lims.browser.bika_listing import BikaListingView
from bika.lims.permissions import AddInvoice
from bika.lims.permissions import ManageInvoices
from plone.app.content.browser.interfaces import IFolderContentsView
from Products.CMFCore.utils import getToolByName
from zope.interface import implements


class InvoiceFolderContentsView(BikaListingView):

    implements(IFolderContentsView)

    def __init__(self, context, request):
        super(InvoiceFolderContentsView, self).__init__(context, request)
        self.catalog = "portal_catalog"
        self.contentFilter = {'portal_type': 'InvoiceBatch'}
        self.icon = self.portal_url + "/++resource++bika.lims.images/invoice_big.png"
        self.title = _("Invoices")
        self.description = ""
        self.show_sort_column = False
        self.show_select_row = False
        self.show_select_all_checkbox = False
        self.show_select_column = False
        self.pagesize = 25
        request.set('disable_border', 1)
        self.columns = {
            'title': {'title': _('Title')},
            'start': {'title': _('Batch Start Date')},
            'end': {'title': _('Batch End Date')},
        }
        self.review_states = [
            {
                'id': 'default',
                'contentFilter': {'cancellation_state':'active'},
                'title': _('Active'),
                'transitions': [{'id':'cancel'}],
                'columns': ['title', 'start', 'end'],
            },
            {
                'id': 'cancelled',
                'contentFilter': {'cancellation_state':'cancelled'},
                'title': _('Cancelled'),
                'transitions': [{'id':'reinstate'}],
                'columns': ['title', 'start', 'end'],
            },
        ]

    def __call__(self):
        mtool = getToolByName(self.context, 'portal_membership')
        if (mtool.checkPermission(AddInvoice, self.context)):
            self.context_actions[_('Add')] = {
                'url': 'createObject?type_name=InvoiceBatch',
                'icon': '++resource++bika.lims.images/add.png'
            }
        if mtool.checkPermission(ManageInvoices, self.context):
            self.show_select_column = True
        return super(InvoiceFolderContentsView, self).__call__()

<<<<<<< HEAD
=======
    def getInvoiceBatches(self, contentFilter):
        wf = getToolByName(self.context, 'portal_workflow')
        # Define the state filter
        cancellation_state = self.contentFilter['cancellation_state']
        # Filter the items
        items = []
        for obj in self.context.objectValues('InvoiceBatch'):
            state = wf.getInfoFor(obj, 'cancellation_state')
            if state == cancellation_state: items.append(obj)
        # Return the items
        return items

>>>>>>> f2ef035d
    def folderitems(self):
        items = BikaListingView.folderitems(self)
        for item in items:
            obj = item['obj']
            title_link = "<a href='%s'>%s</a>" % (item['url'], item['title'])
            item['replace']['title'] = title_link
            item['start'] = self.ulocalized_time(obj.getBatchStartDate())
            item['end'] = self.ulocalized_time(obj.getBatchEndDate())
        return items<|MERGE_RESOLUTION|>--- conflicted
+++ resolved
@@ -57,21 +57,6 @@
             self.show_select_column = True
         return super(InvoiceFolderContentsView, self).__call__()
 
-<<<<<<< HEAD
-=======
-    def getInvoiceBatches(self, contentFilter):
-        wf = getToolByName(self.context, 'portal_workflow')
-        # Define the state filter
-        cancellation_state = self.contentFilter['cancellation_state']
-        # Filter the items
-        items = []
-        for obj in self.context.objectValues('InvoiceBatch'):
-            state = wf.getInfoFor(obj, 'cancellation_state')
-            if state == cancellation_state: items.append(obj)
-        # Return the items
-        return items
-
->>>>>>> f2ef035d
     def folderitems(self):
         items = BikaListingView.folderitems(self)
         for item in items:
