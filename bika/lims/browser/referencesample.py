--- conflicted
+++ resolved
@@ -300,8 +300,7 @@
             'Title': {
                 'title': _('Title'),
                 'index': 'sortable_title',
-                'toggle':True,
-                },
+                'toggle':True},
             'Supplier': {
                 'title': _('Supplier'),
                 'toggle':True,
@@ -310,8 +309,8 @@
             'Manufacturer': {
                 'title': _('Manufacturer'),
                 'toggle': True,
-                'attr': 'getReferenceManufacturer.Title',
-                'replace_url': 'getReferenceManufacturer.absolute_url'},
+                'attr': 'getManufacturer.Title',
+                'replace_url': 'getManufacturer.absolute_url'},
             'Definition': {
                 'title': _('Reference Definition'),
                 'toggle':True,
@@ -388,42 +387,20 @@
                          'state_title']},
         ]
 
-<<<<<<< HEAD
     def folderitem(self, obj, item, index):
         if item.get('review_state', 'current') == 'current':
             # Check expiry date
-            expirydate = DT2dt(obj.getExpiryDate()).replace(tzinfo=None)
-            if (datetime.today() > expirydate):
-                # Trigger expiration
-                workflow.doActionFor(obj, 'expire')
-                item['review_state'] = 'expired'
-                item['obj'] = obj
-=======
-    def folderitems(self):
-        items = super(ReferenceSamplesView, self).folderitems()
-        outitems = []
-        workflow = getToolByName(self.context, 'portal_workflow')
-        for x in range(len(items)):
-            if not items[x].has_key('obj'): continue
-            obj = items[x]['obj']
-            if workflow.getInfoFor(obj, 'review_state') == 'current':
-                # Check expiry date
-                from Products.ATContentTypes.utils import DT2dt
-                from datetime import datetime
-                exdate = obj.getExpiryDate()
-                if exdate:
-                    expirydate = DT2dt(exdate).replace(tzinfo=None)
-                    if (datetime.today() > expirydate):
-                        workflow.doActionFor(obj, 'expire')
-                        items[x]['review_state'] = 'expired'
-                        items[x]['obj'] = obj
-                        if 'review_state' in self.contentFilter \
-                            and self.contentFilter['review_state'] == 'current':
-                            continue
->>>>>>> e4054db5
+            exdate = obj.getExpiryDate()
+            if exdate:
+                expirydate = DT2dt(exdate).replace(tzinfo=None)
+                if (datetime.today() > expirydate):
+                    # Trigger expiration
+                    workflow.doActionFor(obj, 'expire')
+                    item['review_state'] = 'expired'
+                    item['obj'] = obj
 
         if self.contentFilter.get('review_state', '') \
-            and item.get('review_state','') == 'expired':
+           and item.get('review_state','') == 'expired':
             # This item must be omitted from the list
             return None
 
@@ -443,5 +420,5 @@
             src='%s/++resource++bika.lims.images/hazardous.png' \
             title='%s'>" % (self.portal_url, t(_('Hazardous')))
         item['replace']['ID'] = "<a href='%s/base_view'>%s</a>&nbsp;%s" % \
-             (item['url'], item['ID'], after_icons)
+            (item['url'], item['ID'], after_icons)
         return item