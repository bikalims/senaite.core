--- conflicted
+++ resolved
@@ -1092,7 +1092,6 @@
         else:
             return ''
 
-<<<<<<< HEAD
     def setReflexAnalysisOf(self, analysis):
         """ Sets the analysis that has been reflexed in order to create this
         one, but if the analysis is the same as self, do nothing.
@@ -1113,7 +1112,7 @@
         """
         old = self.getReflexRuleActionsTriggered()
         self.setReflexRuleActionsTriggered(old + text + '|')
-=======
+
     def isVerifiable(self):
         """
         Checks it the current analysis can be verified. This is, its not a
@@ -1202,7 +1201,6 @@
                     return event.get("actor")
         except WorkflowException:
             return ''
->>>>>>> 9d5c984a
 
     def guard_sample_transition(self):
         workflow = getToolByName(self, "portal_workflow")
