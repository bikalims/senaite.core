--- conflicted
+++ resolved
@@ -3,10 +3,6 @@
     xmlns:genericsetup="http://namespaces.zope.org/genericsetup"
     i18n_domain="senaite.core">
 
-<<<<<<< HEAD
-  <!-- 2.1.0 to 2.2.0 -->
-  <genericsetup:upgradeStep
-=======
   <!-- 2.2.0 to 2.3.0 -->
   <genericsetup:upgradeStep
       title="Upgrade to SENAITE.CORE 2.3.0"
@@ -17,7 +13,6 @@
 
   <!-- 2.1.0 to 2.2.0 -->
   <genericsetup:upgradeStep
->>>>>>> 65303b91
       title="Upgrade to SENAITE.CORE 2.2.0"
       source="2.1.0"
       destination="2.2.0"
