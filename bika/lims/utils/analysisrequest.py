# This file is part of Bika LIMS
#
# Copyright 2011-2016 by it's authors.
# Some rights reserved. See LICENSE.txt, AUTHORS.txt.

from Products.CMFCore.utils import getToolByName
from Products.CMFPlone.utils import _createObjectByType
from Products.CMFPlone.utils import safe_unicode
from bika.lims import bikaMessageFactory as _
from bika.lims import logger
from bika.lims.idserver import renameAfterCreation
from bika.lims.interfaces import ISample, IAnalysisService, IAnalysis
from bika.lims.utils import tmpID
from bika.lims.utils import to_utf8
from bika.lims.utils import encode_header
from bika.lims.utils import createPdf
from bika.lims.utils import attachPdf
from bika.lims.utils.sample import create_sample
from bika.lims.utils.samplepartition import create_samplepartition
from Products.CMFCore.WorkflowCore import WorkflowException
from bika.lims.workflow import doActionFor
from email.mime.multipart import MIMEMultipart
from email.mime.text import MIMEText
from email.Utils import formataddr
from os.path import join
from plone import api
from Products.CMFPlone.utils import _createObjectByType
from smtplib import SMTPServerDisconnected, SMTPRecipientsRefused
import os
import tempfile
<<<<<<< HEAD
=======

>>>>>>> 5848984e

def create_analysisrequest(context, request, values, analyses=None,
                           partitions=None, specifications=None, prices=None):
    """This is meant for general use and should do everything necessary to
    create and initialise an AR and any other required auxilliary objects
    (Sample, SamplePartition, Analysis...)

    :param context:
        The container in which the ARs will be created.
    :param request:
        The current Request object.
    :param values:
        a dict, where keys are AR|Sample schema field names.
    :param analyses:
        Analysis services list.  If specified, augments the values in
        values['Analyses']. May consist of service objects, UIDs, or Keywords.
    :param partitions:
        A list of dictionaries, if specific partitions are required.  If not
        specified, AR's sample is created with a single partition.
    :param specifications:
        These values augment those found in values['Specifications']
    :param prices:
        Allow different prices to be set for analyses.  If not set, prices
        are read from the associated analysis service.
    """

    # Gather neccesary tools
    workflow = getToolByName(context, 'portal_workflow')
    bc = getToolByName(context, 'bika_catalog')
    # Analyses are analyses services
    analyses_services = analyses
    analyses = []
    # It's necessary to modify these and we don't want to pollute the
    # parent's data
    values = values.copy()
    analyses_services = analyses_services if analyses_services else []
    anv = values['Analyses'] if values.get('Analyses', None) else []
    analyses_services = anv + analyses_services

    if not analyses_services:
        raise RuntimeError(
                "create_analysisrequest: no analyses services provided")

    # Create new sample or locate the existing for secondary AR
    if not values.get('Sample', False):
        secondary = False
        workflow_enabled = context.bika_setup.getSamplingWorkflowEnabled()
        sample = create_sample(context, request, values)
    else:
        secondary = True
        sample = get_sample_from_values(context, values)
        workflow_enabled = sample.getSamplingWorkflowEnabled()

    # Create the Analysis Request
    ar = _createObjectByType('AnalysisRequest', context, tmpID())

    # Set some required fields manually before processForm is called
    ar.setSample(sample)
    values['Sample'] = sample
    ar.processForm(REQUEST=request, values=values)
    # Object has been renamed
    ar.edit(RequestID=ar.getId())

    # Set initial AR state
    action = '{0}sampling_workflow'.format('' if workflow_enabled else 'no_')
    workflow.doActionFor(ar, action)

    # Set analysis request analyses
    service_uids = _resolve_items_to_service_uids(analyses_services)
    # processForm already has created the analyses, but here we create the
    # analyses with specs and prices. This function, even it is called 'set',
    # deletes the old analyses, so eventually we obtain the desired analyses.
    ar.setAnalyses(service_uids, prices=prices, specs=specifications)
    # Gettin the ar objects
    analyses = ar.getAnalyses(full_objects=True)
    # Continue to set the state of the AR
    skip_receive = ['to_be_sampled', 'sample_due', 'sampled', 'to_be_preserved']
    if secondary:
        # Only 'sample_due' and 'sample_recieved' samples can be selected
        # for secondary analyses
        doActionFor(ar, 'sampled')
        doActionFor(ar, 'sample_due')
        sample_state = workflow.getInfoFor(sample, 'review_state')
        if sample_state not in skip_receive:
            doActionFor(ar, 'receive')

    # Set the state of analyses we created.
    for analysis in analyses:
        revers = analysis.getService().getNumberOfRequiredVerifications()
        analysis.setNumberOfRequiredVerifications(revers)
        doActionFor(analysis, 'sample_due')
        analysis_state = workflow.getInfoFor(analysis, 'review_state')
        if analysis_state not in skip_receive:
            doActionFor(analysis, 'receive')

    if not secondary:
        # Create sample partitions
        if not partitions:
            partitions = [{'services': service_uids}]
        for n, partition in enumerate(partitions):
            # Calculate partition id
            partition_prefix = sample.getId() + "-P"
            partition_id = '%s%s' % (partition_prefix, n + 1)
            partition['part_id'] = partition_id
            # Point to or create sample partition
            if partition_id in sample.objectIds():
                partition['object'] = sample[partition_id]
            else:
                partition['object'] = create_samplepartition(
                    sample,
                    partition,
                    analyses
                )
        # If Preservation is required for some partitions,
        # and the SamplingWorkflow is disabled, we need
        # to transition to to_be_preserved manually.
        if not workflow_enabled:
            to_be_preserved = []
            sample_due = []
            lowest_state = 'sample_due'
            for p in sample.objectValues('SamplePartition'):
                if p.getPreservation():
                    lowest_state = 'to_be_preserved'
                    to_be_preserved.append(p)
                else:
                    sample_due.append(p)
            for p in to_be_preserved:
                doActionFor(p, 'to_be_preserved')
            for p in sample_due:
                doActionFor(p, 'sample_due')
            doActionFor(sample, lowest_state)
            doActionFor(ar, lowest_state)

        # Transition pre-preserved partitions
        for p in partitions:
            if 'prepreserved' in p and p['prepreserved']:
                part = p['object']
                state = workflow.getInfoFor(part, 'review_state')
                if state == 'to_be_preserved':
                    workflow.doActionFor(part, 'preserve')
    # Once the ar is fully created, check if there are rejection reasons
    reject_field = values.get('RejectionReasons', '')
    if reject_field and reject_field.get('checkbox', False):
        doActionFor(ar, 'reject')
    # Return the newly created Analysis Request
    return ar


def get_sample_from_values(context, values):
    """values may contain a UID or a direct Sample object.
    """
    if ISample.providedBy(values['Sample']):
        sample = values['Sample']
    else:
        bc = getToolByName(context, 'bika_catalog')
        brains = bc(UID=values['Sample'])
        if brains:
            sample = brains[0].getObject()
        else:
            raise RuntimeError(
                "create_analysisrequest: invalid sample value provided. values=%s" % values)
    if not sample:
        raise RuntimeError(
            "create_analysisrequest: invalid sample value provided. values=%s" % values)
    return sample


def _resolve_items_to_service_uids(items):
    """ Returns a list of service uids without duplicates based on the items
    :param items:
        A list (or one object) of service-related info items. The list can be
        heterogeneous and each item can be:
        - Analysis Service instance
        - Analysis instance
        - Analysis Service title
        - Analysis Service UID
        - Analysis Service Keyword
        If an item that doesn't match any of the criterias above is found, the
        function will raise a RuntimeError
    """
    portal = None
    bsc = None
    service_uids = []

    # Maybe only a single item was passed
    if type(items) not in (list, tuple):
        items = [items, ]
    for item in items:
        # service objects
        if IAnalysisService.providedBy(item):
            uid = item.UID()
            service_uids.append(uid)
            continue

        # Analysis objects (shortcut for eg copying analyses from other AR)
        if IAnalysis.providedBy(item):
            uid = item.getService().UID()
            service_uids.append(uid)
            continue

        # An object UID already there?
        if (item in service_uids):
            continue

        # Maybe object UID.
        portal = portal if portal else api.portal.get()
        bsc = bsc if bsc else getToolByName(portal, 'bika_setup_catalog')
        brains = bsc(UID=item)
        if brains:
            uid = brains[0].UID
            service_uids.append(uid)
            continue

        # Maybe service Title
        brains = bsc(portal_type='AnalysisService', title=item)
        if brains:
            uid = brains[0].UID
            service_uids.append(uid)
            continue

        # Maybe service Keyword
        brains = bsc(portal_type='AnalysisService', getKeyword=item)
        if brains:
            uid = brains[0].UID
            service_uids.append(uid)
            continue

        raise RuntimeError(
            str(item) + " should be the UID, title, keyword "
                        " or title of an AnalysisService.")
    return list(set(service_uids))


def notify_rejection(analysisrequest):
    """
    Notifies via email that a given Analysis Request has been rejected. The
    notification is sent to the Client contacts assigned to the Analysis
    Request.

    :param analysisrequest: Analysis Request to which the notification refers
    :returns: true if success
    """
    arid = analysisrequest.getRequestID()

    # This is the template to render for the pdf that will be either attached
    # to the email and attached the the Analysis Request for further access
    from bika.lims.browser.analysisrequest.reject import AnalysisRequestRejectPdfView
    tpl = AnalysisRequestRejectPdfView(analysisrequest, analysisrequest.REQUEST)
    html = tpl.template()
    html = safe_unicode(html).encode('utf-8')
    filename = '%s-rejected' % arid
    pdf_fn = tempfile.mktemp(suffix=".pdf")
    pdf = createPdf(htmlreport=html, outfile=pdf_fn)
    if pdf:
        # Attach the pdf to the Analysis Request
        attid = analysisrequest.aq_parent.generateUniqueId('Attachment')
        att = _createObjectByType("Attachment", analysisrequest.aq_parent, tmpID())
        att.setAttachmentFile(open(pdf_fn))
        # Awkward workaround to rename the file
        attf = att.getAttachmentFile()
        attf.filename = '%s.pdf' % filename
        att.setAttachmentFile(attf)
        att.unmarkCreationFlag()
        renameAfterCreation(att)
        atts = analysisrequest.getAttachment() + [att] if \
                analysisrequest.getAttachment() else [att]
        atts = [a.UID() for a in atts]
        analysisrequest.setAttachment(atts)
        os.remove(pdf_fn)

    # This is the message for the email's body
    from bika.lims.browser.analysisrequest.reject import AnalysisRequestRejectEmailView
    tpl = AnalysisRequestRejectEmailView(analysisrequest, analysisrequest.REQUEST)
    html = tpl.template()
    html = safe_unicode(html).encode('utf-8')

    # compose and send email.
    mailto = []
    lab = analysisrequest.bika_setup.laboratory
    mailfrom = formataddr((encode_header(lab.getName()), lab.getEmailAddress()))
    mailsubject = _('%s has been rejected') % arid
    contacts = [analysisrequest.getContact()] + analysisrequest.getCCContact()
    for contact in contacts:
        name = to_utf8(contact.getFullname())
        email = to_utf8(contact.getEmailAddress())
        if email:
            mailto.append(formataddr((encode_header(name), email)))
<<<<<<< HEAD
=======

>>>>>>> 5848984e
    if not mailto:
        return False
    mime_msg = MIMEMultipart('related')
    mime_msg['Subject'] = mailsubject
    mime_msg['From'] = mailfrom
    mime_msg['To'] = ','.join(mailto)
    mime_msg.preamble = 'This is a multi-part MIME message.'
    msg_txt = MIMEText(html, _subtype='html')
    mime_msg.attach(msg_txt)
    if pdf:
        attachPdf(mime_msg, pdf, filename)

    try:
        host = getToolByName(analysisrequest, 'MailHost')
        host.send(mime_msg.as_string(), immediate=True)
    except:
        pass

    return True<|MERGE_RESOLUTION|>--- conflicted
+++ resolved
@@ -28,10 +28,6 @@
 from smtplib import SMTPServerDisconnected, SMTPRecipientsRefused
 import os
 import tempfile
-<<<<<<< HEAD
-=======
-
->>>>>>> 5848984e
 
 def create_analysisrequest(context, request, values, analyses=None,
                            partitions=None, specifications=None, prices=None):
@@ -319,10 +315,6 @@
         email = to_utf8(contact.getEmailAddress())
         if email:
             mailto.append(formataddr((encode_header(name), email)))
-<<<<<<< HEAD
-=======
-
->>>>>>> 5848984e
     if not mailto:
         return False
     mime_msg = MIMEMultipart('related')
