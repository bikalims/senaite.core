--- conflicted
+++ resolved
@@ -13,26 +13,10 @@
 
 from Products.CMFCore.utils import getToolByName
 from Products.CMFPlone.utils import safe_unicode
-<<<<<<< HEAD
-from Products.Archetypes.public import LinesField
-from Products.Archetypes.public import MultiSelectionWidget
-from Products.Archetypes.public import ImageField
-from Products.Archetypes.public import ImageWidget
-from Products.Archetypes.public import ReferenceField
-from Products.Archetypes.public import ComputedField
-from Products.Archetypes.public import ComputedWidget
-from Products.Archetypes.public import StringField
-from Products.Archetypes.public import StringWidget
-from Products.Archetypes.public import Schema
-from Products.Archetypes.public import registerType
-from Products.Archetypes.public import DisplayList
-from Products.Archetypes.public import ReferenceWidget
-=======
 
 from Products.Archetypes import atapi
 from Products.Archetypes.public import StringField
 from Products.Archetypes.public import StringWidget
->>>>>>> 5848984e
 from Products.Archetypes.public import SelectionWidget
 from Products.Archetypes.references import HoldingReference
 from Products.Archetypes.utils import DisplayList
@@ -47,27 +31,6 @@
 from bika.lims import logger
 from bika.lims import bikaMessageFactory as _
 
-<<<<<<< HEAD
-schema = Person.schema.copy() + Schema((
-    LinesField('PublicationPreference',
-        vocabulary_factory = 'bika.lims.vocabularies.CustomPubPrefVocabularyFactory',
-        default = 'email',
-        schemata = 'Publication preference',
-        widget = MultiSelectionWidget(
-            label=_("Publication preference"),
-        ),
-    ),
-    ImageField('Signature',
-        widget = ImageWidget(
-            label=_("Signature"),
-            description = _(
-                "Upload a scanned signature to be used on printed analysis "
-                "results reports. Ideal size is 250 pixels wide by 150 high"),
-        ),
-    ),
-    # TODO: Department'll be delated
-    ReferenceField('Department',
-=======
 
 schema = Person.schema.copy() + atapi.Schema((
     atapi.LinesField('PublicationPreference',
@@ -86,38 +49,19 @@
                      )),
       # TODO: Department'll be delated
     atapi.ReferenceField('Department',
->>>>>>> 5848984e
         required = 0,
         vocabulary_display_path_bound = sys.maxint,
         allowed_types = ('Department',),
         relationship = 'LabContactDepartment',
         vocabulary = 'getDepartments',
         referenceClass = HoldingReference,
-<<<<<<< HEAD
-        widget = ReferenceWidget(
-=======
         widget = atapi.ReferenceWidget(
->>>>>>> 5848984e
             visible=False,
             checkbox_bound = 0,
             label=_("Department"),
             description=_("The laboratory department"),
         ),
     ),
-<<<<<<< HEAD
-    ReferenceField('Departments',
-        required = 0,
-        vocabulary_display_path_bound = sys.maxint,
-        allowed_types = ('Department',),
-        relationship = 'LabContactDepartment',
-        vocabulary = '_departmentsVoc',
-        referenceClass = HoldingReference,
-        multiValued=1,
-        widget = ReferenceWidget(
-            checkbox_bound = 0,
-            label=_("Departments"),
-            description=_("The laboratory departments"),
-=======
     atapi.ComputedField('DepartmentTitle',
                         expression="context.getDepartment() and context.getDepartment().Title() or ''",
                         widget=atapi.ComputedWidget(
@@ -135,7 +79,6 @@
             		checkbox_bound = 0,
             		label=_("Departments"),
             		description=_("The laboratory departments"),
->>>>>>> 5848984e
         ),
     ),
     StringField('DefaultDepartment',
@@ -191,48 +134,7 @@
         """
         return self.getDepartments()[0] if self.getDepartments() else None
 
-<<<<<<< HEAD
-    def _departmentsVoc(self):
-=======
     def getDepartments_voc(self):
->>>>>>> 5848984e
-        """
-        Returns a vocabulary object with the available departments.
-        """
-        bsc = getToolByName(self, 'portal_catalog')
-        items = [(o.UID, o.Title) for o in
-                               bsc(portal_type='Department',
-                                   inactive_state = 'active')]
-        # Getting the departments uids
-        deps_uids = [i[0] for i in items]
-        # Getting the assigned departments
-        objs = self.getDepartments()
-        # If one department assigned to the Lab Contact is disabled, it will
-        # be shown in the list until the department has been unassigned.
-        for o in objs:
-            if o and o.UID() not in deps_uids:
-                items.append((o.UID(), o.Title()))
-<<<<<<< HEAD
-        items.sort(lambda x,y: cmp(x[1], y[1]))
-        return DisplayList(list(items))
-
-    def _defaultDepsVoc(self):
-        """
-        Returns a vocabulary object containing all its departments.
-        """
-        # Getting the assigned departments
-        deps=self.getDepartments()
-        items=[("","")]
-        for d in deps:
-            items.append((d.UID(), d.Title()))
-        items.sort(lambda x,y: cmp(x[1], y[1]))
-        return DisplayList(list(items))
-
-=======
-        items.sort(lambda x,y: cmp(x[1], y[1]))
-        return DisplayList(list(items))
-
-    def _departmentsVoc(self):
         """
         Returns a vocabulary object with the available departments.
         """
@@ -252,6 +154,26 @@
         items.sort(lambda x,y: cmp(x[1], y[1]))
         return DisplayList(list(items))
 
+    def _departmentsVoc(self):
+        """
+        Returns a vocabulary object with the available departments.
+        """
+        bsc = getToolByName(self, 'portal_catalog')
+        items = [(o.UID, o.Title) for o in
+                               bsc(portal_type='Department',
+                                   inactive_state = 'active')]
+        # Getting the departments uids
+        deps_uids = [i[0] for i in items]
+        # Getting the assigned departments
+        objs = self.getDepartments()
+        # If one department assigned to the Lab Contact is disabled, it will
+        # be shown in the list until the department has been unassigned.
+        for o in objs:
+            if o and o.UID() not in deps_uids:
+                items.append((o.UID(), o.Title()))
+        items.sort(lambda x,y: cmp(x[1], y[1]))
+        return DisplayList(list(items))
+
     def _defaultDepsVoc(self):
         """
         Returns a vocabulary object containing all its departments.
@@ -264,7 +186,6 @@
         items.sort(lambda x,y: cmp(x[1], y[1]))
         return DisplayList(list(items))
 
->>>>>>> 5848984e
     def addDepartment(self, dep):
         """
         It adds a new department to the departments content field.
@@ -310,8 +231,4 @@
         return deps
 
 
-<<<<<<< HEAD
-registerType(LabContact, PROJECTNAME)
-=======
-atapi.registerType(LabContact, PROJECTNAME)
->>>>>>> 5848984e
+atapi.registerType(LabContact, PROJECTNAME)