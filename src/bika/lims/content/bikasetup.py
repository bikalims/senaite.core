--- conflicted
+++ resolved
@@ -1176,8 +1176,6 @@
         if setup:
             setup.setSampleAnalysesRequired(value)
 
-<<<<<<< HEAD
-=======
     def getMaxNumberOfSamplesAdd(self):
         """Get the value from the senaite setup
         """
@@ -1197,6 +1195,5 @@
             value = api.to_int(value, default=10)
             setup.setMaxNumberOfSamplesAdd(value)
 
->>>>>>> 47d21d35
 
 registerType(BikaSetup, PROJECTNAME)