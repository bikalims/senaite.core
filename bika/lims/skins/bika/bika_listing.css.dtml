/* <dtml-with bika_listing>
<dtml-call "REQUEST.set('portal_url', portal_url())">
*/

/* General Bika Listing Table */

.context_action_link {
  position:relative;
  top:-0.4em;
  margin-right: .5em;
  font-size: 60%;
  /*border:1px solid #dfdfdf !important;*/
  vertical-align: middle;
  font-weight:normal;
  letter-spacing: 0;
  border-radius: .5em;
  padding: 5px 2px 3px 22px;
}
.context_action_link:hover {
  /* background-color:#eee !important; */
}

.worksheet_add_controls {
  vertical-align:center;
  /*font-size:90%;*/
  margin-bottom:0.25em;
}
.worksheet_add {
  padding: 2px 2px 2px 22px !important;
  position:relative;
  top:0;
  font-size:100%;
}

.context_action_dropdown {
  margin:none;
  border:none !important;
  vertical-align: middle;
  font-weight:normal;
  letter-spacing: 0;
  padding: 2px 2px 2px 2px;
}

/* for inline select dropdowns */
#content option {
  color: black;
  padding-right: 5px !important;
}
#content option {
  color: black;
  padding-right: 5px !important;
}


div.bika_listing {
  font-family: &dtml-fontFamily;;
  background-color: &dtml-backgroundColor;;
  color: &dtml-fontColor;;
}

div.bika-listing-table-container {
  margin-top: 10px;
  width:100%;
  border-radius: 5px 5px 5px 5px;
  box-shadow: 0pt 1px 2px rgba(0, 0, 0, 0.5);
  display: inline-block;
  margin-bottom:10px;
}

.template-batchbook div.bika-listing-table-container {
    overflow: auto;
}

table.bika-listing-table {
  font-size: &dtml-fontSmallSize;;
  border-bottom: medium none;
  width: 100%;
  border: none;
  border-collapse: collapse;
  background-color:#fff;
}

.bika-listing-table .listing_remarks {
  width:99%;
  border:1px solid #ababab;
  margin:2px 0px;
}

.bika-listing-table thead {
  text-decoration:none;
  border: 0px solid rgb(220, 220, 220);
  color:rgb(250, 250, 250);
  text-shadow: 0px 0px 1px rgb(51, 51, 51);
  border-radius:5px 5px 0px 0px;
  -moz-border-radius:5px 5px 0px 0px;
  -webkit-border-radius:5px 5px 0px 0px;
  box-shadow:0px 1px 2px rgba(0, 0, 0, 0.5);
  -moz-box-shadow:0px 1px 2px rgba(0, 0, 0, 0.5);
  -webkit-box-shadow:0px 1px 2px rgba(0, 0, 0, 0.5);
  background-color: rgb(153, 153, 153);
  background-image:linear-gradient(-90deg, rgb(170, 170, 170), rgb(153, 153, 153));
  background-image:-webkit-gradient(linear, 50% 0%, 50% 100%, from(rgb(170, 170, 170)), to(rgb(153, 153, 153)));
  background-image:-moz-linear-gradient(-90deg, rgb(170, 170, 170), rgb(153, 153, 153));
}

.bika-listing-table thead tr th {
  padding-top:5px;
  padding-left:5px;
  /*font-size: 1.3em;*/
}

.bika-listing-table thead tr {
  border-bottom: 1px solid #EFEFEF;
  border-left: 1px solid #DDDDDD;
}

.bika-listing-table thead tr td.listing-filter-row a {
  /*font-size:1.2em;*/
  text-shadow: 0 0 1px #BBB;
}

.bika-listing-table tbody tr {
  border-bottom: 1px solid #EFEFEF;
  border-left: 1px solid #DDDDDD;
}

.bika-listing-table tbody tr th {
  /*font-size: 1.2em;*/
  padding: 1px 1px 1px 10px;
  vertical-align:left;
  color: #444;
}

.bika-listing-table tbody tr td {
  padding-top:3px;
  padding-bottom:0px;
  padding-left:5px;
}

.bika-listing-table tbody tr td.service {
  padding-left:20px;
}

.bika-listing-table tfoot tr {
  margin-top:10px;
  background-color: #EFEFEF;
}

.bika-listing-table tfoot tr td {
  padding: 3px 4px 1px;
}


.bika-listing-table a {
  text-decoration: none;
}

.bika-listing-table tr {
  line-height: 1.5em;
  border-left: &dtml-borderWidth; &dtml-borderStyle; &dtml-borderColor;;
}

.bika-listing-table th.sortable {
  cursor: pointer;
}

.bika-listing-table th.sortable.ascending{
  background: &dtml-tableHeaderBackgroundColor; url(arrowUp.png) 95% 50% no-repeat;
  padding-right:1.5em;
  color: tableHeaderTextColor;
}
.bika-listing-table th.sortable.descending{
  background: &dtml-tableHeaderBackgroundColor; url(arrowDown.png) 95% 50% no-repeat;
  padding-right:1.5em;
  color: tableHeaderTextColor;
}

.bika-listing-table th.ascending.indexed{
  background: &dtml-tableHeaderBackgroundColor; url(arrowUpAlternative.png) 95% 50% no-repeat !important;
  padding-right:1.5em;
  color: tableHeaderTextColor;
}
.bika-listing-table th.descending.indexed{
  background: &dtml-tableHeaderBackgroundColor; url(arrowDownAlternative.png) 95% 50% no-repeat !important;
  padding-right:1.5em;
  color: tableHeaderTextColor;
}

.bika-listing-table th.column,
.bika-listing-table td.interim,
.bika-listing-table td.Result,
.bika-listing-table td.getRequestID,
.bika-listing-table td.Title,
.bika-listing-table td.ID {
  white-space:nowrap !important;
}

/* The review state selector links */

.review_state_selector {
  background: #fff;
  padding:5px 3px 5px 3px !important;
}

table.bika-listing-table thead tr td.listing-filter-row {
   background-attachment: scroll !important;
  background-clip: border-box !important;
  background-color: #EFEFEF;
  background-image: none !important;
  background-origin: padding-box !important;
  background-position: 0 0 !important;
  background-repeat: repeat !important;
  background-size: auto auto !important;
  border: medium none !important;
  margin: 0;
  padding: 2px 10px 2px 2px;
  text-shadow: none;
  color:#333;
}

td.review_state_selector{
  white-space:nowrap !important;
  background: none !important;
}

.review_state_selector tr,
.review_state_selector td {
  border:none !important;
}

.review_state_selector a{
  border-radius: &dtml-buttonBorderRadius;;
  background: &dtml-buttonBackgroundColor;;
  border:1px solid &dtml-buttonBorderColor; !important;
  text-decoration:none;
  font-weight:normal;
  padding:3px 5px 3px 5px !important;
  /*font-size:1.1em;*/
}

.review_state_selector a:hover{
  border-radius: &dtml-buttonBorderRadius;;
  background: &dtml-buttonHoverBackgroundColor;;
  border:1px solid &dtml-buttonHoverBorderColor; !important;
  text-decoration:none;
  font-weight:normal;
  color: #000;
  padding:3px 5px 3px 5px !important;
}

.review_state_selector .selected{
  border-radius: &dtml-buttonBorderRadius;;
  background: &dtml-buttonSelectedBackgroundColor;;
  border:1px solid &dtml-buttonSelectedBorderColor; !important;
  padding:3px 5px 3px 5px !important;
  font-weight:normal;
  color: #000;
}

.review_state_selector img{
  vertical-align:middle;
  margin-bottom:2px;
}
.review_state_td {
  background-color:#fff !important;
  border-right:0 !important;
  border-left:0 !important;
  padding:0px 0px 0px 0px !important;
}

/***  filter text entry and buttons   ***/

.filter-search-input {
  background:transparent;
  background-image:url(&dtml-portal_url;/++resource++bika.lims.images/search_submit.png);
  background-position:2% 55%;
  background-repeat:no-repeat;
  border: 1px solid #DDD !important;
  border-radius: &dtml-buttonBorderRadius;;
  font-weight: normal;
  width:8em;
  padding: 2px 5px 2px 20px !important;
  background-color:#fff;
}

.filter-search-button {
  border:medium none;
  background:transparent;
  padding:5px 7px;
  cursor:pointer;
  position:relative;
  left:20px;
}

.ws-analyses-search-button {
  border-radius: &dtml-buttonBorderRadius;;
  background: &dtml-buttonBackgroundColor;;
  border:1px solid &dtml-buttonBorderColor; !important;
  color: &dtml-buttonTextColor; !important;
  font-weight:normal;
  padding:2px 5px 2px 5px !important;
}

/* pagesize dropdown */
.pagesize_selector {
  text-align:right;
  vertical-align:top !important;
}

/* Specification selector */

.specification {
  border-radius: &dtml-buttonBorderRadius;;
  background: &dtml-buttonBackgroundColor;;
  border:1px solid &dtml-buttonBorderColor; !important;
  color: &dtml-buttonTextColor; !important;
  font-weight:bold;
  padding:2px 5px 2px 5px !important;
}

.specification.selected {
  border-radius: &dtml-buttonBorderRadius;;
  background: &dtml-buttonSelectedBackgroundColor;;
  border:1px solid &dtml-buttonSelectedBorderColor; !important;
  color: &dtml-buttonSelectedTextColor; !important;
  font-weight:bold;
  padding:2px 5px 2px 5px !important;
}

.workflow_action_buttons {
}

/*** Manage results header *****/

.manage_results_header table {
  border:medium none;
}
.manage_results_header tr{
}
.manage_results_header th{
  padding: 0 .25em 0 0;
}
.manage_results_header td{
  padding: 0 2em 0 0;
}

/* batch selectors */
tfoot tr {
  border-top: &dtml-borderWidth; &dtml-borderStyle; &dtml-borderColor;;
  border-left: 0 !important;
  border-right: 0 !important;
  border-bottom:0 !important;
  padding:0;

}
tfoot td {
  margin: 0;
  padding:0;
  border: medium none !important;
  vertical-align:top !important;
}
tfoot td.workflow_actions {
}
tfoot td.batching {
}
tfoot td.batching a {
  border-radius: &dtml-buttonBorderRadius; !important;
  background: &dtml-buttonSelectedBackgroundColor; !important;
  color: &dtml-buttonSelectedTextColor; !important;
  border:1px solid &dtml-buttonSelectedBorderColor; !important;
  padding:1px 2px 1px 2px;
}

.action_button {
  border-radius: &dtml-buttonBorderRadius; !important;
  background: &dtml-buttonSelectedBackgroundColor; !important;
  color: &dtml-buttonSelectedTextColor; !important;
  border:1px solid &dtml-buttonSelectedBorderColor; !important;
  padding:1px 2px 1px 2px;
  cursor:pointer;
}
.action_button:hover {
  background: &dtml-buttonHoverBackgroundColor; !important;
  border:1px solid &dtml-buttonHoverBorderColor; !important;
}
.action_button:active {
  background: &dtml-buttonClickBackgroundColor; !important;
  color: &dtml-buttonClickTextColor; !important;
  border:1px solid &dtml-buttonClickBorderColor; !important;
}
.action_button.disabled {
  border-radius: &dtml-buttonBorderRadius; !important;
  background: &dtml-buttonSelectedBackgroundColor; !important;
  color:#bbb !important;
  border:1px solid &dtml-buttonSelectedBorderColor; !important;
  padding:1px 2px 1px 2px;
}
.action_button.disabled:active {
  border-radius: &dtml-buttonBorderRadius; !important;
  background: &dtml-buttonSelectedBackgroundColor; !important;
  color:#bbb !important;
  border:1px solid &dtml-buttonSelectedBorderColor; !important;
  padding:1px 2px 1px 2px;
}


/* state text/link/background colours.
   We mark these !important, because we aren't the only css in the system
   with these same ideas.
*/

.bika-listing-table .state-attachment_due {
  background-color: &dtml-attachment_due_BackgroundColor; !important;
  color: &dtml-attachment_due_TextColor; !important;
}
.bika-listing-table .state-attachment_due a:link {color: &dtml-attachment_due_LinkColor; !important;}
.bika-listing-table .state-attachment_due a:visited {color: &dtml-attachment_due_LinkColor; !important;}

.bika-listing-table .state-unassigned {
  background-color: &dtml-unassigned_BackgroundColor; !important;
  color: &dtml-unassigned_TextColor; !important;
}
.bika-listing-table .state-unassigned a:link {color: &dtml-unassigned_LinkColor; !important;}
.bika-listing-table .state-unassigned a:visited {color: &dtml-unassigned_LinkColor; !important;}

.bika-listing-table .state-sample_due {
  background-color: &dtml-sample_due_BackgroundColor; !important;
  color: &dtml-sample_due_TextColor; !important;
}
.bika-listing-table .state-sample_due a:link {color: &dtml-sample_due_LinkColor; !important;}
.bika-listing-table .state-sample_due a:visited {color: &dtml-sample_due_LinkColor; !important;}

.bika-listing-table .state-sample_received {
  background-color: &dtml-sample_received_BackgroundColor; !important;
  color: &dtml-sample_received_TextColor; !important;
}
.bika-listing-table .state-sample_received a:link {color: &dtml-sample_received_LinkColor; !important;}
.bika-listing-table .state-sample_received a:visited {color: &dtml-sample_received_LinkColor; !important;}

.bika-listing-table .state-to_be_verified {
  background-color: &dtml-to_be_verified_BackgroundColor; !important;
  color: &dtml-to_be_verified_TextColor; !important;
}
.bika-listing-table .state-to_be_verified a:link {color: &dtml-to_be_verified_LinkColor; !important;}
.bika-listing-table .state-to_be_verified a:visited {color: &dtml-to_be_verified_LinkColor; !important;}

.bika-listing-table .state-verified {
  background-color: &dtml-verified_BackgroundColor; !important;
  color: &dtml-verified_TextColor; !important;
}
.bika-listing-table .state-verified a:link {color: &dtml-verified_LinkColor; !important;}
.bika-listing-table .state-verified a:visited {color: &dtml-verified_LinkColor; !important;}

.bika-listing-table .state-published {
  background-color: &dtml-published_BackgroundColor; !important;
  color: &dtml-published_TextColor; !important;
}
.bika-listing-table .state-published a:link {color: &dtml-published_LinkColor; !important;}
.bika-listing-table .state-published a:visited {color: &dtml-published_LinkColor; !important;}

.bika-listing-table .state-open {
  background-color: &dtml-open_BackgroundColor; !important;
  color: &dtml-open_TextColor; !important;
}
.bika-listing-table .state-open a:link {color: &dtml-open_LinkColor; !important;}
.bika-listing-table .state-open a:visited {color: &dtml-open_LinkColor; !important;}

.bika-listing-table .state-retracted {
  background-color: &dtml-retracted_BackgroundColor; !important;
  color: &dtml-retracted_TextColor; !important;
}
.bika-listing-table .state-retracted a:link {color: &dtml-retracted_LinkColor; !important;}
.bika-listing-table .state-retracted a:visited {color: &dtml-retracted_LinkColor; !important;}

.bika-listing-table .state-cancelled {
  background-color: &dtml-cancelled_BackgroundColor; !important;
  color: &dtml-cancelled_TextColor; !important;
}
.bika-listing-table .state-cancelled a:link {color: &dtml-cancelled_LinkColor; !important;}
.bika-listing-table .state-cancelled a:visited {color: &dtml-cancelled_LinkColor; !important;}

.bika-listing-table .state-inactive {
  background-color: &dtml-inactive_BackgroundColor; !important;
  color: &dtml-inactive_TextColor; !important;
}
.bika-listing-table .state-inactive a:link {color: &dtml-inactive_LinkColor; !important;}
.bika-listing-table .state-inactive a:visited {color: &dtml-inactive_LinkColor; !important;}

.bika-listing-table .state-invalid {
  background-color: &dtml-invalid_BackgroundColor; !important;
  color: &dtml-invalid_TextColor; !important;
}
.bika-listing-table .state-invalid a:link {color: &dtml-invalid_LinkColor; !important;}
.bika-listing-table .state-invalid a:visited {color: &dtml-invalid_LinkColor; !important;}

.bika-listing-table .state-invalid img {
  opacity:0.5;
  filter:alpha(opacity=50);
}

/* empty worksheets in worksheet folder listing */
/* Empty rows in worksheet layouts */
.bika-listing-table .state-empty-worksheet,
.bika-listing-table .state-empty {
  background-color: &dtml-empty_BackgroundColor; !important;
  color: &dtml-empty_TextColor; !important;
}
.bika-listing-table .state-empty-worksheet a:link,
.bika-listing-table .state-empty a:link,
.bika-listing-table .state-empty-worksheet a:visited,
.bika-listing-table .state-empty a:visited {
    color: &dtml-empty_LinkColor; !important;
}

.template-batchbook .item-listing-tbody td {
  border-right: &dtml-borderWidth; &dtml-borderStyle; &dtml-borderColor;;
}
table.bika-listing-table-transposed {
    width: inherit;
}
table.bika-listing-table-transposed tbody tr th {
    vertical-align:top;
    width: 125px;
    background-color: #ddd;
    border: 1px solid #cdcdcd;
}
table.bika-listing-table-transposed tbody tr td.filled-cell {
    background-color:#eee;
}
table.bika-listing-table-transposed tbody tr td {
    border: 1px solid #ddd;
    padding:5px;
}
table.bika-listing-table-transposed tbody tr td div.interims {

}
table.bika-listing-table-transposed tbody tr td div.interim {
    border-bottom: 1px solid #ddd;
    margin: 2px -5px;
    padding: 2px 5px 5px;
}
table.bika-listing-table-transposed tbody tr td div.interim-title {
    color: #333;
    display: block;
    font-size: 0.95em;
}
table.bika-listing-table-transposed table.worksheet-position tbody tr {
    border:none;
}
#content td.batching a.bika_listing_show_more {
    background-color: #fff !important;
    color: #205c90 !important;
    padding: 4px 10px;
}
#content .bika-listing-table a.multi-verification {
    background-color: #b42e29;
    border-radius: 5px;
    color: #fff !important;
    margin: 0 4px;
    padding: 1px 4px;
}
#content .bika-listing-table a.multi-verification.scale-25 {
    background-color:#c36349;
}
#content .bika-listing-table a.multi-verification.scale-50 {
    background-color:#c89e55;
}
#content .bika-listing-table a.multi-verification.scale-75 {
    background-color:#afb064;
}
<<<<<<< HEAD
#content .bika-listing-table td.export-controls {
    width:90px;
}
#content .bika-listing-table td.export-controls,
#content .bika-listing-table td.export-controls a {
    color:#333;
}
#content .bika-listing-table td.export-controls span.export-toggle {
    border: 1px solid #ccc;
    border-radius: 5px;
    cursor: pointer;
    font-weight: bold;
    padding: 3px 10px;
}
#content .bika-listing-table td.export-controls span.export-toggle.expanded {
    border-radius:5px 5px 0px 0px;
    border-bottom:none;
}
#content .bika-listing-table td.export-controls span.export-toggle:hover {
    color:#666;
    background-color:#efefef;
}
#content .bika-listing-table td.export-controls span.export-toggle:after {
    content: " ▼";
}
#content .bika-listing-table td.export-controls ul {
    background-color: #efefef;
    border: 1px solid #ccc;
    border-radius: 0 0 5px 5px;
    display: none;
    margin: 1px 0;
    position: absolute;
    padding:0 10px;
}
#content .bika-listing-table td.export-controls ul li {
    list-style: outside none none;
    padding:0;
    margin: 0 -10px;
}
#content .bika-listing-table td.export-controls ul li a {
    padding:5px 0 5px 10px;
    display:block;
    text-shadow:none;
}
#content .bika-listing-table td.export-controls ul li:hover,
#content .bika-listing-table td.export-controls ul li:hover a,
#content .bika-listing-table td.export-controls ul li a:hover {
    color:#fff !important;
    background-color:#205c90;
}

=======
#content .bika_listing_filter_bar {
    font-weight: normal;
    padding: 5px 0 5px 5px;
}
.bika_listing_filter_bar.noborder > div:first-child::before {
    content: "\26A1\ ";
    font-size: 1.5em;
}
#content .bika_listing_filter_bar > div {
    float: left;
    padding: 0 10px 0 0;
}
#content .bika_listing_filter_bar > div {
    float: left;
    padding: 0 10px 0 0;
}
#content .bika_listing_filter_bar label {
    font-weight: normal;
}
#content .bika_listing_filter_bar div.filter-buttons input {
    background: #fff none repeat scroll 0 0 !important;
    border: 1px solid #bbb !important;
    color: #205c90 !important;
    padding: 1px 7px;
}
#content .bika_listing_filter_bar input {
    font-size:1em;
}
#content .bika_listing_filter_bar .datepicker_range {;
    width: 70px;
}
>>>>>>> e0183f10
/* </dtml-with> */<|MERGE_RESOLUTION|>--- conflicted
+++ resolved
@@ -568,7 +568,37 @@
 #content .bika-listing-table a.multi-verification.scale-75 {
     background-color:#afb064;
 }
-<<<<<<< HEAD
+#content .bika_listing_filter_bar {
+    font-weight: normal;
+    padding: 5px 0 5px 5px;
+}
+.bika_listing_filter_bar.noborder > div:first-child::before {
+    content: "\26A1\ ";
+    font-size: 1.5em;
+}
+#content .bika_listing_filter_bar > div {
+    float: left;
+    padding: 0 10px 0 0;
+}
+#content .bika_listing_filter_bar > div {
+    float: left;
+    padding: 0 10px 0 0;
+}
+#content .bika_listing_filter_bar label {
+    font-weight: normal;
+}
+#content .bika_listing_filter_bar div.filter-buttons input {
+    background: #fff none repeat scroll 0 0 !important;
+    border: 1px solid #bbb !important;
+    color: #205c90 !important;
+    padding: 1px 7px;
+}
+#content .bika_listing_filter_bar input {
+    font-size:1em;
+}
+#content .bika_listing_filter_bar .datepicker_range {;
+    width: 70px;
+}
 #content .bika-listing-table td.export-controls {
     width:90px;
 }
@@ -620,37 +650,4 @@
     background-color:#205c90;
 }
 
-=======
-#content .bika_listing_filter_bar {
-    font-weight: normal;
-    padding: 5px 0 5px 5px;
-}
-.bika_listing_filter_bar.noborder > div:first-child::before {
-    content: "\26A1\ ";
-    font-size: 1.5em;
-}
-#content .bika_listing_filter_bar > div {
-    float: left;
-    padding: 0 10px 0 0;
-}
-#content .bika_listing_filter_bar > div {
-    float: left;
-    padding: 0 10px 0 0;
-}
-#content .bika_listing_filter_bar label {
-    font-weight: normal;
-}
-#content .bika_listing_filter_bar div.filter-buttons input {
-    background: #fff none repeat scroll 0 0 !important;
-    border: 1px solid #bbb !important;
-    color: #205c90 !important;
-    padding: 1px 7px;
-}
-#content .bika_listing_filter_bar input {
-    font-size:1em;
-}
-#content .bika_listing_filter_bar .datepicker_range {;
-    width: 70px;
-}
->>>>>>> e0183f10
 /* </dtml-with> */