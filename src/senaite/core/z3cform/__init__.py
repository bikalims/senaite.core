--- conflicted
+++ resolved
@@ -1,6 +1,3 @@
-<<<<<<< HEAD
-# -*- coding: utf-8 -*-
-=======
 # -*- coding: utf-8 -*-
 #
 # This file is part of SENAITE.CORE.
@@ -19,5 +16,4 @@
 # Franklin Street, Fifth Floor, Boston, MA 02110-1301 USA.
 #
 # Copyright 2018-2023 by it's authors.
-# Some rights reserved, see README and LICENSE.
->>>>>>> 47d21d35
+# Some rights reserved, see README and LICENSE.