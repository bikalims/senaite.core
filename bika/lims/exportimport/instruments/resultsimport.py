# -*- coding: utf-8 -*-
#
# This file is part of SENAITE.CORE
#
# Copyright 2018 by it's authors.
# Some rights reserved. See LICENSE.rst, CONTRIBUTORS.rst.

<<<<<<< HEAD
from datetime import datetime

from DateTime import DateTime
from Products.CMFCore.utils import getToolByName
from Products.CMFPlone.utils import _createObjectByType
from bika.lims import api
=======
import codecs

from Products.CMFCore.utils import getToolByName
from Products.CMFPlone.utils import _createObjectByType
>>>>>>> 80cd3b71
from bika.lims import bikaMessageFactory as _, logger
from bika.lims.catalog import CATALOG_ANALYSIS_REQUEST_LISTING
from bika.lims.exportimport.instruments.logger import Logger
from bika.lims.idserver import renameAfterCreation
from bika.lims.utils import t
from bika.lims.utils import tmpID
<<<<<<< HEAD
from bika.lims.workflow import doActionFor
=======
from datetime import datetime
from DateTime import DateTime
from bika.lims.workflow import doActionFor
from bika.lims.catalog import CATALOG_ANALYSIS_REQUEST_LISTING
>>>>>>> 80cd3b71


class InstrumentResultsFileParser(Logger):

    def __init__(self, infile, mimetype):
        Logger.__init__(self)
        self._infile = infile
        self._header = {}
        self._rawresults = {}
        self._mimetype = mimetype
        self._numline = 0

    def getInputFile(self):
        """ Returns the results input file
        """
        return self._infile

    def parse(self):
        """ Parses the input results file and populates the rawresults dict.
            See getRawResults() method for more info about rawresults format
            Returns True if the file has been parsed successfully.
            Is highly recommended to use _addRawResult method when adding
            raw results.
            IMPORTANT: To be implemented by child classes
        """
        raise NotImplementedError

    def getAttachmentFileType(self):
        """ Returns the file type name that will be used when creating the
            AttachmentType used by the importer for saving the results file as
            an attachment in each Analysis matched.
            By default returns self.getFileMimeType()
        """
        return self.getFileMimeType()

    def getFileMimeType(self):
        """ Returns the results file type
        """
        return self._mimetype

    def getHeader(self):
        """ Returns a dictionary with custom key, values
        """
        return self._header

    def _addRawResult(self, resid, values={}, override=False):
        """ Adds a set of raw results for an object with id=resid
            resid is usually an Analysis Request ID or Worksheet's Reference
            Analysis ID. The values are a dictionary in which the keys are
            analysis service keywords and the values, another dictionary with
            the key,value results.
            The column 'DefaultResult' must be provided, because is used to map
            to the column from which the default result must be retrieved.

            Example:
            resid  = 'DU13162-001-R1'
            values = {
                'D2': {'DefaultResult': 'Final Conc',
                       'Remarks':       '',
                       'Resp':          '5816',
                       'ISTD Resp':     '274638',
                       'Resp Ratio':    '0.0212',
                       'Final Conc':    '0.9145',
                       'Exp Conc':      '1.9531',
                       'Accuracy':      '98.19' },

                'D3': {'DefaultResult': 'Final Conc',
                       'Remarks':       '',
                       'Resp':          '5816',
                       'ISTD Resp':     '274638',
                       'Resp Ratio':    '0.0212',
                       'Final Conc':    '0.9145',
                       'Exp Conc':      '1.9531',
                       'Accuracy':      '98.19' }
                }
        """
        if override or resid not in self._rawresults.keys():
            self._rawresults[resid] = [values]
        else:
            self._rawresults[resid].append(values)


    def _emptyRawResults(self):
        """ Remove all grabbed raw results
        """
        self._rawresults = {}

    def getObjectsTotalCount(self):
        """ The total number of objects (ARs, ReferenceSamples, etc.) parsed
        """
        return len(self.getRawResults())

    def getResultsTotalCount(self):
        """ The total number of analysis results parsed
        """
        count = 0
        for val in self.getRawResults().values():
            count += len(val)
        return count

    def getAnalysesTotalCount(self):
        """ The total number of different analyses parsed
        """
        return len(self.getAnalysisKeywords())

    def getAnalysisKeywords(self):
        """ The analysis service keywords found
        """
        analyses = []
        for rows in self.getRawResults().values():
            for row in rows:
                analyses = list(set(analyses + row.keys()))
        return analyses

    def getRawResults(self):
        """ Returns a dictionary containing the parsed results data
            Each dict key is the results row ID (usually AR ID or Worksheet's
            Reference Sample ID). Each item is another dictionary, in which the
            key is a the AS Keyword.
            Inside the AS dict, the column 'DefaultResult' must be
            provided, that maps to the column from which the default
            result must be retrieved.
            If 'Remarks' column is found, it value will be set in Analysis
            Remarks field when using the deault Importer.

            Example:
            raw_results['DU13162-001-R1'] = [{

                'D2': {'DefaultResult': 'Final Conc',
                       'Remarks':       '',
                       'Resp':          '5816',
                       'ISTD Resp':     '274638',
                       'Resp Ratio':    '0.0212',
                       'Final Conc':    '0.9145',
                       'Exp Conc':      '1.9531',
                       'Accuracy':      '98.19' },

                'D3': {'DefaultResult': 'Final Conc',
                       'Remarks':       '',
                       'Resp':          '5816',
                       'ISTD Resp':     '274638',
                       'Resp Ratio':    '0.0212',
                       'Final Conc':    '0.9145',
                       'Exp Conc':      '1.9531',
                       'Accuracy':      '98.19' }]

            in which:
            - 'DU13162-001-R1' is the Analysis Request ID,
            - 'D2' column is an analysis service keyword,
            - 'DefaultResult' column maps to the column with default result
            - 'Remarks' column with Remarks results for that Analysis
            - The rest of the dict columns are results (or additional info)
              that can be set to the analysis if needed (the default importer
              will look for them if the analysis has Interim fields).

            In the case of reference samples:
            Control/Blank:
            raw_results['QC13-0001-0002'] = {...}

            Duplicate of sample DU13162-009 (from AR DU13162-009-R1)
            raw_results['QC-DU13162-009-002'] = {...}

        """
        return self._rawresults

    def resume(self):
        """ Resumes the parse process
            Called by the Results Importer after parse() call
        """
        if len(self.getRawResults()) == 0:
            self.warn("No results found")
            return False
        return True


class InstrumentCSVResultsFileParser(InstrumentResultsFileParser):

    def __init__(self, infile, encoding=None):
        InstrumentResultsFileParser.__init__(self, infile, 'CSV')
        # Some Instruments can generate files with different encodings, so we
        # may need this parameter
        self._encoding = encoding

    def parse(self):
        infile = self.getInputFile()
        self.log("Parsing file ${file_name}",
                 mapping={"file_name": infile.filename})
        jump = 0
        # We test in import functions if the file was uploaded
        try:
            if self._encoding:
                f = codecs.open(infile.name, 'r', encoding=self._encoding)
            else:
                f = open(infile.name, 'rU')
        except AttributeError:
            f = infile
        for line in f.readlines():
            self._numline += 1
            if jump == -1:
                # Something went wrong. Finish
                self.err("File processing finished due to critical errors")
                return False
            if jump > 0:
                # Jump some lines
                jump -= 1
                continue

            if not line or not line.strip():
                continue

            line = line.strip()
            jump = 0
            if line:
                jump = self._parseline(line)

        self.log(
            "End of file reached successfully: ${total_objects} objects, "
            "${total_analyses} analyses, ${total_results} results",
            mapping={"total_objects": self.getObjectsTotalCount(),
                     "total_analyses": self.getAnalysesTotalCount(),
                     "total_results": self.getResultsTotalCount()}
        )
        return True

    def splitLine(self, line):
        sline = line.split(',')
        return [token.strip() for token in sline]

    def _parseline(self, line):
        """ Parses a line from the input CSV file and populates rawresults
            (look at getRawResults comment)
            returns -1 if critical error found and parser must end
            returns the number of lines to be jumped in next read. If 0, the
            parser reads the next line as usual
        """
        raise NotImplementedError


class InstrumentTXTResultsFileParser(InstrumentResultsFileParser):

    def __init__(self, infile, separator, encoding=None,):
        InstrumentResultsFileParser.__init__(self, infile, 'TXT')
        # Some Instruments can generate files with different encodings, so we
        # may need this parameter
        self._separator = separator
        self._encoding = encoding

    def parse(self):
        infile = self.getInputFile()
        self.log("Parsing file ${file_name}", mapping={"file_name": infile.filename})
        jump = 0
        lines = self.read_file(infile)
        for line in lines:
            self._numline += 1
            if jump == -1:
                # Something went wrong. Finish
                self.err("File processing finished due to critical errors")
                return False
            if jump > 0:
                # Jump some lines
                jump -= 1
                continue

            if not line:
                continue

            jump = 0
            if line:
                jump = self._parseline(line)

        self.log(
            "End of file reached successfully: ${total_objects} objects, "
            "${total_analyses} analyses, ${total_results} results",
            mapping={"total_objects": self.getObjectsTotalCount(),
                     "total_analyses": self.getAnalysesTotalCount(),
                     "total_results": self.getResultsTotalCount()}
        )
        return True

    def read_file(self, infile):
        """Given an input file read its contents, strip whitespace from the
         beginning and end of each line and return a list of the preprocessed
         lines read.

        :param infile: file that contains the data to be read
        :return: list of the read lines with stripped whitespace
        """
        try:
            encoding = self._encoding if self._encoding else None
            mode = 'r' if self._encoding else 'rU'
            with codecs.open(infile.name, mode, encoding=encoding) as f:
                lines = f.readlines()
        except AttributeError:
            lines = infile.readlines()
        lines = [line.strip() for line in lines]
        return lines

    def split_line(self, line):
        sline = line.split(self._separator)
        return [token.strip() for token in sline]

    def _parseline(self, line):
        """ Parses a line from the input CSV file and populates rawresults
            (look at getRawResults comment)
            returns -1 if critical error found and parser must end
            returns the number of lines to be jumped in next read. If 0, the
            parser reads the next line as usual
        """
        raise NotImplementedError


class AnalysisResultsImporter(Logger):

    def __init__(self, parser, context,
                 idsearchcriteria=None,
                 override=[False, False],
                 allowed_ar_states=None,
                 allowed_analysis_states=None,
                 instrument_uid=None):
        Logger.__init__(self)
        self._parser = parser
        self.context = context
        self._allowed_ar_states = allowed_ar_states
        self._allowed_analysis_states = allowed_analysis_states
        self._override = override
        self._idsearch = idsearchcriteria
        self._priorizedsearchcriteria = ''
        self.bsc = getToolByName(self.context, 'bika_setup_catalog')
        self.bac = getToolByName(self.context, 'bika_analysis_catalog')
        self.ar_catalog = getToolByName(
            self.context, CATALOG_ANALYSIS_REQUEST_LISTING)
        self.pc = getToolByName(self.context, 'portal_catalog')
        self.bc = getToolByName(self.context, 'bika_catalog')
        self.wf = getToolByName(self.context, 'portal_workflow')
        if not self._allowed_ar_states:
            self._allowed_ar_states = ['sample_received',
                                       'attachment_due',
                                       'to_be_verified']
        if not self._allowed_analysis_states:
            self._allowed_analysis_states = ['sampled',
                                             'sample_received',
                                             'attachment_due',
                                             'to_be_verified']
        if not self._idsearch:
            self._idsearch = ['getId']
        self.instrument_uid = instrument_uid

    def getParser(self):
        """ Returns the parser that will be used for the importer
        """
        return self._parser

    def getAllowedARStates(self):
        """ The allowed Analysis Request states
            The results import will only take into account the analyses
            contained inside an Analysis Request which current state is one
            from these.
        """
        return self._allowed_ar_states

    def getAllowedAnalysisStates(self):
        """ The allowed Analysis states
            The results import will only take into account the analyses
            if its current state is in the allowed analysis states.
        """
        return self._allowed_analysis_states

    def getOverride(self):
        """ If the importer must override previously entered results.
            [False, False]: The results will not be overriden
            [True, False]: The results will be overriden only if there's no
                           result entered yet,
            [True, True]: The results will be always overriden, also if the
                          parsed result is empty.
        """
        return self._override

    def getIdSearchCriteria(self):
        """ Returns the search criteria for retrieving analyses.
            Example:
            serachcriteria=['getId', 'getSampleID', 'getClientSampleID']
        """
        return self._idsearch

    def getKeywordsToBeExcluded(self):
        """ Returns an array with the analysis codes/keywords to be excluded
            by the importer. By default, an empty array
        """
        return []

    def process(self):
        self._parser.parse()
        parsed = self._parser.resume()
        self._errors = self._parser.errors
        self._warns = self._parser.warns
        self._logs = self._parser.logs
        self._priorizedsearchcriteria = ''

        if parsed is False:
            return False

        # Allowed analysis states
        allowed_ar_states_msg = [t(_(s)) for s in self.getAllowedARStates()]
        allowed_an_states_msg = [
                t(_(s)) for s in self.getAllowedAnalysisStates()]
        self.log("Allowed Analysis Request states: ${allowed_states}",
                 mapping={'allowed_states': ', '.join(allowed_ar_states_msg)})
        self.log("Allowed analysis states: ${allowed_states}",
                 mapping={'allowed_states': ', '.join(allowed_an_states_msg)})

        # Exclude non existing ACODEs
        acodes = []
        ancount = 0
        instprocessed = []
        importedars = {}
        importedinsts = {}
        rawacodes = self._parser.getAnalysisKeywords()
        exclude = self.getKeywordsToBeExcluded()
        for acode in rawacodes:
            if acode in exclude or not acode:
                continue
            service = self.bsc(getKeyword=acode)
            if not service:
                self.warn('Service keyword ${analysis_keyword} not found',
                          mapping={"analysis_keyword": acode})
            else:
                acodes.append(acode)
        if len(acodes) == 0:
            self.warn("Service keywords: no matches found")

        # Attachments will be created in any worksheet that contains
        # analyses that are updated by this import
        attachments = {}
        infile = self._parser.getInputFile()

        # searchcriteria = self.getIdSearchCriteria()
        # self.log(_("Search criterias: %s") % (', '.join(searchcriteria)))
        for objid, results in self._parser.getRawResults().iteritems():
            # Allowed more than one result for the same sample and analysis.
            # Needed for calibration tests
            for result in results:
                analyses = self._getZODBAnalyses(objid)
                inst = None
                if len(analyses) == 0 and self.instrument_uid:
                    # No registered analyses found, but maybe we need to
                    # create them first if an instruemnt id has been set in
                    insts = self.bsc(portal_type='Instrument',
                                     UID=self.instrument_uid)
                    if len(insts) == 0:
                        # No instrument found
                        self.warn("No Analysis Request with "
                                  "'${allowed_ar_states}' "
                                  "states found, And no QC"
                                  "analyses found for ${object_id}",
                                  mapping={"allowed_ar_states": ', '.join(
                                      allowed_ar_states_msg),
                                          "object_id": objid})
                        self.warn("Instrument not found")
                        continue

                    inst = insts[0].getObject()

                    # Create a new ReferenceAnalysis and link it to
                    # the Instrument
                    # Here we have an objid (i.e. R01200012) and
                    # a dict with results (the key is the AS keyword).
                    # How can we create a ReferenceAnalysis if we don't know
                    # which ReferenceSample we might use?
                    # Ok. The objid HAS to be the ReferenceSample code.
                    refsample = self.bc(portal_type='ReferenceSample',
                                        id=objid)
                    if refsample and len(refsample) == 1:
                        refsample = refsample[0].getObject()

                    elif refsample and len(refsample) > 1:
                        # More than one reference sample found!
                        self.warn(
                            "More than one reference sample found for"
                            "'${object_id}'",
                            mapping={"object_id": objid})
                        continue

                    else:
                        # No reference sample found!
                        self.warn("No Reference Sample found for ${object_id}",
                                  mapping={"object_id": objid})
                        continue

                    # For each acode, create a ReferenceAnalysis and attach it
                    # to the Reference Sample
                    services = self.bsc(portal_type='AnalysisService')
                    service_uids = [service.UID for service in services
                                    if service.getObject().getKeyword()
                                    in result.keys()]
                    analyses = inst.addReferences(refsample, service_uids)

                elif len(analyses) == 0:
                    # No analyses found
                    self.warn("No Analysis Request with "
                              "'${allowed_ar_states}' "
                              "states neither QC analyses found "
                              "for ${object_id}",
                              mapping={
                                 "allowed_ar_states": ', '.join(
                                     allowed_ar_states_msg),
                                 "object_id": objid})
                    continue

                # Look for timestamp
                capturedate = result.get('DateTime', {}).get('DateTime', None)
                if capturedate:
                    del result['DateTime']
                for acode, values in result.iteritems():
                    if acode not in acodes:
                        # Analysis keyword doesn't exist
                        continue

                    ans = [analysis for analysis in analyses
                           if analysis.getKeyword() == acode]

                    if len(ans) > 1:
                        self.warn("More than one analysis found for "
                                  "${object_id} and ${analysis_keyword}",
                                  mapping={"object_id": objid,
                                           "analysis_keyword": acode})
                        continue

                    elif len(ans) == 0:
                        self.warn("No analyses found for ${object_id} "
                                  "and ${analysis_keyword}",
                                  mapping={"object_id": objid,
                                           "analysis_keyword": acode})
                        continue

                    analysis = ans[0]

                    # Create attachment in worksheet linked to this analysis.
                    # Only if this import has not already created the
                    # attachment
                    # And only if the filename of the attachment is unique in
                    # this worksheet.  Otherwise we will attempt to use
                    # existing attachment.
                    wss = analysis.getBackReferences('WorksheetAnalysis')
                    ws = wss[0] if wss else None
                    if ws:
                        if ws.getId() not in attachments:
                            fn = infile.filename
                            fn_attachments = self.get_attachment_filenames(ws)
                            if fn in fn_attachments:
                                attachments[ws.getId()] = fn_attachments[fn]
                            else:
                                attachments[ws.getId()] = \
                                    self.create_attachment(ws, infile)

                    if capturedate:
                        values['DateTime'] = capturedate
                    processed = self._process_analysis(objid, analysis, values)
                    if processed:
                        ancount += 1
                        if inst:
                            # Calibration Test (import to Instrument)
                            instprocessed.append(inst.UID())
                            importedinst = inst.title in importedinsts.keys() \
                                and importedinsts[inst.title] or []
                            if acode not in importedinst:
                                importedinst.append(acode)
                            importedinsts[inst.title] = importedinst
                        else:
                            ar = analysis.portal_type == 'Analysis' \
                                and analysis.aq_parent or None
                            if ar and ar.UID:
                                importedar = ar.getId() in importedars.keys() \
                                            and importedars[ar.getId()] or []
                                if acode not in importedar:
                                    importedar.append(acode)
                                importedars[ar.getId()] = importedar

                        if ws:
                            self.attach_attachment(
                                analysis, attachments[ws.getId()])
                        else:
                            self.warn(
                                "Attachment cannot be linked to analysis as "
                                "it is not assigned to a worksheet (%s)" %
                                analysis)

        for arid, acodes in importedars.iteritems():
            acodesmsg = ["Analysis %s" % acod for acod in acodes]
            self.log(
                    "${request_id}: ${analysis_keywords} imported sucessfully",
                    mapping={"request_id": arid,
                             "analysis_keywords": acodesmsg})

        for instid, acodes in importedinsts.iteritems():
            acodesmsg = ["Analysis %s" % acod for acod in acodes]
            msg = "%s: %s %s" % (instid,
                                 ", ".join(acodesmsg),
                                 "imported sucessfully")
            self.log(msg)

        if self.instrument_uid:
            self.log(
                "Import finished successfully: ${nr_updated_ars} ARs, "
                "${nr_updated_instruments} Instruments and "
                "${nr_updated_results} "
                "results updated",
                mapping={"nr_updated_ars": str(len(importedars)),
                         "nr_updated_instruments": str(len(importedinsts)),
                         "nr_updated_results": str(ancount)})
        else:
            self.log(
                "Import finished successfully: ${nr_updated_ars} ARs and "
                "${nr_updated_results} results updated",
                mapping={"nr_updated_ars": str(len(importedars)),
                         "nr_updated_results": str(ancount)})

    def create_mime_attachmenttype(self):
        # Create the AttachmentType for mime type if not exists
        attachmentType = self.bsc(portal_type="AttachmentType",
                                  title=self._parser.getAttachmentFileType())
        if not attachmentType:
            folder = self.context.bika_setup.bika_attachmenttypes
            obj = _createObjectByType("AttachmentType", folder, tmpID())
            obj.edit(title=self._parser.getAttachmentFileType(),
                     description="Autogenerated file type")
            obj.unmarkCreationFlag()
            renameAfterCreation(obj)
            attuid = obj.UID()
        else:
            attuid = attachmentType[0].UID
        return attuid

    def create_attachment(self, ws, infile):
        attuid = self.create_mime_attachmenttype()
        attachment = None
        if attuid and infile:
            attachment = _createObjectByType("Attachment", ws, tmpID())
            logger.info("Creating %s in %s" % (attachment, ws))
            attachment.edit(
                AttachmentFile=infile,
                AttachmentType=attuid,
                AttachmentKeys='Results, Automatic import')
            attachment.reindexObject()
        return attachment

    def attach_attachment(self, analysis, attachment):
        if attachment:
            an_atts = analysis.getAttachment()
            attachments = []
            for an_att in an_atts:
                if an_att.getAttachmentFile().filename != \
                        attachment.getAttachmentFile().filename:
                    logger.info(
                            "Attaching %s to %s" % (an_att.UID(), analysis))
                    attachments.append(attachment.UID())
                    analysis.setAttachment(attachments)
                    break
            else:
                self.warn("Attachment %s was not linked to analysis %s" %
                          (attachment, analysis))

    def get_attachment_filenames(self, ws):
        fn_attachments = {}
        for att in ws.objectValues('Attachment'):
            fn = att.getAttachmentFile().filename
            if fn not in fn_attachments:
                fn_attachments[fn] = []
            fn_attachments[fn].append(att)
        return fn_attachments

    def _getObjects(self, objid, criteria, states):
        # self.log("Criteria: %s %s") % (criteria, obji))
        obj = []
        if criteria == 'arid':
            obj = self.ar_catalog(
                           getId=objid,
                           review_state=states)
        elif criteria == 'sid':
            obj = self.ar_catalog(
                           getSampleID=objid,
                           review_state=states)
        elif criteria == 'csid':
            obj = self.ar_catalog(
                           getClientSampleID=objid,
                           review_state=states)
        elif criteria == 'aruid':
            obj = self.ar_catalog(
                           UID=objid,
                           review_state=states)
        elif criteria == 'rgid':
            obj = self.bac(portal_type=['ReferenceAnalysis',
                                        'DuplicateAnalysis'],
                           getReferenceAnalysesGroupID=objid)
        elif criteria == 'rid':
            obj = self.bac(portal_type=['ReferenceAnalysis',
                                        'DuplicateAnalysis'], id=objid)
        elif criteria == 'ruid':
            obj = self.bac(portal_type=['ReferenceAnalysis',
                                        'DuplicateAnalysis'], UID=objid)
        if obj and len(obj) > 0:
            self._priorizedsearchcriteria = criteria
        return obj

    def _getZODBAnalyses(self, objid):
        """ Searches for analyses from ZODB to be filled with results.
            objid can be either AR ID or Worksheet's Reference Sample IDs.
            It uses the getIdSearchCriteria() for searches
            Only analyses that matches with getAnallowedAnalysisStates() will
            be returned. If not a ReferenceAnalysis, getAllowedARStates() is
            also checked.
            Returns empty array if no analyses found
        """
        # ars = []
        analyses = []
        # HACK: Use always the full search workflow
        # searchcriteria = self.getIdSearchCriteria()
        searchcriteria = ['getId', 'getSampleID', 'getClientSampleID']
        allowed_ar_states = self.getAllowedARStates()
        allowed_an_states = self.getAllowedAnalysisStates()
        # allowed_ar_states_msg = [_(s) for s in allowed_ar_states]
        allowed_an_states_msg = [_(s) for s in allowed_an_states]

        # Acceleration of searches using priorization
        if self._priorizedsearchcriteria in ['rgid', 'rid', 'ruid']:
            # Look from reference analyses
            analyses = self._getZODBAnalysesFromReferenceAnalyses(
                    objid, self._priorizedsearchcriteria)
        if len(analyses) == 0:
            # Look from ar and derived
            analyses = self._getZODBAnalysesFromAR(objid,
                                                   '',
                                                   searchcriteria,
                                                   allowed_ar_states)

        # Discard analyses that don't match with allowed_an_states
        analyses = [analysis for analysis in analyses
                    if analysis.portal_type != 'Analysis' or
                    self.wf.getInfoFor(analysis, 'review_state')
                    in allowed_an_states]

        if len(analyses) == 0:
            self.warn(
                "No analyses '${allowed_analysis_states}' "
                "states found for ${object_id}",
                mapping={"allowed_analysis_states": ', '.join(
                    allowed_an_states_msg),
                         "object_id": objid})

        return analyses

    def _getZODBAnalysesFromAR(self, objid, criteria,
                               allowedsearches, arstates):
        ars = []
        analyses = []
        if criteria:
            ars = self._getObjects(objid, criteria, arstates)
            if not ars or len(ars) == 0:
                return self._getZODBAnalysesFromAR(objid, None,
                                                   allowedsearches, arstates)
        else:
            sortorder = ['arid', 'sid', 'csid', 'aruid']
            for crit in sortorder:
                if (crit == 'arid' and 'getId' in allowedsearches) \
                    or (crit == 'sid' and 'getSampleID' in allowedsearches) \
                    or (crit == 'csid' and 'getClientSampleID'
                                in allowedsearches) \
                        or (crit == 'aruid' and 'getId' in allowedsearches):
                    ars = self._getObjects(objid, crit, arstates)
                    if ars and len(ars) > 0:
                        break

        if not ars or len(ars) == 0:
            return self._getZODBAnalysesFromReferenceAnalyses(objid, None)

        elif len(ars) > 1:
            self.err("More than one Analysis Request found for ${object_id}",
                     mapping={"object_id": objid})
            return []

        ar = ars[0].getObject()
        analyses = [analysis.getObject() for analysis in ar.getAnalyses()]

        return analyses

    def _getZODBAnalysesFromReferenceAnalyses(self, objid, criteria):
        analyses = []
        if criteria:
            refans = self._getObjects(objid, criteria, [])
            if len(refans) == 0:
                return []

            elif criteria == 'rgid':
                return [an.getObject() for an in refans]

            elif len(refans) == 1:
                # The search has been made using the internal identifier
                # from a Reference Analysis (id or uid). That is not usual.
                an = refans[0].getObject()
                wss = an.getBackReferences('WorksheetAnalysis')
                if wss and len(wss) > 0:
                    # A regular QC test (assigned to a Worksheet)
                    return [an, ]
                elif an.getInstrument():
                    # An Internal Calibration Test
                    return [an, ]
                else:
                    # Oops. This should never happen!
                    # A ReferenceAnalysis must be always assigned to
                    # a Worksheet (Regular QC) or to an Instrument
                    # (Internal Calibration Test)
                    self.err("The Reference Analysis ${object_id} has neither "
                             "instrument nor worksheet assigned",
                             mapping={"object_id": objid})
                    return []
            else:
                # This should never happen!
                # Fetching ReferenceAnalysis for its id or uid should
                # *always* return a unique result
                self.err(
                    "More than one Reference Analysis found for ${obect_id}",
                    mapping={"object_id": objid})
                return []

        else:
            sortorder = ['rgid', 'rid', 'ruid']
            for crit in sortorder:
                analyses = self._getZODBAnalysesFromReferenceAnalyses(objid,
                                                                      crit)
                if len(analyses) > 0:
                    return analyses

        return analyses

    def calculateTotalResults(self, objid, analysis):
        """ If an AR(objid) has an analysis that has a calculation
        then check if param analysis is used on the calculations formula.
        Here we are dealing with two types of analysis.
        1. Calculated Analysis - Results are calculated.
        2. Analysis - Results are captured and not calculated
        :param objid: AR ID or Worksheet's Reference Sample IDs
        :param analysis: Analysis Object
        """
        analyses = self._getZODBAnalyses(objid)
        # Filter Analyses With Calculation
        analyses_with_calculation = filter(
                                        lambda an: an.getCalculation(),
                                        analyses)
        for analysis_with_calc in analyses_with_calculation:
            # Get the calculation to get the formula so that we can check
            # if param analysis keyword is used on the calculation formula
            calcultion = analysis_with_calc.getCalculation()
            formula = calcultion.getMinifiedFormula()
            # The analysis that we are currenly on
            analysis_keyword = analysis.getKeyword()
            if analysis_keyword not in formula:
                continue

            # If the analysis_keyword is in the formula, it means that this
            # analysis is a dependent on that calculated analysis
            calc_passed = analysis_with_calc.calculateResult(override=self._override[1])
            if calc_passed:
                api.do_transition_for(analysis_with_calc, "submit")
                self.log(
                    "${request_id}: calculated result for "
                    "'${analysis_keyword}': '${analysis_result}'",
                    mapping={"request_id": objid,
                             "analysis_keyword": analysis_with_calc.getKeyword(),
                             "analysis_result": str(analysis_with_calc.getResult())}
                )


    def _process_analysis(self, objid, analysis, values):
        resultsaved = False
        acode = analysis.getKeyword()
        defresultkey = values.get("DefaultResult", "")
        capturedate = None
        # Look for timestamp
        if "DateTime" in values.keys():
            try:
                dt = values.get('DateTime')
                capturedate = DateTime(datetime.strptime(dt,
                                                         '%Y%m%d %H:%M:%S'))
            except:
                capturedate = None
                pass
            del values['DateTime']
        #
        fields_to_reindex = []
        # get interims
        interimsout = []
        interims = hasattr(analysis, 'getInterimFields') \
<<<<<<< HEAD
                   and analysis.getInterimFields() or []
=======
            and analysis.getInterimFields() or []
>>>>>>> 80cd3b71
        for interim in interims:
            keyword = interim['keyword']
            title = interim['title']
            if values.get(keyword, '') or values.get(keyword, '') == 0:
                res = values.get(keyword)
<<<<<<< HEAD
                self.log("${request_id} result for '${analysis_keyword}"
                         ":${interim_keyword}': '${result}'",
=======
                self.log("${request_id} result for "
                         "'${analysis_keyword}:${interim_keyword}': "
                         "'${result}'",
>>>>>>> 80cd3b71
                         mapping={"request_id": objid,
                                  "analysis_keyword": acode,
                                  "interim_keyword": keyword,
                                  "result": str(res)}
                         )
                ninterim = interim.copy()
                ninterim['value'] = res
                interimsout.append(ninterim)
                resultsaved = True
            elif values.get(title, '') or values.get(title, '') == 0:
                res = values.get(title)
                self.log("%s/'%s:%s': '%s'" % (objid, acode, title, str(res)))
                ninterim = interim.copy()
                ninterim['value'] = res
                interimsout.append(ninterim)
                resultsaved = True
            else:
                interimsout.append(interim)
        # write interims
        if len(interimsout) > 0:
            analysis.setInterimFields(interimsout)

<<<<<<< HEAD
        # Set result if present.
        res = values.get(defresultkey, '')
        if res or res == 0 or self._override[1] == True:
            # self.log("${object_id} result for '${analysis_keyword}': '${result}'",
=======
        if resultsaved is False and (values.get(defresultkey, '') or
                                     values.get(defresultkey, '') == 0 or
                                     self._override[1] is True):
            # set the result
            res = values.get(defresultkey, '')
            # self.log("${object_id} result for "
            # '${analysis_keyword}': '${result}'",
>>>>>>> 80cd3b71
            #          mapping={"obect_id": obid,
            #                   "analysis_keyword": acode,
            #                   "result": str(res)})
            # TODO incorporar per veure detall d'importacio
            analysis.setResult(res)
            if capturedate:
                analysis.setResultCaptureDate(capturedate)
            resultsaved = True

<<<<<<< HEAD
        if resultsaved == False:
            self.log("${request_id} result for '${analysis_keyword}': '${result}'",
                     mapping={"request_id": objid,
                              "analysis_keyword": acode,
                              "result":""
                     })
=======
        elif resultsaved is False:
            self.log(
                "${request_id} result for '${analysis_keyword}': '${result}'",
                mapping={"request_id": objid,
                         "analysis_keyword": acode,
                         "result": ""})
>>>>>>> 80cd3b71

        if resultsaved:
            doActionFor(analysis, 'submit')
            self.calculateTotalResults(objid, analysis)
            fields_to_reindex.append('Result')

        if (resultsaved) \
            and values.get('Remarks', '') \
            and analysis.portal_type == 'Analysis' \
                and (analysis.getRemarks() != '' or self._override[1] is True):
            analysis.setRemarks(values['Remarks'])
            fields_to_reindex.append('Remarks')

        if len(fields_to_reindex):
            analysis.reindexObject(idxs=fields_to_reindex)
        return resultsaved<|MERGE_RESOLUTION|>--- conflicted
+++ resolved
@@ -5,33 +5,20 @@
 # Copyright 2018 by it's authors.
 # Some rights reserved. See LICENSE.rst, CONTRIBUTORS.rst.
 
-<<<<<<< HEAD
-from datetime import datetime
-
-from DateTime import DateTime
+import codecs
+
 from Products.CMFCore.utils import getToolByName
 from Products.CMFPlone.utils import _createObjectByType
 from bika.lims import api
-=======
-import codecs
-
-from Products.CMFCore.utils import getToolByName
-from Products.CMFPlone.utils import _createObjectByType
->>>>>>> 80cd3b71
 from bika.lims import bikaMessageFactory as _, logger
-from bika.lims.catalog import CATALOG_ANALYSIS_REQUEST_LISTING
+from bika.lims.utils import t
 from bika.lims.exportimport.instruments.logger import Logger
 from bika.lims.idserver import renameAfterCreation
-from bika.lims.utils import t
 from bika.lims.utils import tmpID
-<<<<<<< HEAD
-from bika.lims.workflow import doActionFor
-=======
 from datetime import datetime
 from DateTime import DateTime
 from bika.lims.workflow import doActionFor
 from bika.lims.catalog import CATALOG_ANALYSIS_REQUEST_LISTING
->>>>>>> 80cd3b71
 
 
 class InstrumentResultsFileParser(Logger):
@@ -112,7 +99,6 @@
             self._rawresults[resid] = [values]
         else:
             self._rawresults[resid].append(values)
-
 
     def _emptyRawResults(self):
         """ Remove all grabbed raw results
@@ -918,29 +904,20 @@
                 capturedate = None
                 pass
             del values['DateTime']
-        #
+
         fields_to_reindex = []
         # get interims
         interimsout = []
         interims = hasattr(analysis, 'getInterimFields') \
-<<<<<<< HEAD
                    and analysis.getInterimFields() or []
-=======
-            and analysis.getInterimFields() or []
->>>>>>> 80cd3b71
         for interim in interims:
             keyword = interim['keyword']
             title = interim['title']
             if values.get(keyword, '') or values.get(keyword, '') == 0:
                 res = values.get(keyword)
-<<<<<<< HEAD
-                self.log("${request_id} result for '${analysis_keyword}"
-                         ":${interim_keyword}': '${result}'",
-=======
                 self.log("${request_id} result for "
                          "'${analysis_keyword}:${interim_keyword}': "
                          "'${result}'",
->>>>>>> 80cd3b71
                          mapping={"request_id": objid,
                                   "analysis_keyword": acode,
                                   "interim_keyword": keyword,
@@ -963,20 +940,10 @@
         if len(interimsout) > 0:
             analysis.setInterimFields(interimsout)
 
-<<<<<<< HEAD
         # Set result if present.
         res = values.get(defresultkey, '')
         if res or res == 0 or self._override[1] == True:
             # self.log("${object_id} result for '${analysis_keyword}': '${result}'",
-=======
-        if resultsaved is False and (values.get(defresultkey, '') or
-                                     values.get(defresultkey, '') == 0 or
-                                     self._override[1] is True):
-            # set the result
-            res = values.get(defresultkey, '')
-            # self.log("${object_id} result for "
-            # '${analysis_keyword}': '${result}'",
->>>>>>> 80cd3b71
             #          mapping={"obect_id": obid,
             #                   "analysis_keyword": acode,
             #                   "result": str(res)})
@@ -986,21 +953,12 @@
                 analysis.setResultCaptureDate(capturedate)
             resultsaved = True
 
-<<<<<<< HEAD
         if resultsaved == False:
-            self.log("${request_id} result for '${analysis_keyword}': '${result}'",
-                     mapping={"request_id": objid,
-                              "analysis_keyword": acode,
-                              "result":""
-                     })
-=======
-        elif resultsaved is False:
             self.log(
                 "${request_id} result for '${analysis_keyword}': '${result}'",
                 mapping={"request_id": objid,
                          "analysis_keyword": acode,
                          "result": ""})
->>>>>>> 80cd3b71
 
         if resultsaved:
             doActionFor(analysis, 'submit')
@@ -1010,7 +968,7 @@
         if (resultsaved) \
             and values.get('Remarks', '') \
             and analysis.portal_type == 'Analysis' \
-                and (analysis.getRemarks() != '' or self._override[1] is True):
+            and (analysis.getRemarks() != '' or self._override[1] == True):
             analysis.setRemarks(values['Remarks'])
             fields_to_reindex.append('Remarks')
 
