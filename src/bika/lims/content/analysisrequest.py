# -*- coding: utf-8 -*-
#
# This file is part of SENAITE.CORE.
#
# SENAITE.CORE is free software: you can redistribute it and/or modify it under
# the terms of the GNU General Public License as published by the Free Software
# Foundation, version 2.
#
# This program is distributed in the hope that it will be useful, but WITHOUT
# ANY WARRANTY; without even the implied warranty of MERCHANTABILITY or FITNESS
# FOR A PARTICULAR PURPOSE. See the GNU General Public License for more
# details.
#
# You should have received a copy of the GNU General Public License along with
# this program; if not, write to the Free Software Foundation, Inc., 51
# Franklin Street, Fifth Floor, Boston, MA 02110-1301 USA.
#
# Copyright 2018-2021 by it's authors.
# Some rights reserved, see README and LICENSE.

import base64
import functools
import re
from decimal import Decimal

from bika.lims.browser.fields.uidreferencefield import get_backreferences
from Products.Archetypes.config import UID_CATALOG
from six.moves.urllib.parse import urljoin

from AccessControl import ClassSecurityInfo
from bika.lims import api
from bika.lims import bikaMessageFactory as _
from bika.lims import deprecated
from bika.lims import logger
from bika.lims.api.security import check_permission
from bika.lims.browser.fields import ARAnalysesField
from bika.lims.browser.fields import DurationField
from bika.lims.browser.fields import EmailsField
from bika.lims.browser.fields import ResultsRangesField
from bika.lims.browser.fields import UIDReferenceField
from bika.lims.browser.fields.remarksfield import RemarksField
from bika.lims.browser.fields.uidreferencefield import get_backreferences
from bika.lims.browser.widgets import DateTimeWidget
from bika.lims.browser.widgets import DecimalWidget
from bika.lims.browser.widgets import PrioritySelectionWidget
from bika.lims.browser.widgets import ReferenceWidget
from bika.lims.browser.widgets import RejectionWidget
from bika.lims.browser.widgets import RemarksWidget
from bika.lims.browser.widgets import SelectionWidget as BikaSelectionWidget
from bika.lims.browser.widgets.durationwidget import DurationWidget
from bika.lims.config import PRIORITIES
from bika.lims.config import PROJECTNAME
from bika.lims.content.bikaschema import BikaSchema
from bika.lims.content.clientawaremixin import ClientAwareMixin
from bika.lims.interfaces import IAnalysisRequest
from bika.lims.interfaces import IAnalysisRequestPartition
from bika.lims.interfaces import IAnalysisRequestWithPartitions
from bika.lims.interfaces import IBatch
from bika.lims.interfaces import ICancellable
from bika.lims.interfaces import IClient
from bika.lims.interfaces import IDynamicResultsRange
from bika.lims.interfaces import ISubmitted
from bika.lims.permissions import FieldEditBatch
from bika.lims.permissions import FieldEditClient
from bika.lims.permissions import FieldEditClientOrderNumber
from bika.lims.permissions import FieldEditClientReference
from bika.lims.permissions import FieldEditClientSampleID
from bika.lims.permissions import FieldEditComposite
from bika.lims.permissions import FieldEditContact
from bika.lims.permissions import FieldEditContainer
from bika.lims.permissions import FieldEditDatePreserved
from bika.lims.permissions import FieldEditDateReceived
from bika.lims.permissions import FieldEditDateSampled
from bika.lims.permissions import FieldEditEnvironmentalConditions
from bika.lims.permissions import FieldEditInternalUse
from bika.lims.permissions import FieldEditInvoiceExclude
from bika.lims.permissions import FieldEditMemberDiscount
from bika.lims.permissions import FieldEditPreservation
from bika.lims.permissions import FieldEditPreserver
from bika.lims.permissions import FieldEditPriority
from bika.lims.permissions import FieldEditProfiles
from bika.lims.permissions import FieldEditPublicationSpecifications
from bika.lims.permissions import FieldEditRejectionReasons
from bika.lims.permissions import FieldEditRemarks
from bika.lims.permissions import FieldEditResultsInterpretation
from bika.lims.permissions import FieldEditSampleCondition
from bika.lims.permissions import FieldEditSamplePoint
from bika.lims.permissions import FieldEditSampler
from bika.lims.permissions import FieldEditSampleType
from bika.lims.permissions import FieldEditSamplingDate
from bika.lims.permissions import FieldEditSamplingDeviation
from bika.lims.permissions import FieldEditScheduledSampler
from bika.lims.permissions import FieldEditSpecification
from bika.lims.permissions import FieldEditStorageLocation
from bika.lims.permissions import FieldEditTemplate
from bika.lims.permissions import ManageInvoices
from bika.lims.utils import getUsers
from bika.lims.utils import tmpID
from bika.lims.utils import user_email
from bika.lims.utils import user_fullname
from bika.lims.workflow import getTransitionDate
from bika.lims.workflow import getTransitionUsers
from DateTime import DateTime
from Products.Archetypes.atapi import BaseFolder
from Products.Archetypes.atapi import BooleanField
from Products.Archetypes.atapi import BooleanWidget
from Products.Archetypes.atapi import ComputedField
from Products.Archetypes.atapi import ComputedWidget
from Products.Archetypes.atapi import FileField
from Products.Archetypes.atapi import FileWidget
from Products.Archetypes.atapi import FixedPointField
from Products.Archetypes.atapi import StringField
from Products.Archetypes.atapi import StringWidget
from Products.Archetypes.atapi import TextField
from Products.Archetypes.atapi import registerType
from Products.Archetypes.config import UID_CATALOG
from Products.Archetypes.Field import IntegerField
from Products.Archetypes.public import Schema
from Products.Archetypes.Widget import IntegerWidget
from Products.Archetypes.Widget import RichWidget
from Products.CMFCore.permissions import ModifyPortalContent
from Products.CMFCore.permissions import View
from Products.CMFCore.utils import getToolByName
from Products.CMFPlone.utils import _createObjectByType
from Products.CMFPlone.utils import safe_unicode
from senaite.core.browser.fields.datetime import DateTimeField
from senaite.core.browser.fields.records import RecordsField
from senaite.core.catalog import ANALYSIS_CATALOG
from senaite.core.catalog import CLIENT_CATALOG
from senaite.core.catalog import SAMPLE_CATALOG
from senaite.core.catalog import SENAITE_CATALOG
from senaite.core.catalog import WORKSHEET_CATALOG
from zope.interface import alsoProvides
from zope.interface import implements
from zope.interface import noLongerProvides

IMG_SRC_RX = re.compile(r'<img.*?src="(.*?)"')
IMG_DATA_SRC_RX = re.compile(r'<img.*?src="(data:image/.*?;base64,)(.*?)"')
FINAL_STATES = ["published", "retracted", "rejected", "cancelled"]


# SCHEMA DEFINITION
schema = BikaSchema.copy() + Schema((

    UIDReferenceField(
        'Contact',
        required=1,
        allowed_types=('Contact',),
        mode="rw",
        read_permission=View,
        write_permission=FieldEditContact,
        widget=ReferenceWidget(
            label=_("Contact"),
            render_own_label=True,
            size=20,
            description=_("The primary contact of this sample, "
                          "who will receive notifications and publications "
                          "via email"),
            visible={
                'add': 'edit',
                'header_table': 'prominent',
            },
            catalog_name="portal_catalog",
            base_query={"is_active": True,
                        "sort_limit": 50,
                        "sort_on": "sortable_title",
                        "getParentUID": "",
                        "sort_order": "ascending"},
            showOn=True,
            popup_width='400px',
            colModel=[
                {'columnName': 'Fullname', 'width': '50',
                 'label': _('Name')},
                {'columnName': 'EmailAddress', 'width': '50',
                 'label': _('Email Address')},
            ],
            ui_item='Fullname',
        ),
    ),

    UIDReferenceField(
        'CCContact',
        multiValued=1,
        allowed_types=('Contact',),
        mode="rw",
        read_permission=View,
        write_permission=FieldEditContact,
        widget=ReferenceWidget(
            label=_("CC Contacts"),
            description=_("The contacts used in CC for email notifications"),
            render_own_label=True,
            size=20,
            visible={
                'add': 'edit',
                'header_table': 'prominent',
            },
            catalog_name="portal_catalog",
            base_query={"is_active": True,
                        "sort_on": "sortable_title",
                        "getParentUID": "",
                        "sort_order": "ascending"},
            showOn=True,
            popup_width='400px',
            colModel=[
                {'columnName': 'Fullname', 'width': '50',
                 'label': _('Name')},
                {'columnName': 'EmailAddress', 'width': '50',
                 'label': _('Email Address')},
            ],
            ui_item='Fullname',
        ),
    ),

    EmailsField(
        'CCEmails',
        mode="rw",
        read_permission=View,
        write_permission=FieldEditContact,
        widget=StringWidget(
            label=_("CC Emails"),
            description=_("Additional email addresses to be notified"),
            visible={
                'add': 'edit',
                'header_table': 'prominent',
            },
            render_own_label=True,
            size=20,
        ),
    ),

    UIDReferenceField(
        'Client',
        required=1,
        allowed_types=('Client',),
        mode="rw",
        read_permission=View,
        write_permission=FieldEditClient,
        widget=ReferenceWidget(
            label=_("Client"),
            description=_("The assigned client of this request"),
            size=20,
            render_own_label=True,
            visible={
                'add': 'edit',
                'header_table': 'prominent',
            },
            catalog_name=CLIENT_CATALOG,
            base_query={"is_active": True,
                        "sort_limit": 30,
                        "sort_on": "sortable_title",
                        "sort_order": "ascending"},
            colModel=[
                {"columnName": "getName", "width": "70", "label": _(
                    "Client Name"), "align": "left"},
                {"columnName": "getClientID", "width": "30", "label": _(
                    "Client ID"), "align": "left"},
                # UID is required in colModel
                {"columnName": "UID", "hidden": True},
            ],
            ui_item="getName",
            showOn=True,
        ),
    ),

    # Field for the creation of Secondary Analysis Requests.
    # This field is meant to be displayed in AR Add form only. A viewlet exists
    # to inform the user this Analysis Request is secondary
    UIDReferenceField(
        "PrimaryAnalysisRequest",
        allowed_types=("AnalysisRequest",),
        relationship='AnalysisRequestPrimaryAnalysisRequest',
        mode="rw",
        read_permission=View,
        write_permission=FieldEditClient,
        widget=ReferenceWidget(
            label=_("Primary Sample"),
            description=_("Select a sample to create a secondary Sample"),
            size=20,
            render_own_label=True,
            visible={
                'add': 'edit',
                'header_table': 'prominent',
            },
            catalog_name=SAMPLE_CATALOG,
            search_fields=('listing_searchable_text',),
            base_query={'is_active': True,
                        'is_received': True,
                        'sort_limit': 30,
                        'sort_on': 'getId',
                        'sort_order': 'descending'},
            colModel=[
                {'columnName': 'getId', 'width': '20',
                 'label': _('Sample ID'), 'align': 'left'},
                {'columnName': 'getClientSampleID', 'width': '20',
                 'label': _('Client SID'), 'align': 'left'},
                {'columnName': 'getSampleTypeTitle', 'width': '30',
                 'label': _('Sample Type'), 'align': 'left'},
                {'columnName': 'getClientTitle', 'width': '30',
                 'label': _('Client'), 'align': 'left'},
                {'columnName': 'UID', 'hidden': True},
            ],
            ui_item='getId',
            showOn=True,
        )
    ),

    UIDReferenceField(
        'Batch',
        allowed_types=('Batch',),
        mode="rw",
        read_permission=View,
        write_permission=FieldEditBatch,
        widget=ReferenceWidget(
            label=_("Batch"),
            size=20,
            description=_("The assigned batch of this request"),
            render_own_label=True,
            visible={
                'add': 'edit',
            },
            catalog_name=SENAITE_CATALOG,
            search_fields=('listing_searchable_text',),
            base_query={"is_active": True,
                        "sort_limit": 50,
                        "sort_on": "sortable_title",
                        "sort_order": "descending"},
            colModel=[
                {'columnName': 'getId', 'width': '20',
                 'label': _('Batch ID'), 'align': 'left'},
                {'columnName': 'Title', 'width': '20',
                 'label': _('Title'), 'align': 'left'},
                {'columnName': 'getClientBatchID', 'width': '20',
                 'label': _('CBID'), 'align': 'left'},
                {'columnName': 'getClientTitle', 'width': '30',
                 'label': _('Client'), 'align': 'left'},
            ],
            force_all=False,
            ui_item="getId",
            showOn=True,
        ),
    ),

    UIDReferenceField(
        'SubGroup',
        required=False,
        allowed_types=('SubGroup',),
        mode="rw",
        read_permission=View,
        write_permission=FieldEditBatch,
        widget=ReferenceWidget(
            label=_("Batch Sub-group"),
            description=_("The assigned batch sub group of this request"),
            size=20,
            render_own_label=True,
            visible={
                'add': 'edit',
            },
            catalog_name='senaite_catalog_setup',
            colModel=[
                {'columnName': 'Title', 'width': '30',
                 'label': _('Title'), 'align': 'left'},
                {'columnName': 'Description', 'width': '70',
                 'label': _('Description'), 'align': 'left'},
                {'columnName': 'SortKey', 'hidden': True},
                {'columnName': 'UID', 'hidden': True},
            ],
            base_query={'is_active': True},
            sidx='SortKey',
            sord='asc',
            showOn=True,
        ),
    ),

    UIDReferenceField(
        'Template',
        allowed_types=('ARTemplate',),
        mode="rw",
        read_permission=View,
        write_permission=FieldEditTemplate,
        widget=ReferenceWidget(
            label=_("Sample Template"),
            description=_(
                "The predefined values of the Sample template are set in the "
                "request"
            ),
            size=20,
            render_own_label=True,
            visible={
                'add': 'edit',
                'secondary': 'disabled',
            },
            catalog_name='senaite_catalog_setup',
            base_query={"is_active": True,
                        "sort_on": "sortable_title",
                        "sort_order": "ascending"},
            showOn=True,
        ),
    ),

    UIDReferenceField(
        'Profiles',
        multiValued=1,
        allowed_types=('AnalysisProfile',),
<<<<<<< HEAD
        referenceClass=HoldingReference,
        relationship='AnalysisRequestAnalysisProfiles',
=======
>>>>>>> 47d21d35
        mode="rw",
        read_permission=View,
        write_permission=FieldEditProfiles,
        widget=ReferenceWidget(
            label=_("Analysis Profiles"),
            description=_("Analysis profiles apply a certain set of analyses"),
            size=20,
            render_own_label=True,
            visible={
                'add': 'edit',
            },
            catalog_name='senaite_catalog_setup',
            base_query={"is_active": True,
                        "sort_on": "sortable_title",
                        "sort_order": "ascending"},
            showOn=True,
        ),
    ),
    # TODO Workflow - Request - Fix DateSampled inconsistencies. At the moment,
    # one can create an AR (with code) with DateSampled set when sampling_wf at
    # the same time sampling workflow is active. This might cause
    # inconsistencies: AR still in `to_be_sampled`, but getDateSampled returns
    # a valid date!
    DateTimeField(
        'DateSampled',
        mode="rw",
        read_permission=View,
        write_permission=FieldEditDateSampled,
        widget=DateTimeWidget(
            label=_("Date Sampled"),
            description=_("The date when the sample was taken"),
            size=20,
            show_time=True,
            datepicker_nofuture=1,
            visible={
                'add': 'edit',
                'secondary': 'disabled',
                'header_table': 'prominent',
            },
            render_own_label=True,
        ),
    ),
    StringField(
        'Sampler',
        mode="rw",
        read_permission=View,
        write_permission=FieldEditSampler,
        vocabulary='getSamplers',
        widget=BikaSelectionWidget(
            format='select',
            label=_("Sampler"),
            description=_("The person who took the sample"),
            # see SamplingWOrkflowWidgetVisibility
            visible={
                'add': 'edit',
                'header_table': 'prominent',
            },
            render_own_label=True,
        ),
    ),

    StringField(
        'ScheduledSamplingSampler',
        mode="rw",
        read_permission=View,
        write_permission=FieldEditScheduledSampler,
        vocabulary='getSamplers',
        widget=BikaSelectionWidget(
            description=_("Define the sampler supposed to do the sample in "
                          "the scheduled date"),
            format='select',
            label=_("Sampler for scheduled sampling"),
            visible={
                'add': 'edit',
            },
            render_own_label=True,
        ),
    ),

    DateTimeField(
        'SamplingDate',
        mode="rw",
        read_permission=View,
        write_permission=FieldEditSamplingDate,
        widget=DateTimeWidget(
            label=_("Expected Sampling Date"),
            description=_("The date when the sample will be taken"),
            size=20,
            show_time=True,
            datepicker_nopast=1,
            render_own_label=True,
            visible={
                'add': 'edit',
                'secondary': 'disabled',
            },
        ),
    ),

    UIDReferenceField(
        'SampleType',
        required=1,
        allowed_types='SampleType',
        mode="rw",
        read_permission=View,
        write_permission=FieldEditSampleType,
        widget=ReferenceWidget(
            label=_("Sample Type"),
            render_own_label=True,
            visible={
                'add': 'edit',
                'secondary': 'disabled',
            },
            catalog_name='senaite_catalog_setup',
            base_query={"is_active": True,
                        "sort_on": "sortable_title",
                        "sort_order": "ascending"},
            showOn=True,
        ),
    ),

    UIDReferenceField(
        'Container',
        required=0,
        allowed_types='SampleContainer',
        mode="rw",
        read_permission=View,
        write_permission=FieldEditContainer,
        widget=ReferenceWidget(
            label=_("Container"),
            size=20,
            render_own_label=True,
            visible={
                'add': 'edit',
            },
            catalog_name='senaite_catalog_setup',
            base_query={
                "portal_type": "SampleContainer",
                "is_active": True,
                "sort_on": "sortable_title",
                "sort_order": "ascending",
            },
            showOn=True,
        ),
    ),

    UIDReferenceField(
        'Preservation',
        required=0,
        allowed_types='Preservation',
        mode="rw",
        read_permission=View,
        write_permission=FieldEditPreservation,
        widget=ReferenceWidget(
            label=_("Preservation"),
            size=20,
            render_own_label=True,
            visible={
                'add': 'edit',
            },
            catalog_name='senaite_catalog_setup',
            base_query={"is_active": True,
                        "sort_on": "sortable_title",
                        "sort_order": "ascending"},
            showOn=True,
        ),
    ),

    DateTimeField(
        "DatePreserved",
        mode="rw",
        read_permission=View,
        write_permission=FieldEditDatePreserved,
        widget=DateTimeWidget(
            label=_("Date Preserved"),
            description=_("The date when the sample was preserved"),
            size=20,
            show_time=True,
            render_own_label=True,
            visible={
                'add': 'edit',
                'header_table': 'prominent',
            },
        ),
    ),
    StringField(
        "Preserver",
        required=0,
        mode="rw",
        read_permission=View,
        write_permission=FieldEditPreserver,
        vocabulary='getPreservers',
        widget=BikaSelectionWidget(
            format='select',
            label=_("Preserver"),
            description=_("The person who preserved the sample"),
            visible={
                'add': 'edit',
                'header_table': 'prominent',
            },
            render_own_label=True,
        ),
    ),
    # TODO Sample cleanup - This comes from partition
    DurationField(
        "RetentionPeriod",
        required=0,
        mode="r",
        read_permission=View,
        widget=DurationWidget(
            label=_("Retention Period"),
            visible=False,
        ),
    ),
    RecordsField(
        'RejectionReasons',
        mode="rw",
        read_permission=View,
        write_permission=FieldEditRejectionReasons,
        widget=RejectionWidget(
            label=_("Sample Rejection"),
            description=_("Set the Sample Rejection workflow and the reasons"),
            render_own_label=False,
            visible={
                'add': 'edit',
                'secondary': 'disabled',
            },
        ),
    ),

    UIDReferenceField(
        'Specification',
        required=0,
        primary_bound=True,  # field changes propagate to partitions
        allowed_types='AnalysisSpec',
        mode="rw",
        read_permission=View,
        write_permission=FieldEditSpecification,
        widget=ReferenceWidget(
            label=_("Analysis Specification"),
            description=_("Choose default Sample specification values"),
            size=20,
            render_own_label=True,
            visible={
                'add': 'edit',
            },
            catalog_name='senaite_catalog_setup',
            base_query={"is_active": True,
                        "sort_on": "sortable_title",
                        "sort_order": "ascending"},
            search_fields=('listing_searchable_text',),
            colModel=[
                {'columnName': 'contextual_title',
                 'width': '30',
                 'label': _('Title'),
                 'align': 'left'},
                {'columnName': 'getSampleTypeTitle',
                 'width': '70',
                 'label': _('SampleType'),
                 'align': 'left'},
                # UID is required in colModel
                {'columnName': 'UID', 'hidden': True},
            ],
            ui_item="contextual_title",
            showOn=True,
        ),
    ),

    # Field to keep the result ranges from the specification initially set
    # through "Specifications" field. This guarantees that the result ranges
    # set by default to this Sample won't change even if the Specifications
    # object referenced gets modified thereafter.
    # This field does not consider result ranges manually set to analyses.
    # Therefore, is also used to "detect" changes between the result ranges
    # specifically set to analyses and the results ranges set to the sample
    ResultsRangesField(
        "ResultsRange",
        write_permission=FieldEditSpecification,
        widget=ComputedWidget(visible=False),
    ),

    UIDReferenceField(
        'PublicationSpecification',
        required=0,
        allowed_types='AnalysisSpec',
        mode="rw",
        read_permission=View,
        write_permission=FieldEditPublicationSpecifications,
        widget=ReferenceWidget(
            label=_("Publication Specification"),
            description=_(
                "Set the specification to be used before publishing a Sample."
            ),
            size=20,
            render_own_label=True,
            visible={
                "add": "invisible",
                'secondary': 'disabled',
            },
            catalog_name='senaite_catalog_setup',
            base_query={"is_active": True,
                        "sort_on": "sortable_title",
                        "sort_order": "ascending"},
            showOn=True,
        ),
    ),

    # Sample field
    UIDReferenceField(
        'SamplePoint',
        allowed_types='SamplePoint',
        mode="rw",
        read_permission=View,
        write_permission=FieldEditSamplePoint,
        widget=ReferenceWidget(
            label=_("Sample Point"),
            description=_("Location where sample was taken"),
            size=20,
            render_own_label=True,
            visible={
                'add': 'edit',
                'secondary': 'disabled',
            },
            catalog_name='senaite_catalog_setup',
            base_query={"is_active": True,
                        "sort_on": "sortable_title",
                        "sort_order": "ascending"},
            showOn=True,
        ),
    ),

    UIDReferenceField(
        'StorageLocation',
        allowed_types='StorageLocation',
        mode="rw",
        read_permission=View,
        write_permission=FieldEditStorageLocation,
        widget=ReferenceWidget(
            label=_("Storage Location"),
            description=_("Location where sample is kept"),
            size=20,
            render_own_label=True,
            visible={
                'add': 'edit',
                'secondary': 'disabled',
            },
            catalog_name='senaite_catalog_setup',
            base_query={"is_active": True,
                        "sort_on": "sortable_title",
                        "sort_order": "ascending"},
            showOn=True,
        ),
    ),

    StringField(
        'ClientOrderNumber',
        mode="rw",
        read_permission=View,
        write_permission=FieldEditClientOrderNumber,
        widget=StringWidget(
            label=_("Client Order Number"),
            description=_("The client side order number for this request"),
            size=20,
            render_own_label=True,
            visible={
                'add': 'edit',
                'secondary': 'disabled',
            },
        ),
    ),

    StringField(
        'ClientReference',
        mode="rw",
        read_permission=View,
        write_permission=FieldEditClientReference,
        widget=StringWidget(
            label=_("Client Reference"),
            description=_("The client side reference for this request"),
            size=20,
            render_own_label=True,
            visible={
                'add': 'edit',
                'secondary': 'disabled',
            },
        ),
    ),

    StringField(
        'ClientSampleID',
        mode="rw",
        read_permission=View,
        write_permission=FieldEditClientSampleID,
        widget=StringWidget(
            label=_("Client Sample ID"),
            description=_("The client side identifier of the sample"),
            size=20,
            render_own_label=True,
            visible={
                'add': 'edit',
                'secondary': 'disabled',
            },
        ),
    ),

    UIDReferenceField(
        'SamplingDeviation',
        allowed_types='SamplingDeviation',
        mode="rw",
        read_permission=View,
        write_permission=FieldEditSamplingDeviation,
        widget=ReferenceWidget(
            label=_("Sampling Deviation"),
            description=_("Deviation between the sample and how it "
                          "was sampled"),
            size=20,
            render_own_label=True,
            visible={
                'add': 'edit',
                'secondary': 'disabled',
            },
            catalog_name='senaite_catalog_setup',
            base_query={"is_active": True,
                        "sort_on": "sortable_title",
                        "sort_order": "ascending"},
            showOn=True,
        ),
    ),

    UIDReferenceField(
        'SampleCondition',
        allowed_types='SampleCondition',
        mode="rw",
        read_permission=View,
        write_permission=FieldEditSampleCondition,
        widget=ReferenceWidget(
            label=_("Sample condition"),
            description=_("The condition of the sample"),
            size=20,
            render_own_label=True,
            visible={
                'add': 'edit',
                'secondary': 'disabled',
            },
            catalog_name='senaite_catalog_setup',
            base_query={"is_active": True,
                        "sort_on": "sortable_title",
                        "sort_order": "ascending"},
            showOn=True,
        ),
    ),

    StringField(
        'Priority',
        default='3',
        vocabulary=PRIORITIES,
        mode='rw',
        read_permission=View,
        write_permission=FieldEditPriority,
        widget=PrioritySelectionWidget(
            label=_('Priority'),
            format='select',
            visible={
                'add': 'edit',
            },
        ),
    ),
    StringField(
        'EnvironmentalConditions',
        mode="rw",
        read_permission=View,
        write_permission=FieldEditEnvironmentalConditions,
        widget=StringWidget(
            label=_("Environmental conditions"),
            description=_("The environmental condition during sampling"),
            visible={
                'add': 'edit',
                'header_table': 'prominent',
            },
            render_own_label=True,
            size=20,
        ),
    ),

    BooleanField(
        'Composite',
        default=False,
        mode="rw",
        read_permission=View,
        write_permission=FieldEditComposite,
        widget=BooleanWidget(
            label=_("Composite"),
            render_own_label=True,
            visible={
                'add': 'edit',
                'secondary': 'disabled',
            },
        ),
    ),

    BooleanField(
        'InvoiceExclude',
        default=False,
        mode="rw",
        read_permission=View,
        write_permission=FieldEditInvoiceExclude,
        widget=BooleanWidget(
            label=_("Invoice Exclude"),
            description=_("Should the analyses be excluded from the invoice?"),
            render_own_label=True,
            visible={
                'add': 'edit',
                'header_table': 'visible',
            },
        ),
    ),

    # TODO Review permission for this field Analyses
    ARAnalysesField(
        'Analyses',
        required=1,
        mode="rw",
        read_permission=View,
        write_permission=ModifyPortalContent,
        widget=ComputedWidget(
            visible={
                'edit': 'invisible',
                'view': 'invisible',
                'sample_registered': {
                    'view': 'visible', 'edit': 'visible', 'add': 'invisible'},
            }
        ),
    ),

    UIDReferenceField(
        'Attachment',
        multiValued=1,
        allowed_types=('Attachment',),
        relationship='AnalysisRequestAttachment',
        mode="rw",
        read_permission=View,
        # The addition and removal of attachments is governed by the specific
        # permissions "Add Sample Attachment" and "Delete Sample Attachment",
        # so we assume here that the write permission is the less restrictive
        # "ModifyPortalContent"
        write_permission=ModifyPortalContent,
        widget=ComputedWidget(
            visible={
                'edit': 'invisible',
                'view': 'invisible',
            },
        )
    ),

    # This is a virtual field and handled only by AR Add View to allow multi
    # attachment upload in AR Add. It should never contain an own value!
    FileField(
        '_ARAttachment',
        widget=FileWidget(
            label=_("Attachment"),
            description=_("Add one or more attachments to describe the "
                          "sample in this sample, or to specify "
                          "your request."),
            render_own_label=True,
            visible={
                'view': 'invisible',
                'add': 'edit',
                'header_table': 'invisible',
            },
        )
    ),

    UIDReferenceField(
        'Invoice',
        allowed_types=('Invoice',),
        mode="rw",
        read_permission=View,
        write_permission=ModifyPortalContent,
        widget=ReferenceWidget(
            visible={
                'edit': 'invisible',
                'view': 'visible',
            },
        )
    ),

    DateTimeField(
        'DateReceived',
        mode="rw",
        read_permission=View,
        write_permission=FieldEditDateReceived,
        widget=DateTimeWidget(
            label=_("Date Sample Received"),
            show_time=True,
            datepicker_nofuture=1,
            description=_("The date when the sample was received"),
            render_own_label=True,
        ),
    ),
    ComputedField(
        'DatePublished',
        mode="r",
        read_permission=View,
        expression="here.getDatePublished().strftime('%Y-%m-%d %H:%M %p') if here.getDatePublished() else ''",
        widget=DateTimeWidget(
            label=_("Date Published"),
            visible={
                'edit': 'invisible',
                'add': 'invisible',
                'secondary': 'invisible',
            },
        ),
    ),

    RemarksField(
        'Remarks',
        read_permission=View,
        write_permission=FieldEditRemarks,
        widget=RemarksWidget(
            label=_("Remarks"),
            description=_("Remarks and comments for this request"),
            render_own_label=True,
            visible={
                'add': 'edit',
                'header_table': 'invisible',
            },
        ),
    ),

    FixedPointField(
        'MemberDiscount',
        default_method='getDefaultMemberDiscount',
        mode="rw",
        read_permission=View,
        write_permission=FieldEditMemberDiscount,
        widget=DecimalWidget(
            label=_("Member discount %"),
            description=_("Enter percentage value eg. 33.0"),
            render_own_label=True,
            visible={
                'add': 'invisible',
            },
        ),
    ),

    ComputedField(
        'SampleTypeTitle',
        expression="here.getSampleType().Title() if here.getSampleType() "
                   "else ''",
        widget=ComputedWidget(
            visible=False,
        ),
    ),

    ComputedField(
        'SamplePointTitle',
        expression="here.getSamplePoint().Title() if here.getSamplePoint() "
                   "else ''",
        widget=ComputedWidget(
            visible=False,
        ),
    ),

    ComputedField(
        'ContactUID',
        expression="here.getContact() and here.getContact().UID() or ''",
        widget=ComputedWidget(
            visible=False,
        ),
    ),

    ComputedField(
        'Invoiced',
        expression='here.getInvoice() and True or False',
        default=False,
        widget=ComputedWidget(
            visible=False,
        ),
    ),
    ComputedField(
        'ReceivedBy',
        expression='here.getReceivedBy()',
        default='',
        widget=ComputedWidget(visible=False,),
    ),
    ComputedField(
        'CreatorFullName',
        expression="here._getCreatorFullName()",
        widget=ComputedWidget(visible=False),
    ),
    ComputedField(
        'CreatorEmail',
        expression="here._getCreatorEmail()",
        widget=ComputedWidget(visible=False),
    ),
    ComputedField(
        'SamplerFullName',
        expression="here._getSamplerFullName()",
        widget=ComputedWidget(visible=False),
    ),
    ComputedField(
        'SamplerEmail',
        expression="here._getSamplerEmail()",
        widget=ComputedWidget(visible=False),
    ),
    ComputedField(
        'BatchID',
        expression="here.getBatch().getId() if here.getBatch() else ''",
        widget=ComputedWidget(visible=False),
    ),
    ComputedField(
        'BatchURL',
        expression="here.getBatch().absolute_url_path() " \
                   "if here.getBatch() else ''",
        widget=ComputedWidget(visible=False),
    ),
    ComputedField(
        'ContactUsername',
        expression="here.getContact().getUsername() " \
                   "if here.getContact() else ''",
        widget=ComputedWidget(visible=False),
    ),
    ComputedField(
        'ContactFullName',
        expression="here.getContact().getFullname() " \
                   "if here.getContact() else ''",
        widget=ComputedWidget(visible=False),
    ),
    ComputedField(
        'ContactEmail',
        expression="here.getContact().getEmailAddress() " \
                   "if here.getContact() else ''",
        widget=ComputedWidget(visible=False),
    ),
    ComputedField(
        'SampleTypeUID',
        expression="here.getSampleType().UID() " \
                   "if here.getSampleType() else ''",
        widget=ComputedWidget(visible=False),
    ),
    ComputedField(
        'SamplePointUID',
        expression="here.getSamplePoint().UID() " \
                   "if here.getSamplePoint() else ''",
        widget=ComputedWidget(visible=False),
    ),
    ComputedField(
        'StorageLocationUID',
        expression="here.getStorageLocation().UID() " \
                   "if here.getStorageLocation() else ''",
        widget=ComputedWidget(visible=False),
    ),
    ComputedField(
        'TemplateUID',
        expression="here.getTemplate().UID() if here.getTemplate() else ''",
        widget=ComputedWidget(visible=False),
    ),
    ComputedField(
        'TemplateURL',
        expression="here.getTemplate().absolute_url_path() " \
                   "if here.getTemplate() else ''",
        widget=ComputedWidget(visible=False),
    ),
    ComputedField(
        'TemplateTitle',
        expression="here.getTemplate().Title() if here.getTemplate() else ''",
        widget=ComputedWidget(visible=False),
    ),

    UIDReferenceField(
        'ParentAnalysisRequest',
        allowed_types=('AnalysisRequest',),
        relationship='AnalysisRequestParentAnalysisRequest',
        mode="rw",
        read_permission=View,
        write_permission=ModifyPortalContent,
        widget=ReferenceWidget(
            visible=False,
        ),
    ),

    # The Primary Sample the current sample was detached from
    UIDReferenceField(
        "DetachedFrom",
        allowed_types=("AnalysisRequest",),
        mode="rw",
        read_permission=View,
        write_permission=ModifyPortalContent,
        widget=ReferenceWidget(
            visible=False,
        )
    ),

    # The Analysis Request the current Analysis Request comes from because of
    # an invalidation of the former
    UIDReferenceField(
        'Invalidated',
        allowed_types=('AnalysisRequest',),
        relationship='AnalysisRequestRetracted',
        mode="rw",
        read_permission=View,
        write_permission=ModifyPortalContent,
        widget=ReferenceWidget(
            visible=False,
        ),
    ),

    # For comments or results interpretation
    # Old one, to be removed because of the incorporation of
    # ResultsInterpretationDepts (due to LIMS-1628)
    TextField(
        'ResultsInterpretation',
        mode="rw",
        default_content_type='text/html',
        # Input content type for the textfield
        default_output_type='text/x-html-safe',
        # getResultsInterpretation returns a str with html tags
        # to conserve the txt format in the report.
        read_permission=View,
        write_permission=FieldEditResultsInterpretation,
        widget=RichWidget(
            description=_("Comments or results interpretation"),
            label=_("Results Interpretation"),
            size=10,
            allow_file_upload=False,
            default_mime_type='text/x-rst',
            output_mime_type='text/x-html',
            rows=3,
            visible=False),
    ),

    RecordsField(
        'ResultsInterpretationDepts',
        read_permission=View,
        write_permission=FieldEditResultsInterpretation,
        subfields=('uid', 'richtext'),
        subfield_labels={
            'uid': _('Department'),
            'richtext': _('Results Interpretation')},
        widget=RichWidget(visible=False),
     ),
    # Custom settings for the assigned analysis services
    # https://jira.bikalabs.com/browse/LIMS-1324
    # Fields:
    #   - uid: Analysis Service UID
    #   - hidden: True/False. Hide/Display in results reports
    RecordsField('AnalysisServicesSettings',
                 required=0,
                 subfields=('uid', 'hidden',),
                 widget=ComputedWidget(visible=False),
                 ),
    StringField(
        'Printed',
        mode="rw",
        read_permission=View,
        widget=StringWidget(
            label=_("Printed"),
            description=_("Indicates if the last SampleReport is printed,"),
            visible=False,
        ),
    ),
    BooleanField(
        "InternalUse",
        mode="rw",
        required=0,
        default=False,
        read_permission=View,
        write_permission=FieldEditInternalUse,
        widget=BooleanWidget(
            label=_("Internal use"),
            description=_("Mark the sample for internal use only. This means "
                          "it is only accessible to lab personnel and not to "
                          "clients."),
            format="radio",
            render_own_label=True,
            visible={'add': 'edit'}
        ),
    ),

    # Initial conditions for analyses set on Sample registration
    RecordsField(
        "ServiceConditions",
        widget=ComputedWidget(visible=False)
    ),

    # Number of samples to create on add form
    IntegerField(
        "NumSamples",
        default=1,
        widget=IntegerWidget(
            label=_(
                u"label_analysisrequest_numsamples",
                default=u"Number of samples"
            ),
            description=_(
                u"description_analysisrequest_numsamples",
                default=u"Number of samples to create with the information "
                        u"provided"),
            # This field is only visible in add sample form
            visible={
                "add": "edit",
                "view": "invisible",
                "header_table": "invisible",
                "secondary": "invisible",
            },
            render_own_label=True,
        ),
    ),
)
)


# Some schema rearrangement
schema['title'].required = False
schema['id'].widget.visible = False
schema['title'].widget.visible = False
schema.moveField('Client', before='Contact')
schema.moveField('ResultsInterpretation', pos='bottom')
schema.moveField('ResultsInterpretationDepts', pos='bottom')
schema.moveField("PrimaryAnalysisRequest", before="Client")


class AnalysisRequest(BaseFolder, ClientAwareMixin):
    implements(IAnalysisRequest, ICancellable)
    security = ClassSecurityInfo()
    displayContentsTab = False
    schema = schema

    _at_rename_after_creation = True

    def _renameAfterCreation(self, check_auto_id=False):
        """Rename hook called by processForm
        """
        # https://github.com/senaite/senaite.core/issues/1327
        primary = self.getPrimaryAnalysisRequest()
        if primary:
            logger.info("Secondary sample detected: Skipping ID generation")
            return False
        from bika.lims.idserver import renameAfterCreation
        renameAfterCreation(self)

    def _getCatalogTool(self):
        from bika.lims.catalog import getCatalog
        return getCatalog(self)

    def Title(self):
        """ Return the Request ID as title """
        return self.getId()

    def sortable_title(self):
        """
        Some lists expects this index
        """
        return self.getId()

    def Description(self):
        """Returns searchable data as Description"""
        descr = " ".join((self.getId(), self.aq_parent.Title()))
        return safe_unicode(descr).encode('utf-8')

    def setSpecification(self, value):
        """Sets the Specifications and ResultRange values
        """
        current_spec = self.getRawSpecification()
        if value and current_spec == api.get_uid(value):
            # Specification has not changed, preserve the current value to
            # prevent result ranges (both from Sample and from analyses) from
            # being overriden
            return

        self.getField("Specification").set(self, value)

        # Set the value for field ResultsRange, cause Specification is only
        # used as a template: all the results range logic relies on
        # ResultsRange field, so changes in setup's Specification object won't
        # have effect to already created samples
        spec = self.getSpecification()
        if spec:
            # Update only results ranges if specs is not None, so results
            # ranges manually set previously (e.g. via ManageAnalyses view) are
            # preserved unless a new Specification overrides them
            self.setResultsRange(spec.getResultsRange(), recursive=False)

        # Cascade the changes to partitions, but only to those that are in a
        # status in which the specification can be updated. This prevents the
        # re-assignment of Specifications to already verified or published
        # samples
        permission = self.getField("Specification").write_permission
        for descendant in self.getDescendants():
            if check_permission(permission, descendant):
                descendant.setSpecification(spec)

    def setResultsRange(self, value, recursive=True):
        """Sets the results range for this Sample and analyses it contains.
        If recursive is True, then applies the results ranges to descendants
        (partitions) as well as their analyses too
        """
        # Set Results Range to the Sample
        field = self.getField("ResultsRange")
        field.set(self, value)

        # Set Results Range to analyses
        for analysis in self.objectValues("Analysis"):
            if not ISubmitted.providedBy(analysis):
                service_uid = analysis.getRawAnalysisService()
                result_range = field.get(self, search_by=service_uid)
                # check if we have an dynamic results range adapter
                adapter = IDynamicResultsRange(analysis, None)
                if adapter:
                    # update the result range with the dynamic values
                    result_range.update(adapter())
                analysis.setResultsRange(result_range)
                analysis.reindexObject()

        if recursive:
            # Cascade the changes to partitions
            permission = self.getField("Specification").write_permission
            for descendant in self.getDescendants():
                if check_permission(permission, descendant):
                    descendant.setResultsRange(value)

    def setProfiles(self, value):
        """Set Analysis Profiles to the Sample
        """
        if not isinstance(value, (list, tuple)):
            value = [value]
        # filter out empties
        value = filter(None, value)
        # ensure we have UIDs
        uids = map(api.get_uid, value)
        # get the current set profiles
        current_profiles = self.getRawProfiles()
        # return immediately if nothing changed
        if current_profiles == uids:
            return

        # Don't add analyses from profiles during sample creation.
        # In this case the required analyses are added afterwards explicitly.
        if not api.is_temporary(self):
            # get the profiles
            profiles = map(api.get_object_by_uid, uids)
            # get the current set of analyses/services
            analyses = self.getAnalyses(full_objects=True)
            services = map(lambda an: an.getAnalysisService(), analyses)
            # determine all the services to add
            services_to_add = set(services)
            for profile in profiles:
                services_to_add.update(profile.getService())
            # set all analyses
            self.setAnalyses(list(services_to_add))

        # set the profiles value
        self.getField("Profiles").set(self, value)

    def getClient(self):
        """Returns the client this object is bound to. We override getClient
        from ClientAwareMixin because the "Client" schema field is only used to
        allow the user to set the client while creating the Sample through
        Sample Add form, but cannot be changed afterwards. The Sample is
        created directly inside the selected client folder on submit
        """
        if IClient.providedBy(self.aq_parent):
            return self.aq_parent
        if IBatch.providedBy(self.aq_parent):
            return self.aq_parent.getClient()
        return None

    @deprecated("Will be removed in SENAITE 3.0")
    def getProfilesURL(self):
        """Returns a list of all profile URLs

        Backwards compatibility for removed computed field:
        https://github.com/senaite/senaite.core/pull/2213
        """
        return [profile.absolute_url_path() for profile in self.getProfiles()]

    @deprecated("Please use getRawProfiles instead. Will be removed in SENAITE 3.0")
    def getProfilesUID(self):
        """Returns a list of all profile UIDs

        Backwards compatibility for removed computed field:
        https://github.com/senaite/senaite.core/pull/2213
        """
        return self.getRawProfiles()

    def getProfilesTitle(self):
        """Returns a list of all profile titles

        Backwards compatibility for removed computed field:
        https://github.com/senaite/senaite.core/pull/2213
        """
        return [profile.Title() for profile in self.getProfiles()]

    def getProfilesTitleStr(self, separator=", "):
        """Returns a comma-separated string withg the titles of the profiles
        assigned to this Sample. Used to populate a metadata field
        """
        return separator.join(self.getProfilesTitle())

    def getAnalysisService(self):
        proxies = self.getAnalyses(full_objects=False)
        value = set()
        for proxy in proxies:
            value.add(proxy.Title)
        return list(value)

    def getAnalysts(self):
        proxies = self.getAnalyses(full_objects=True)
        value = []
        for proxy in proxies:
            val = proxy.getAnalyst()
            if val not in value:
                value.append(val)
        return value

    def getDistrict(self):
        client = self.aq_parent
        return client.getDistrict()

    def getProvince(self):
        client = self.aq_parent
        return client.getProvince()

    @security.public
    def getBatch(self):
        # The parent type may be "Batch" during ar_add.
        # This function fills the hidden field in ar_add.pt
        if self.aq_parent.portal_type == 'Batch':
            return self.aq_parent
        else:
            return self.Schema()['Batch'].get(self)

    @security.public
    def getBatchUID(self):
        batch = self.getBatch()
        if batch:
            return batch.UID()

    @security.public
    def setBatch(self, value=None):
        original_value = self.Schema().getField('Batch').get(self)
        if original_value != value:
            self.Schema().getField('Batch').set(self, value)

    def getDefaultMemberDiscount(self):
        """Compute default member discount if it applies
        """
        if hasattr(self, 'getMemberDiscountApplies'):
            if self.getMemberDiscountApplies():
                settings = self.bika_setup
                return settings.getMemberDiscount()
            else:
                return "0.00"

    @security.public
    def getAnalysesNum(self):
        """ Returns an array with the number of analyses for the current AR in
            different statuses, like follows:
                [verified, total, not_submitted, to_be_verified]
        """
        an_nums = [0, 0, 0, 0]
        for analysis in self.getAnalyses():
            review_state = analysis.review_state
            if review_state in ['retracted', 'rejected', 'cancelled']:
                continue
            if review_state == 'to_be_verified':
                an_nums[3] += 1
            elif review_state in ['published', 'verified']:
                an_nums[0] += 1
            else:
                an_nums[2] += 1
            an_nums[1] += 1
        return an_nums

    @security.public
    def getResponsible(self):
        """Return all manager info of responsible departments
        """
        managers = {}
        for department in self.getDepartments():
            manager = department.getManager()
            if manager is None:
                continue
            manager_id = manager.getId()
            if manager_id not in managers:
                managers[manager_id] = {}
                managers[manager_id]['salutation'] = safe_unicode(
                    manager.getSalutation())
                managers[manager_id]['name'] = safe_unicode(
                    manager.getFullname())
                managers[manager_id]['email'] = safe_unicode(
                    manager.getEmailAddress())
                managers[manager_id]['phone'] = safe_unicode(
                    manager.getBusinessPhone())
                managers[manager_id]['job_title'] = safe_unicode(
                    manager.getJobTitle())
                if manager.getSignature():
                    managers[manager_id]['signature'] = \
                        '{}/Signature'.format(manager.absolute_url())
                else:
                    managers[manager_id]['signature'] = False
                managers[manager_id]['departments'] = ''
            mngr_dept = managers[manager_id]['departments']
            if mngr_dept:
                mngr_dept += ', '
            mngr_dept += safe_unicode(department.Title())
            managers[manager_id]['departments'] = mngr_dept
        mngr_keys = managers.keys()
        mngr_info = {'ids': mngr_keys, 'dict': managers}

        return mngr_info

    @security.public
    def getManagers(self):
        """Return all managers of responsible departments
        """
        manager_ids = []
        manager_list = []
        for department in self.getDepartments():
            manager = department.getManager()
            if manager is None:
                continue
            manager_id = manager.getId()
            if manager_id not in manager_ids:
                manager_ids.append(manager_id)
                manager_list.append(manager)
        return manager_list

    def getDueDate(self):
        """Returns the earliest due date of the analyses this Analysis Request
        contains."""
        due_dates = map(lambda an: an.getDueDate, self.getAnalyses())
        return due_dates and min(due_dates) or None

    security.declareProtected(View, 'getLate')

    def getLate(self):
        """Return True if there is at least one late analysis in this Request
        """
        for analysis in self.getAnalyses():
            if analysis.review_state == "retracted":
                continue
            analysis_obj = api.get_object(analysis)
            if analysis_obj.isLateAnalysis():
                return True
        return False

    def getRawReports(self):
        """Returns UIDs of reports with a reference to this sample

        see: ARReport.ContainedAnalysisRequests field

        :returns: List of report UIDs
        """
        return get_backreferences(self, "ARReportAnalysisRequest")

    def getReports(self):
        """Returns a list of report objects

        :returns: List of report objects
        """
        return list(map(api.get_object, self.getRawReports()))

    def getPrinted(self):
        """ returns "0", "1" or "2" to indicate Printed state.
            0 -> Never printed.
            1 -> Printed after last publish
            2 -> Printed but republished afterwards.
        """
        if not self.getDatePublished():
            return "0"

        report_uids = self.getRawReports()
        if not report_uids:
            return "0"

        last_report = api.get_object(report_uids[-1])
        if last_report.getDatePrinted():
            return "1"

        for report_uid in report_uids[:-1]:
            report = api.get_object(report_uid)
            if report.getDatePrinted():
                return "2"

        return "0"

    @security.protected(View)
    def getBillableItems(self):
        """Returns the items to be billed
        """
        # Assigned profiles
        profiles = self.getProfiles()
        # Billable profiles which have a fixed price set
        billable_profiles = filter(
            lambda pr: pr.getUseAnalysisProfilePrice(), profiles)
        # All services contained in the billable profiles
        billable_profile_services = functools.reduce(lambda a, b: a+b, map(
            lambda profile: profile.getService(), billable_profiles), [])
        # Keywords of the contained services
        billable_service_keys = map(
            lambda s: s.getKeyword(), set(billable_profile_services))
        # Billable items contain billable profiles and single selected analyses
        billable_items = billable_profiles
        # Get the analyses to be billed
        exclude_rs = ["retracted", "rejected"]
        for analysis in self.getAnalyses(is_active=True):
            if analysis.review_state in exclude_rs:
                continue
            if analysis.getKeyword in billable_service_keys:
                continue
            billable_items.append(api.get_object(analysis))
        return billable_items

    @security.protected(View)
    def getSubtotal(self):
        """Compute Subtotal (without member discount and without vat)
        """
        return sum([Decimal(obj.getPrice()) for obj in self.getBillableItems()])

    @security.protected(View)
    def getSubtotalVATAmount(self):
        """Compute VAT amount without member discount
        """
        return sum([Decimal(o.getVATAmount()) for o in self.getBillableItems()])

    @security.protected(View)
    def getSubtotalTotalPrice(self):
        """Compute the price with VAT but no member discount
        """
        return self.getSubtotal() + self.getSubtotalVATAmount()

    @security.protected(View)
    def getDiscountAmount(self):
        """It computes and returns the analysis service's discount amount
        without VAT
        """
        has_client_discount = self.aq_parent.getMemberDiscountApplies()
        if has_client_discount:
            discount = Decimal(self.getDefaultMemberDiscount())
            return Decimal(self.getSubtotal() * discount / 100)
        else:
            return 0

    @security.protected(View)
    def getVATAmount(self):
        """It computes the VAT amount from (subtotal-discount.)*VAT/100, but
        each analysis has its own VAT!

        :returns: the analysis request VAT amount with the discount
        """
        has_client_discount = self.aq_parent.getMemberDiscountApplies()
        VATAmount = self.getSubtotalVATAmount()
        if has_client_discount:
            discount = Decimal(self.getDefaultMemberDiscount())
            return Decimal((1 - discount / 100) * VATAmount)
        else:
            return VATAmount

    @security.protected(View)
    def getTotalPrice(self):
        """It gets the discounted price from analyses and profiles to obtain the
        total value with the VAT and the discount applied

        :returns: analysis request's total price including VATs and discounts
        """
        price = (self.getSubtotal() - self.getDiscountAmount() +
                 self.getVATAmount())
        return price

    getTotal = getTotalPrice

    @security.protected(ManageInvoices)
    def createInvoice(self, pdf):
        """Issue invoice
        """
        client = self.getClient()
        invoice = self.getInvoice()
        if not invoice:
            invoice = _createObjectByType("Invoice", client, tmpID())
        invoice.edit(
            AnalysisRequest=self,
            Client=client,
            InvoiceDate=DateTime(),
            InvoicePDF=pdf
        )
        invoice.processForm()
        self.setInvoice(invoice)
        return invoice

    @security.public
    def printInvoice(self, REQUEST=None, RESPONSE=None):
        """Print invoice
        """
        invoice = self.getInvoice()
        invoice_url = invoice.absolute_url()
        RESPONSE.redirect('{}/invoice_print'.format(invoice_url))

    @deprecated("Use getVerifiers instead. Will be removed in SENAITE 3.0")
    @security.public
    def getVerifier(self):
        """Returns the user that verified the whole Analysis Request. Since the
        verification is done automatically as soon as all the analyses it
        contains are verified, this function returns the user that verified the
        last analysis pending.
        """
        wtool = getToolByName(self, 'portal_workflow')
        mtool = getToolByName(self, 'portal_membership')

        verifier = None
        try:
            review_history = wtool.getInfoFor(self, 'review_history')
        except Exception:
            return 'access denied'

        if not review_history:
            return 'no history'
        for items in review_history:
            action = items.get('action')
            if action != 'verify':
                continue
            actor = items.get('actor')
            member = mtool.getMemberById(actor)
            verifier = member.getProperty('fullname')
            if verifier is None or verifier == '':
                verifier = actor
        return verifier

    @security.public
    def getVerifiersIDs(self):
        """Returns the ids from users that have verified at least one analysis
        from this Analysis Request
        """
        verifiers_ids = list()
        for brain in self.getAnalyses():
            verifiers_ids += brain.getVerificators
        return list(set(verifiers_ids))

    @security.public
    def getVerifiers(self):
        """Returns the list of lab contacts that have verified at least one
        analysis from this Analysis Request
        """
        contacts = list()
        for verifier in self.getVerifiersIDs():
            user = api.get_user(verifier)
            contact = api.get_user_contact(user, ["LabContact"])
            if contact:
                contacts.append(contact)
        return contacts

    security.declarePublic('current_date')

    def current_date(self):
        """return current date
        """
        # noinspection PyCallingNonCallable
        return DateTime()

    def getWorksheets(self, full_objects=False):
        """Returns the worksheets that contains analyses from this Sample
        """
        # Get the Analyses UIDs of this Sample
        analyses_uids = map(api.get_uid, self.getAnalyses())
        if not analyses_uids:
            return []

        # Get the worksheets that contain any of these analyses
        query = dict(getAnalysesUIDs=analyses_uids)
        worksheets = api.search(query, WORKSHEET_CATALOG)
        if full_objects:
            worksheets = map(api.get_object, worksheets)
        return worksheets

    def getQCAnalyses(self, review_state=None):
        """Returns the Quality Control analyses assigned to worksheets that
        contains analyses from this Sample
        """
        # Get the worksheet uids
        worksheet_uids = map(api.get_uid, self.getWorksheets())
        if not worksheet_uids:
            return []

        # Get reference qc analyses from these worksheets
        query = dict(portal_type="ReferenceAnalysis",
                     getWorksheetUID=worksheet_uids)
        qc_analyses = api.search(query, ANALYSIS_CATALOG)

        # Extend with duplicate qc analyses from these worksheets and Sample
        query = dict(portal_type="DuplicateAnalysis",
                     getWorksheetUID=worksheet_uids,
                     getAncestorsUIDs=[api.get_uid(self)])
        qc_analyses += api.search(query, ANALYSIS_CATALOG)

        # Bail out analyses with a different review_state
        if review_state:
            qc_analyses = filter(
                lambda an: api.get_review_status(an) in review_state,
                qc_analyses
            )

        # Return the objects
        return map(api.get_object, qc_analyses)

    def isInvalid(self):
        """return if the Analysis Request has been invalidated
        """
        workflow = getToolByName(self, 'portal_workflow')
        return workflow.getInfoFor(self, 'review_state') == 'invalid'

    def getStorageLocationTitle(self):
        """ A method for AR listing catalog metadata
        :return: Title of Storage Location
        """
        sl = self.getStorageLocation()
        if sl:
            return sl.Title()
        return ''

    def getDatePublished(self):
        """
        Returns the transition date from the Analysis Request object
        """
        return getTransitionDate(self, 'publish', return_as_datetime=True)

    @security.public
    def getSamplingDeviationTitle(self):
        """
        It works as a metacolumn.
        """
        sd = self.getSamplingDeviation()
        if sd:
            return sd.Title()
        return ''

    @security.public
    def getSampleConditionTitle(self):
        """Helper method to access the title of the sample condition
        """
        obj = self.getSampleCondition()
        if not obj:
            return ""
        return api.get_title(obj)

    @security.public
    def getHazardous(self):
        """
        It works as a metacolumn.
        """
        sample_type = self.getSampleType()
        if sample_type:
            return sample_type.getHazardous()
        return False

    @security.public
    def getContactURL(self):
        """
        It works as a metacolumn.
        """
        contact = self.getContact()
        if contact:
            return contact.absolute_url_path()
        return ''

    @security.public
    def getSamplingWorkflowEnabled(self):
        """Returns True if the sample of this Analysis Request has to be
        collected by the laboratory personnel
        """
        template = self.getTemplate()
        if template:
            return template.getSamplingRequired()
        return self.bika_setup.getSamplingWorkflowEnabled()

    def getSamplers(self):
        return getUsers(self, ['Sampler', ])

    def getPreservers(self):
        return getUsers(self, ['Preserver', 'Sampler'])

    def getDepartments(self):
        """Returns a list of the departments assigned to the Analyses
        from this Analysis Request
        """
        departments = list()
        for analysis in self.getAnalyses(full_objects=True):
            department = analysis.getDepartment()
            if department and department not in departments:
                departments.append(department)
        return departments

    def getResultsInterpretationByDepartment(self, department=None):
        """Returns the results interpretation for this Analysis Request
           and department. If department not set, returns the results
           interpretation tagged as 'General'.

        :returns: a dict with the following keys:
            {'uid': <department_uid> or 'general', 'richtext': <text/plain>}
        """
        uid = department.UID() if department else 'general'
        rows = self.Schema()['ResultsInterpretationDepts'].get(self)
        row = [row for row in rows if row.get('uid') == uid]
        if len(row) > 0:
            row = row[0]
        elif uid == 'general' \
                and hasattr(self, 'getResultsInterpretation') \
                and self.getResultsInterpretation():
            row = {'uid': uid, 'richtext': self.getResultsInterpretation()}
        else:
            row = {'uid': uid, 'richtext': ''}
        return row

    def getAnalysisServiceSettings(self, uid):
        """Returns a dictionary with the settings for the analysis service that
        match with the uid provided.

        If there are no settings for the analysis service and
        analysis requests:

        1. looks for settings in AR's ARTemplate. If found, returns the
           settings for the AnalysisService set in the Template
        2. If no settings found, looks in AR's ARProfile. If found, returns the
           settings for the AnalysisService from the AR Profile. Otherwise,
           returns a one entry dictionary with only the key 'uid'
        """
        sets = [s for s in self.getAnalysisServicesSettings()
                if s.get('uid', '') == uid]

        # Created by using an ARTemplate?
        if not sets and self.getTemplate():
            adv = self.getTemplate().getAnalysisServiceSettings(uid)
            sets = [adv] if 'hidden' in adv else []

        # Created by using an AR Profile?
        profiles = self.getProfiles()
        if not sets and profiles:
            adv = [profile.getAnalysisServiceSettings(uid) for profile in
                   profiles]
            sets = adv if 'hidden' in adv[0] else []

        return sets[0] if sets else {'uid': uid}

    # TODO Sample Cleanup - Remove (Use getContainer instead)
    def getContainers(self):
        """This functions returns the containers from the analysis request's
        analyses

        :returns: a list with the full partition objects
        """
        return self.getContainer() and [self.getContainer] or []

    def isAnalysisServiceHidden(self, uid):
        """Checks if the analysis service that match with the uid provided must
        be hidden in results. If no hidden assignment has been set for the
        analysis in this request, returns the visibility set to the analysis
        itself.

        Raise a TypeError if the uid is empty or None

        Raise a ValueError if there is no hidden assignment in this request or
        no analysis service found for this uid.
        """
        if not uid:
            raise TypeError('None type or empty uid')
        sets = self.getAnalysisServiceSettings(uid)
        if 'hidden' not in sets:
            uc = getToolByName(self, 'uid_catalog')
            serv = uc(UID=uid)
            if serv and len(serv) == 1:
                return serv[0].getObject().getRawHidden()
            else:
                raise ValueError('{} is not valid'.format(uid))
        return sets.get('hidden', False)

    def getRejecter(self):
        """If the Analysis Request has been rejected, returns the user who did the
        rejection. If it was not rejected or the current user has not enough
        privileges to access to this information, returns None.
        """
        wtool = getToolByName(self, 'portal_workflow')
        mtool = getToolByName(self, 'portal_membership')
        try:
            review_history = wtool.getInfoFor(self, 'review_history')
        except Exception:
            return None
        for items in review_history:
            action = items.get('action')
            if action != 'reject':
                continue
            actor = items.get('actor')
            return mtool.getMemberById(actor)
        return None

    def getReceivedBy(self):
        """
        Returns the User who received the analysis request.
        :returns: the user id
        """
        user = getTransitionUsers(self, 'receive', last_user=True)
        return user[0] if user else ''

    def getDateVerified(self):
        """
        Returns the date of verification as a DateTime object.
        """
        return getTransitionDate(self, 'verify', return_as_datetime=True)

    @security.public
    def getPrioritySortkey(self):
        """Returns the key that will be used to sort the current Analysis
        Request based on both its priority and creation date. On ASC sorting,
        the oldest item with highest priority will be displayed.
        :return: string used for sorting
        """
        priority = self.getPriority()
        created_date = self.created().ISO8601()
        return '%s.%s' % (priority, created_date)

    @security.public
    def setPriority(self, value):
        if not value:
            value = self.Schema().getField('Priority').getDefault(self)
        original_value = self.Schema().getField('Priority').get(self)
        if original_value != value:
            self.Schema().getField('Priority').set(self, value)
            self._reindexAnalyses(['getPrioritySortkey'], True)

    @security.private
    def _reindexAnalyses(self, idxs=None, update_metadata=False):
        if not idxs and not update_metadata:
            return
        if not idxs:
            idxs = []
        analyses = self.getAnalyses()
        catalog = getToolByName(self, ANALYSIS_CATALOG)
        for analysis in analyses:
            analysis_obj = analysis.getObject()
            catalog.reindexObject(analysis_obj, idxs=idxs, update_metadata=1)

    def _getCreatorFullName(self):
        """
        Returns the full name of this analysis request's creator.
        """
        return user_fullname(self, self.Creator())

    def _getCreatorEmail(self):
        """
        Returns the email of this analysis request's creator.
        """
        return user_email(self, self.Creator())

    def _getSamplerFullName(self):
        """
        Returns the full name's defined sampler.
        """
        return user_fullname(self, self.getSampler())

    def _getSamplerEmail(self):
        """
        Returns the email of this analysis request's sampler.
        """
        return user_email(self, self.getSampler())

    def getPriorityText(self):
        """
        This function looks up the priority text from priorities vocab
        :returns: the priority text or ''
        """
        if self.getPriority():
            return PRIORITIES.getValue(self.getPriority())
        return ''

    def get_ARAttachment(self):
        return None

    def set_ARAttachment(self, value):
        return None

    def getRawRetest(self):
        """Returns the UID of the Analysis Request that has been generated
        automatically because of the retraction of the current Analysis Request
<<<<<<< HEAD
        """
        relationship = self.getField("Invalidated").relationship
        uids = get_backreferences(self, relationship=relationship)
        return uids[0] if uids else None

    def getRetest(self):
        """Returns the Analysis Request that has been generated automatically
        because of the retraction of the current Analysis Request
        """
=======
        """
        relationship = self.getField("Invalidated").relationship
        uids = get_backreferences(self, relationship=relationship)
        return uids[0] if uids else None

    def getRetest(self):
        """Returns the Analysis Request that has been generated automatically
        because of the retraction of the current Analysis Request
        """
>>>>>>> 47d21d35
        uid = self.getRawRetest()
        return api.get_object_by_uid(uid, default=None)

    def getAncestors(self, all_ancestors=True):
        """Returns the ancestor(s) of this Analysis Request
        param all_ancestors: include all ancestors, not only the parent
        """
        parent = self.getParentAnalysisRequest()
        if not parent:
            return list()
        if not all_ancestors:
            return [parent]
        return [parent] + parent.getAncestors(all_ancestors=True)

    def isRootAncestor(self):
        """Returns True if the AR is the root ancestor

        :returns: True if the AR has no more parents
        """
        parent = self.getParentAnalysisRequest()
        if parent:
            return False
        return True

    def getDescendants(self, all_descendants=False):
        """Returns the descendant Analysis Requests

        :param all_descendants: recursively include all descendants
        """

        uids = self.getDescendantsUIDs()
        if not uids:
            return []

        # Extract the descendant objects
        descendants = []
        cat = api.get_tool(UID_CATALOG)
        for brain in cat(UID=uids):
            descendant = api.get_object(brain)
            descendants.append(descendant)
            if all_descendants:
                # Extend with grandchildren
                descendants += descendant.getDescendants(all_descendants=True)

        return descendants

    def getDescendantsUIDs(self):
        """Returns the UIDs of the descendant Analysis Requests

        This method is used as metadata
        """
        relationship = self.getField("ParentAnalysisRequest").relationship
        return get_backreferences(self, relationship=relationship)

    def isPartition(self):
        """Returns true if this Analysis Request is a partition
        """
        return not self.isRootAncestor()

    # TODO Remove in favour of getSamplingWorkflowEnabled
    def getSamplingRequired(self):
        """Returns True if the sample of this Analysis Request has to be
        collected by the laboratory personnel
        """
        return self.getSamplingWorkflowEnabled()

    def isOpen(self):
        """Returns whether all analyses from this Analysis Request haven't been
        submitted yet (are in a open status)
        """
        for analysis in self.getAnalyses():
            if ISubmitted.providedBy(api.get_object(analysis)):
                return False
        return True

    def setParentAnalysisRequest(self, value):
        """Sets a parent analysis request, making the current a partition
        """
        parent = self.getParentAnalysisRequest()
        self.Schema().getField("ParentAnalysisRequest").set(self, value)
        if not value:
            noLongerProvides(self, IAnalysisRequestPartition)
            if parent and not parent.getDescendants(all_descendants=False):
                noLongerProvides(self, IAnalysisRequestWithPartitions)
        else:
            alsoProvides(self, IAnalysisRequestPartition)
            parent = self.getParentAnalysisRequest()
            alsoProvides(parent, IAnalysisRequestWithPartitions)

    def getRawSecondaryAnalysisRequests(self):
        """Returns the UIDs of the secondary Analysis Requests from this
        Analysis Request
        """
        relationship = self.getField("PrimaryAnalysisRequest").relationship
        return get_backreferences(self, relationship)

    def getSecondaryAnalysisRequests(self):
        """Returns the secondary analysis requests from this analysis request
        """
        uids = self.getRawSecondaryAnalysisRequests()
        uc = api.get_tool("uid_catalog")
        return [api.get_object(brain) for brain in uc(UID=uids)]

    def setDateReceived(self, value):
        """Sets the date received to this analysis request and to secondary
        analysis requests
        """
        self.Schema().getField('DateReceived').set(self, value)
        for secondary in self.getSecondaryAnalysisRequests():
            secondary.setDateReceived(value)
            secondary.reindexObject(idxs=["getDateReceived", "is_received"])

    def setDateSampled(self, value):
        """Sets the date sampled to this analysis request and to secondary
        analysis requests
        """
        self.Schema().getField('DateSampled').set(self, value)
        for secondary in self.getSecondaryAnalysisRequests():
            secondary.setDateSampled(value)
            secondary.reindexObject(idxs="getDateSampled")

    def setSamplingDate(self, value):
        """Sets the sampling date to this analysis request and to secondary
        analysis requests
        """
        self.Schema().getField('SamplingDate').set(self, value)
        for secondary in self.getSecondaryAnalysisRequests():
            secondary.setSamplingDate(value)
            secondary.reindexObject(idxs="getSamplingDate")

    def getSelectedRejectionReasons(self):
        """Returns a list with the selected rejection reasons, if any
        """
        reasons = self.getRejectionReasons()
        if not reasons:
            return []

        # Return a copy of the list to avoid accidental writes
        reasons = reasons[0].get("selected", [])[:]
        return filter(None, reasons)

    def getOtherRejectionReasons(self):
        """Returns other rejection reasons custom text, if any
        """
        reasons = self.getRejectionReasons()
        if not reasons:
            return ""
        return reasons[0].get("other", "").strip()

    def createAttachment(self, filedata, filename="", **kw):
        """Add a new attachment to the sample

        :param filedata: Raw filedata of the attachment (not base64)
        :param filename: Filename + extension, e.g. `image.png`
        :param kw: Additional keywords set to the attachment
        :returns: New created and added attachment
        """
        # Add a new Attachment
        attachment = api.create(self.getClient(), "Attachment")
        attachment.setAttachmentFile(filedata)
        fileobj = attachment.getAttachmentFile()
        fileobj.filename = filename
        attachment.edit(**kw)
        attachment.processForm()
        self.addAttachment(attachment)
        return attachment

    def addAttachment(self, attachment):
        """Adds an attachment or a list of attachments to the Analysis Request
        """
        if not isinstance(attachment, (list, tuple)):
            attachment = [attachment]

        original = self.getAttachment() or []

        # Function addAttachment can accept brain, objects or uids
        original = map(api.get_uid, original)
        attachment = map(api.get_uid, attachment)

        # Boil out attachments already assigned to this Analysis Request
        attachment = filter(lambda at: at not in original, attachment)
        if attachment:
            original.extend(attachment)
            self.setAttachment(original)

    def setResultsInterpretationDepts(self, value):
        """Custom setter which converts inline images to attachments

        https://github.com/senaite/senaite.core/pull/1344

        :param value: list of dictionary records
        """
        if not isinstance(value, list):
            raise TypeError("Expected list, got {}".format(type(value)))

        # Convert inline images -> attachment files
        records = []
        for record in value:
            # N.B. we might here a ZPublisher record. Converting to dict
            #      ensures we can set values as well.
            record = dict(record)
            # Handle inline images in the HTML
            html = record.get("richtext", "")
            # Process inline images to attachments
            record["richtext"] = self.process_inline_images(html)
            # append the processed record for storage
            records.append(record)

        # set the field
        self.getField("ResultsInterpretationDepts").set(self, records)

    def process_inline_images(self, html):
        """Convert inline images in the HTML to attachments

        https://github.com/senaite/senaite.core/pull/1344

        :param html: The richtext HTML
        :returns: HTML with converted images
        """
        # Check for inline images
        inline_images = re.findall(IMG_DATA_SRC_RX, html)

        # convert to inline images -> attachments
        for data_type, data in inline_images:
            # decode the base64 data to filedata
            filedata = base64.decodestring(data)
            # extract the file extension from the data type
            extension = data_type.lstrip("data:image/").rstrip(";base64,")
            # generate filename + extension
            filename = "attachment.{}".format(extension or "png")
            # create a new attachment
            attachment = self.createAttachment(filedata, filename)
            # ignore the attachment in report
            attachment.setRenderInReport(False)
            # remove the image data base64 prefix
            html = html.replace(data_type, "")
            # remove the base64 image data with the attachment link
            html = html.replace(data, "resolve_attachment?uid={}".format(
                api.get_uid(attachment)))
            size = attachment.getAttachmentFile().get_size()
            logger.info("Converted {:.2f} Kb inline image for {}"
                        .format(size/1024, api.get_url(self)))

        # convert relative URLs to absolute URLs
        # N.B. This is actually a TinyMCE issue, but hardcoded in Plone:
        #  https://www.tiny.cloud/docs/configure/url-handling/#relative_urls
        image_sources = re.findall(IMG_SRC_RX, html)

        # add a trailing slash so that urljoin doesn't remove the last segment
        base_url = "{}/".format(api.get_url(self))

        for src in image_sources:
            if re.match("(http|https|data)", src):
                continue
            obj = self.restrictedTraverse(src, None)
            if obj is None:
                continue
            # ensure we have an absolute URL
            html = html.replace(src, urljoin(base_url, src))

        return html

    def getProgress(self):
        """Returns the progress in percent of all analyses
        """
        review_state = api.get_review_status(self)

        # Consider final states as 100%
        # https://github.com/senaite/senaite.core/pull/1544#discussion_r379821841
        if review_state in FINAL_STATES:
            return 100

        numbers = self.getAnalysesNum()

        num_analyses = numbers[1] or 0
        if not num_analyses:
            return 0

        # [verified, total, not_submitted, to_be_verified]
        num_to_be_verified = numbers[3] or 0
        num_verified = numbers[0] or 0

        # 2 steps per analysis (submit, verify) plus one step for publish
        max_num_steps = (num_analyses * 2) + 1
        num_steps = num_to_be_verified + (num_verified * 2)
        if not num_steps:
            return 0
        if num_steps > max_num_steps:
            return 100
        return (num_steps * 100) / max_num_steps


registerType(AnalysisRequest, PROJECTNAME)<|MERGE_RESOLUTION|>--- conflicted
+++ resolved
@@ -23,8 +23,6 @@
 import re
 from decimal import Decimal
 
-from bika.lims.browser.fields.uidreferencefield import get_backreferences
-from Products.Archetypes.config import UID_CATALOG
 from six.moves.urllib.parse import urljoin
 
 from AccessControl import ClassSecurityInfo
@@ -401,11 +399,6 @@
         'Profiles',
         multiValued=1,
         allowed_types=('AnalysisProfile',),
-<<<<<<< HEAD
-        referenceClass=HoldingReference,
-        relationship='AnalysisRequestAnalysisProfiles',
-=======
->>>>>>> 47d21d35
         mode="rw",
         read_permission=View,
         write_permission=FieldEditProfiles,
@@ -2186,7 +2179,6 @@
     def getRawRetest(self):
         """Returns the UID of the Analysis Request that has been generated
         automatically because of the retraction of the current Analysis Request
-<<<<<<< HEAD
         """
         relationship = self.getField("Invalidated").relationship
         uids = get_backreferences(self, relationship=relationship)
@@ -2196,17 +2188,6 @@
         """Returns the Analysis Request that has been generated automatically
         because of the retraction of the current Analysis Request
         """
-=======
-        """
-        relationship = self.getField("Invalidated").relationship
-        uids = get_backreferences(self, relationship=relationship)
-        return uids[0] if uids else None
-
-    def getRetest(self):
-        """Returns the Analysis Request that has been generated automatically
-        because of the retraction of the current Analysis Request
-        """
->>>>>>> 47d21d35
         uid = self.getRawRetest()
         return api.get_object_by_uid(uid, default=None)
 
