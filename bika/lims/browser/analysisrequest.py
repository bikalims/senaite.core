from AccessControl import getSecurityManager
from bika.lims import bikaMessageFactory as _
from bika.lims import PMF
from bika.lims.adapters.widgetvisibility import WidgetVisibility as _WV
from bika.lims.browser import BrowserView
from bika.lims.browser.analyses import AnalysesView
from bika.lims.browser.analyses import QCAnalysesView
from bika.lims.browser.bika_listing import BikaListingView
from bika.lims.browser.bika_listing import WorkflowAction
from bika.lims.browser.bika_listing import WorkflowAction
from bika.lims.browser.log import LogView
from bika.lims.browser.publish import doPublish
from bika.lims.browser.sample import SamplePartitionsView
from bika.lims.config import POINTS_OF_CAPTURE
from bika.lims.config import VERIFIED_STATES
from bika.lims.content.analysisrequest import schema as AnalysisRequestSchema
from bika.lims.idserver import renameAfterCreation
from bika.lims.interfaces import IAnalysisRequest
from bika.lims.interfaces import IAnalysisRequestAddView
from bika.lims.interfaces import IDisplayListVocabulary
from bika.lims.interfaces import IFieldIcons
from bika.lims.interfaces import IInvoiceView
from bika.lims.permissions import *
from bika.lims.subscribers import doActionFor
from bika.lims.utils import changeWorkflowState
from bika.lims.utils import createPdf
from bika.lims.utils import encode_header
from bika.lims.utils import getUsers
from bika.lims.utils import isActive
<<<<<<< HEAD
from bika.lims.utils import logged_in_client
from bika.lims.utils import to_unicode as _u
=======
>>>>>>> 5e757d69
from bika.lims.utils import tmpID
from bika.lims.utils import to_unicode as _u
from bika.lims.vocabularies import CatalogVocabulary
from DateTime import DateTime
from email.mime.multipart import MIMEMultipart
from email.mime.text import MIMEText
from email.Utils import formataddr
from magnitude import mg
from pkg_resources import resource_filename
from plone.app.content.browser.interfaces import IFolderContentsView
from plone.app.layout.globals.interfaces import IViewView
from Products.Archetypes.config import REFERENCE_CATALOG
from Products.Archetypes.event import ObjectInitializedEvent
from Products.Archetypes.public import DisplayList
from Products.CMFCore.utils import getToolByName
from Products.CMFPlone.utils import safe_unicode
from Products.Five.browser.pagetemplatefile import ViewPageTemplateFile
from zope.component import adapts
from zope.component import getAdapter
from zope.component import getAdapters
from zope.i18n.locales import locales
from zope.interface import implements

import App
import json
import plone
import urllib
import zope.event
import os
import Globals


class AnalysisRequestWorkflowAction(WorkflowAction):
    """Workflow actions taken in AnalysisRequest context.

        Sample context workflow actions also redirect here
        Applies to
            Analysis objects
            SamplePartition objects
    """
    def __call__(self):
        form = self.request.form
        plone.protect.CheckAuthenticator(form)
        workflow = getToolByName(self.context, 'portal_workflow')
        rc = getToolByName(self.context, REFERENCE_CATALOG)
        action, came_from = WorkflowAction._get_form_workflow_action(self)
        checkPermission = self.context.portal_membership.checkPermission

        # calcs.js has kept item_data and form input interim values synced,
        # so the json strings from item_data will be the same as the form values
        item_data = {}
        if 'item_data' in form:
            if type(form['item_data']) == list:
                for i_d in form['item_data']:
                    for i, d in json.loads(i_d).items():
                        item_data[i] = d
            else:
                item_data = json.loads(form['item_data'])

        ## Sample Partitions or AR Manage Analyses: save Partition Table
        if action == "save_partitions_button":
            sample = self.context.portal_type == 'Sample' and self.context or\
                self.context.getSample()
            part_prefix = sample.getId() + "-P"

            nr_existing = len(sample.objectIds())
            nr_parts = len(form['PartTitle'][0])
            # add missing parts
            if nr_parts > nr_existing:
                for i in range(nr_parts - nr_existing):
                    _id = sample.invokeFactory('SamplePartition', id = 'tmp')
                    part = sample[_id]
                    part.setDateReceived = DateTime()
                    part.processForm()
            # remove excess parts
            if nr_existing > nr_parts:
                for i in range(nr_existing - nr_parts):
                    part = sample['%s%s'%(part_prefix, nr_existing - i)]
                    for a in part.getBackReferences("AnalysisSamplePartition"):
                        a.setSamplePartition(None)
                    sample.manage_delObjects(['%s%s'%(part_prefix, nr_existing - i),])
            # modify part container/preservation
            for part_uid, part_id in form['PartTitle'][0].items():
                part = sample["%s%s"%(part_prefix, part_id.split(part_prefix)[1])]
                part.edit(
                    Container = form['getContainer'][0][part_uid],
                    Preservation = form['getPreservation'][0][part_uid],
                )
                part.reindexObject()


            objects = WorkflowAction._get_selected_items(self)
            if not objects:
                message = self.context.translate(
                    _("No items have been selected"))
                self.context.plone_utils.addPortalMessage(message, 'info')
                if self.context.portal_type == 'Sample':
                    # in samples his table is on 'Partitions' tab
                    self.destination_url = self.context.absolute_url() +\
                        "/partitions"
                else:
                    # in ar context this table is on 'ManageAnalyses' tab
                    self.destination_url = self.context.absolute_url() +\
                        "/analyses"
                self.request.response.redirect(self.destination_url)
                return

        ## AR Manage Analyses: save Analyses
        if action == "save_analyses_button":
            ar = self.context
            sample = ar.getSample()

            objects = WorkflowAction._get_selected_items(self)
            if not objects:
                message = self.context.translate(
                    _("No analyses have been selected"))
                self.context.plone_utils.addPortalMessage(message, 'info')
                self.destination_url = self.context.absolute_url() + "/analyses"
                self.request.response.redirect(self.destination_url)
                return

            prices = form.get('Price', [None])[0]
            new = ar.setAnalyses(objects.keys(), prices = prices)

            # link analyses and partitions
            # If Bika Setup > Analyses > 'Display individual sample
            # partitions' is checked, no Partitions available.
            # https://github.com/bikalabs/Bika-LIMS/issues/1030
            if 'Partition' in form:
                for service_uid, service in objects.items():
                    part_id = form['Partition'][0][service_uid]
                    part = sample[part_id]
                    analysis = ar[service.getKeyword()]
                    analysis.setSamplePartition(part)
                    analysis.reindexObject()

            if new:
                ar_state = workflow.getInfoFor(ar, 'review_state')
                for analysis in new:
                    analysis.updateDueDate()
                    changeWorkflowState(analysis, 'bika_analysis_workflow', ar_state)

            message = self.context.translate(PMF("Changes saved."))
            self.context.plone_utils.addPortalMessage(message, 'info')
            self.destination_url = self.context.absolute_url()
            self.request.response.redirect(self.destination_url)
            return

        ## Partition Preservation
        # the partition table shown in AR and Sample views sends it's
        # action button submits here.
        elif action == "preserve":
            objects = WorkflowAction._get_selected_items(self)
            transitioned = []
            for obj_uid, obj in objects.items():
                part = obj
                # can't transition inactive items
                if workflow.getInfoFor(part, 'inactive_state', '') == 'inactive':
                    continue
                if not checkPermission(PreserveSample, part):
                    continue

                # grab this object's Preserver and DatePreserved from the form
                Preserver = form['getPreserver'][0][obj_uid].strip()
                Preserver = Preserver and Preserver or ''
                DatePreserved = form['getDatePreserved'][0][obj_uid].strip()
                DatePreserved = DatePreserved and DateTime(DatePreserved) or ''

                # write them to the sample
                part.setPreserver(Preserver)
                part.setDatePreserved(DatePreserved)

                # transition the object if both values are present
                if Preserver and DatePreserved:
                    workflow.doActionFor(part, action)
                    transitioned.append(part.id)

                part.reindexObject()
                part.aq_parent.reindexObject()

            message = None
            if len(transitioned) > 1:
                message = _('${items} are waiting to be received.',
                            mapping = {'items': ', '.join(transitioned)})
                message = self.context.translate(message)
                self.context.plone_utils.addPortalMessage(message, 'info')
            elif len(transitioned) == 1:
                message = _('${item} is waiting to be received.',
                            mapping = {'item': ', '.join(transitioned)})
                message = self.context.translate(message)
                self.context.plone_utils.addPortalMessage(message, 'info')
            if not message:
                message = _('No changes made.')
                message = self.context.translate(message)
                self.context.plone_utils.addPortalMessage(message, 'info')
            self.destination_url = self.request.get_header("referer",
                                   self.context.absolute_url())
            self.request.response.redirect(self.destination_url)

        elif action == "sample":
            # This action happens only for a single context.
            # Context can be a sample or an AR.
            #
            # Once the Sampler/DateSampled values are completed on the
            # Sample or AR form, the user has two choices.
            #
            # 1) Use the normal Plone UI actions dropdown, (invokes this code).
            # 2) Click the save button, which invokes code in SampleEdit or
            #    AnalysisRequestEdit __call__ methods.
            #
            # Both these methods do pretty much the same thing, but now, it's
            # done in three places.

            if self.context.portal_type == "AnalysisRequest":
                sample = self.context.getSample()
            else:
                sample = self.context
            # can't transition inactive items
            if workflow.getInfoFor(sample, 'inactive_state', '') == 'inactive' \
               or not checkPermission(SampleSample, sample):
                message = _('No changes made.')
                message = self.context.translate(message)
                self.context.plone_utils.addPortalMessage(message, 'info')
                self.destination_url = self.request.get_header("referer",
                                       self.context.absolute_url())
                self.request.response.redirect(self.destination_url)
                return
            # grab this object's Sampler and DateSampled from the form
            Sampler = form['getSampler'][0][sample_uid].strip()
            Sampler = Sampler and Sampler or ''
            DateSampled = form['getDateSampled'][0][obj_uid].strip()
            DateSampled = DateSampled and DateTime(DateSampled) or ''
            # write them to the sample
            sample.setSampler(Sampler)
            sample.setDateSampled(DateSampled)
            # transition the object if both values are present
            if Sampler and DateSampled:
                workflow.doActionFor(sample, action)
                sample.reindexObject()
                message = "Changes saved."
                message = self.context.translate(message)
                self.context.plone_utils.addPortalMessage(message, 'info')
            self.destination_url = self.request.get_header("referer",
                                   self.context.absolute_url())
            self.request.response.redirect(self.destination_url)
            return

        elif action == "receive":
            # default bika_listing.py/WorkflowAction, but then
            # print automatic labels.
            if 'receive' in self.context.bika_setup.getAutoPrintLabels():
                size = self.context.bika_setup.getAutoLabelSize()
                q = "/sticker?size=%s&items=%s" % (size, self.context.getId())
                self.destination_url = self.context.absolute_url() + q
            WorkflowAction.__call__(self)

        ## submit
        elif action == 'submit' and self.request.form.has_key("Result"):
            if not isActive(self.context):
                message = self.context.translate(_('Item is inactive.'))
                self.context.plone_utils.addPortalMessage(message, 'info')
                self.request.response.redirect(self.context.absolute_url())
                return

            selected_analyses = WorkflowAction._get_selected_items(self)
            results = {}
            hasInterims = {}

            # check that the form values match the database
            # save them if not.
            for uid, result in self.request.form['Result'][0].items():
                # if the AR has ReportDryMatter set, get dry_result from form.
                dry_result = ''
                if hasattr(self.context, 'getReportDryMatter') \
                   and self.context.getReportDryMatter():
                    for k, v in self.request.form['ResultDM'][0].items():
                        if uid == k:
                            dry_result = v
                            break
                if uid in selected_analyses:
                    analysis = selected_analyses[uid]
                else:
                    analysis = rc.lookupObject(uid)
                if not analysis:
                    # ignore result if analysis object no longer exists
                    continue
                results[uid] = result
                service = analysis.getService()
                interimFields = item_data[uid]
                if len(interimFields) > 0:
                    hasInterims[uid] = True
                else:
                    hasInterims[uid] = False
                service_unit = service.getUnit() and service.getUnit() or ''
                retested = form.has_key('retested') and form['retested'].has_key(uid)
                remarks = form.get('Remarks', [{},])[0].get(uid, '')
                # Don't save uneccessary things
                # https://github.com/bikalabs/Bika-LIMS/issues/766:
                #    Somehow, using analysis.edit() fails silently when
                #    logged in as Analyst.
                if analysis.getInterimFields() != interimFields or \
                   analysis.getRetested() != retested or \
                   analysis.getRemarks() != remarks:
                    analysis.setInterimFields(interimFields)
                    analysis.setRetested(retested)
                    analysis.setRemarks(remarks)
                # save results separately, otherwise capture date is rewritten
                if analysis.getResult() != result or \
                   analysis.getResultDM() != dry_result:
                    analysis.setResultDM(dry_result)
                    analysis.setResult(result)

            # discover which items may be submitted
            # guard_submit does a lot of the same stuff, too.
            submissable = []
            for uid, analysis in selected_analyses.items():
                if uid not in results or not results[uid]:
                    continue
                can_submit = True
                for dependency in analysis.getDependencies():
                    dep_state = workflow.getInfoFor(dependency, 'review_state')
                    if hasInterims[uid]:
                        if dep_state in ('to_be_sampled', 'to_be_preserved',
                                         'sample_due', 'sample_received',
                                         'attachment_due', 'to_be_verified',):
                            can_submit = False
                            break
                    else:
                        if dep_state in ('to_be_sampled', 'to_be_preserved',
                                         'sample_due', 'sample_received',):
                            can_submit = False
                            break
                if can_submit and analysis not in submissable:
                    submissable.append(analysis)

            # and then submit them.
            for analysis in submissable:
                doActionFor(analysis, 'submit')

            message = self.context.translate(PMF("Changes saved."))
            self.context.plone_utils.addPortalMessage(message, 'info')
            if checkPermission(EditResults, self.context):
                self.destination_url = self.context.absolute_url() + "/manage_results"
            else:
                self.destination_url = self.context.absolute_url()
            self.request.response.redirect(self.destination_url)

        ## publish
        elif action in ('prepublish', 'publish', 'republish'):
            if not isActive(self.context):
                message = self.context.translate(_('Item is inactive.'))
                self.context.plone_utils.addPortalMessage(message, 'info')
                self.request.response.redirect(self.context.absolute_url())
                return

            # publish entire AR.
            self.context.setDatePublished(DateTime())
            transitioned = self.doPublish(self.context,
                                   self.request,
                                   action,
                                   [self.context, ])()
            if len(transitioned) == 1:
                message = self.context.translate('${items} published.',
                                    mapping = {'items': ', '.join(transitioned)})
            else:
                message = self.context.translate(_("No items were published"))
            self.context.plone_utils.addPortalMessage(message, 'info')
            self.destination_url = self.request.get_header("referer",
                                   self.context.absolute_url())
            self.request.response.redirect(self.destination_url)

        ## verify
        elif action == 'verify':
            # default bika_listing.py/WorkflowAction, but then go to view screen.
            self.destination_url = self.context.absolute_url()
            WorkflowAction.__call__(self)

        elif action == 'retract_ar':
            # AR should be retracted
            # Can't transition inactive ARs
            if not isActive(self.context):
                message = self.context.translate(_('Item is inactive.'))
                self.context.plone_utils.addPortalMessage(message, 'info')
                self.request.response.redirect(self.context.absolute_url())
                return

            # 1. Copies the AR linking the original one and viceversa
            ar = self.context
            newar = self.cloneAR(ar)

            # 2. The old AR gets a status of 'invalid'
            workflow.doActionFor(ar, 'retract_ar')

            # 3. The new AR copy opens in status 'to be verified'
            changeWorkflowState(newar, 'bika_ar_workflow', 'to_be_verified')

            # 4. The system immediately alerts the client contacts who ordered
            # the results, per email and SMS, that a possible mistake has been
            # picked up and is under investigation.
            # A much possible information is provided in the email, linking
            # to the AR online.
            laboratory = self.context.bika_setup.laboratory
            lab_address = "<br/>".join(laboratory.getPrintAddress())
            mime_msg = MIMEMultipart('related')
            mime_msg['Subject'] = _("Erroneus result publication from %s") % \
                                    ar.getRequestID()
            mime_msg['From'] = formataddr(
                (encode_header(laboratory.getName()),
                 laboratory.getEmailAddress()))
            to = []
            contact = ar.getContact()
            if contact:
                to.append(formataddr((encode_header(contact.Title()),
                                       contact.getEmailAddress())))
            for cc in ar.getCCContact():
                formatted = formataddr((encode_header(cc.Title()),
                                       cc.getEmailAddress()))
                if formatted not in to:
                    to.append(formatted)

            managers = self.context.portal_groups.getGroupMembers('LabManagers')
            for bcc in managers:
                user = self.portal.acl_users.getUser(bcc)
                uemail = user.getProperty('email')
                ufull = user.getProperty('fullname')
                formatted = formataddr((encode_header(ufull), uemail))
                if formatted not in to:
                    to.append(formatted)
            mime_msg['To'] = ','.join(to)
            aranchor = "<a href='%s'>%s</a>" % (ar.absolute_url(),
                                                ar.getRequestID())
            naranchor = "<a href='%s'>%s</a>" % (newar.absolute_url(),
                                                 newar.getRequestID())
            addremarks = ('addremarks' in self.request \
                          and ar.getRemarks()) \
                        and ("<br/><br/>"
                             + _("Additional remarks:")
                             + "<br/>"
                             + ar.getRemarks().split("===")[1].strip()
                             + "<br/><br/>") \
                        or ''

            body = _("Some errors have been detected in the results report "
                     "published from the Analysis Request %s. The Analysis "
                     "Request %s has been created automatically and the "
                     "previous has been invalidated.<br/>The possible mistake "
                     "has been picked up and is under investigation.<br/><br/>"
                     "%s%s"
                     ) % (aranchor, naranchor, addremarks, lab_address)
            msg_txt = MIMEText(safe_unicode(body).encode('utf-8'),
                               _subtype='html')
            mime_msg.preamble = 'This is a multi-part MIME message.'
            mime_msg.attach(msg_txt)
            try:
                host = getToolByName(self.context, 'MailHost')
                host.send(mime_msg.as_string(), immediate=True)
            except Exception as msg:
                message = self.context.translate(
                        _('Unable to send an email to alert lab '
                          'client contacts that the Analysis Request has been '
                          'retracted: %s')) % msg
                self.context.plone_utils.addPortalMessage(message, 'warning')

            message = self.context.translate('${items} invalidated.',
                                mapping={'items': ar.getRequestID()})
            self.context.plone_utils.addPortalMessage(message, 'warning')
            self.request.response.redirect(newar.absolute_url())

        else:
            # default bika_listing.py/WorkflowAction for other transitions
            WorkflowAction.__call__(self)

    def doPublish(self, context, request, action, analysis_requests):
        return doPublish(context, request, action, analysis_requests)

    def cloneAR(self, ar):
        _id = ar.aq_parent.invokeFactory('AnalysisRequest', id=tmpID())
        newar = ar.aq_parent[_id]
        newar.title=ar.title
        newar.description=ar.description
        RequestID=newar.getId()
        newar.setContact(ar.getContact())
        newar.setCCContact(ar.getCCContact())
        newar.setCCEmails(ar.getCCEmails())
        newar.setBatch(ar.getBatch())
        newar.setTemplate(ar.getTemplate())
        newar.setProfile(ar.getProfile())
        newar.setSample(ar.getSample())
        newar.setSamplingDate(ar.getSamplingDate())
        newar.setSampleType(ar.getSampleType())
        newar.setSamplePoint(ar.getSamplePoint())
        newar.setClientOrderNumber(ar.getClientOrderNumber())
        newar.setClientReference(ar.getClientReference())
        newar.setClientSampleID(ar.getClientSampleID())
        newar.setSamplingDeviation(ar.getSamplingDeviation())
        newar.setSampleCondition(ar.getSampleCondition())
        newar.setDefaultContainerType(ar.getDefaultContainerType())
        newar.setAdHoc(ar.getAdHoc())
        newar.setComposite(ar.getComposite())
        newar.setReportDryMatter(ar.getReportDryMatter())
        newar.setInvoiceExclude(ar.getInvoiceExclude())
        newar.setAttachment(ar.getAttachment())
        newar.setInvoice(ar.getInvoice())
        newar.setDateReceived(ar.getDateReceived())
        newar.setMemberDiscount(ar.getMemberDiscount())
        # Set the results for each AR analysis
        ans = ar.getAnalyses(full_objects=True)
        for an in ans:
            newar.invokeFactory("Analysis", id=an.getKeyword())
            nan = newar[an.getKeyword()]
            nan.setService(an.getService())
            nan.setCalculation(an.getCalculation())
            nan.setInterimFields(an.getInterimFields())
            nan.setResult(an.getResult())
            nan.setResultDM(an.getResultDM())
            nan.setRetested=False,
            nan.setMaxTimeAllowed(an.getMaxTimeAllowed())
            nan.setDueDate(an.getDueDate())
            nan.setDuration(an.getDuration())
            nan.setReportDryMatter(an.getReportDryMatter())
            nan.setAnalyst(an.getAnalyst())
            nan.setInstrument(an.getInstrument())
            nan.setSamplePartition(an.getSamplePartition())
            nan.unmarkCreationFlag()
            zope.event.notify(ObjectInitializedEvent(nan))
            changeWorkflowState(nan, 'bika_analysis_workflow',
                                'to_be_verified')
            nan.reindexObject()

        newar.reindexObject()
        newar.aq_parent.reindexObject()
        renameAfterCreation(newar)
        newar.setRequestID(newar.getId())

        if hasattr(ar, 'setChildAnalysisRequest'):
            ar.setChildAnalysisRequest(newar)
        newar.setParentAnalysisRequest(ar)
        return newar


class ResultOutOfRange(object):
    """Return alerts for any analyses inside the context ar
    """
    implements(IFieldIcons)
    adapts(IAnalysisRequest)

    def __init__(self, context):
        self.context = context

    def __call__(self, result=None, specification="lab", **kwargs):
        workflow = getToolByName(self.context, 'portal_workflow')
        items = self.context.getAnalyses()
        field_icons = {}
        for obj in items:
            obj = obj.getObject() if hasattr(obj, 'getObject') else obj
            uid = obj.UID()
            astate = workflow.getInfoFor(obj, 'review_state')
            if astate == 'retracted':
                continue
            adapters = getAdapters((obj, ), IFieldIcons)
            for name, adapter in adapters:
                alerts = adapter(obj)
                if alerts:
                    if uid in field_icons:
                        field_icons[uid].extend(alerts[uid])
                    else:
                        field_icons[uid] = alerts[uid]
        return field_icons


class AnalysisRequestViewView(BrowserView):
    """ AR View form
        The AR fields are printed in a table, using analysisrequest_view.py
    """

    implements(IViewView)
    template = ViewPageTemplateFile("templates/analysisrequest_view.pt")
    header_table = ViewPageTemplateFile("templates/header_table.pt")
    messages = []

    def __init__(self, context, request):
        super(AnalysisRequestViewView, self).__init__(context, request)
        self.icon = self.portal_url + "/++resource++bika.lims.images/analysisrequest_big.png"
        self.messages = []

    def __call__(self):
        form = self.request.form
        ar = self.context
        bsc = getToolByName(self.context, 'bika_setup_catalog')
        checkPermission = self.context.portal_membership.checkPermission
        getAuthenticatedMember = self.context.portal_membership.getAuthenticatedMember
        workflow = getToolByName(self.context, 'portal_workflow')

        ## Create header_table data rows
        sample = self.context.getSample()
        sp = sample.getSamplePoint()
        st = sample.getSampleType()

        contact = self.context.getContact()
        contacts = []
        for cc in self.context.getCCContact():
            contacts.append(cc)
        if contact in contacts:
            contacts.remove(contact)
        ccemails = []
        for cc in contacts:
            ccemails.append("%s &lt;<a href='mailto:%s'>%s</a>&gt;" \
                % (cc.Title(), cc.getEmailAddress(), cc.getEmailAddress()))
        cc_uids = [c.UID() for c in contacts]
        cc_titles = [c.Title() for c in contacts]
        emails = self.context.getCCEmails()
        if type(emails) == str:
            emails = emails and [emails,] or []
        cc_emails = []
        cc_hrefs = []
        for cc in emails:
            cc_emails.append(cc)
            cc_hrefs.append("<a href='mailto:%s'>%s</a>"%(cc, cc))

        # Some sample fields are editable here
        if workflow.getInfoFor(sample, 'cancellation_state') == "cancelled":
            allow_sample_edit = False
            allow_ar_edit = False
        else:
            edit_states = ['to_be_sampled', 'to_be_preserved', 'sample_due']
            ar_edit_states = ['sample_registered', 'to_be_sampled', 'sampled',
                              'to_be_preserved', 'sample_due', 'attachment_due',
                              'sample_received', 'to_be_verified']
            allow_sample_edit = checkPermission(EditSample, sample) \
                and workflow.getInfoFor(sample, 'review_state') in edit_states
            allow_ar_edit = checkPermission(EditAR, self.context) \
                and workflow.getInfoFor(self.context, 'review_state') in ar_edit_states \
                and workflow.getInfoFor(self.context, 'cancellation_state') == 'active'

        SamplingWorkflowEnabled =\
            self.context.bika_setup.getSamplingWorkflowEnabled()
        samplers = getUsers(sample, ['Sampler', 'LabManager', 'Manager'])

        samplingdeviations = DisplayList(
            [(sd.UID, sd.title) for sd \
             in bsc(portal_type = 'SamplingDeviation',
                    inactive_state = 'active')])

        sampleconditions = DisplayList(
            [(sc.UID, sc.title) for sc \
             in bsc(portal_type = 'SampleCondition',
                    inactive_state = 'active')])

        batch = self.context.getBatch()
        if allow_ar_edit:
            contactlabel = "<a href='#' id='open_cc_browser'>%s</a>" % \
                          (self.context.translate(_('Contact Person')))
        else:
            contactlabel = self.context.translate(_('Contact Person'))

        self.header_columns = 3
        self.header_rows = [
            {'id': 'SampleID',
             'title': _('Sample ID'),
             'allow_edit': False,
             'value': "<a href='%s'>%s</a>"%(sample.absolute_url(), sample.id),
             'condition':True,
             'type': 'text'},
            {'id': 'BatchID',
             'title': _('Batch ID'),
             'allow_edit': False,
             'value': batch and batch.getBatchID() or '',
             'condition':True,
             'type': 'text'},
            {'id': 'Contact',
             'title': contactlabel,
             'allow_edit': False,
             'value': "<input name='cc_uids' type='hidden' id='cc_uids' value='%s'/>\
                       <a href='%s'><span name='primary_contact' id='primary_contact' value='%s'>%s</span></a>\
                       &lt;<a href='mailto:%s'>%s</a>&gt;<br/>\
                       <span name='cc_titles' id='cc_titles' value='%s'>%s</span>"\
                       %(",".join(cc_uids),
                         contact.absolute_url(),
                         contact.UID(),
                         contact.Title(),
                         contact.getEmailAddress(),
                         contact.getEmailAddress(),
                         "; ".join(cc_titles),
                         "<br/> ".join(ccemails)),
             'condition':True,
             'type': 'text'},
            {'id': 'ClientSampleID',
             'title': _('Client SID'),
             'allow_edit': allow_ar_edit,
             'value': sample.getClientSampleID(),
             'condition':True,
             'type': 'text'},
            {'id': 'ClientReference',
             'title': _('Client Reference'),
             'allow_edit': allow_ar_edit,
             'value': sample.getClientReference(),
             'condition':True,
             'type': 'text'},
            {'id': 'ClientOrderNumber',
             'title': _('Client Order'),
             'allow_edit': allow_ar_edit,
             'value': self.context.getClientOrderNumber(),
             'condition':True,
             'type': 'text'},
            {'id': 'SampleType',
             'title': _('Sample Type'),
             'allow_edit': allow_sample_edit,
             'value': st and st.Title() or '',
             'condition':True,
             'type': 'text',
             'required': True},
            {'id': 'SampleMatrix',
             'title': _('Sample Matrix'),
             'allow_edit': allow_sample_edit,
             'value': st.getSampleMatrix() and st.getSampleMatrix().Title() or '',
             'condition':True,
             'type': 'text'},
            {'id': 'SamplePoint',
             'title': _('Sample Point'),
             'allow_edit': allow_sample_edit,
             'value': sp and sp.Title() or '',
             'condition':True,
             'type': 'text'},
            {'id': 'Creator',
             'title': PMF('Creator'),
             'allow_edit': False,
             'value': self.user_fullname(self.context.Creator()),
             'condition':True,
             'type': 'text'},
            {'id': 'DateCreated',
             'title': PMF('Date Created'),
             'allow_edit': False,
             'value': self.context.created(),
             'condition':True,
             'formatted_value': self.ulocalized_time(self.context.created()),
             'type': 'text'},
            {'id': 'SamplingDate',
             'title': _('Sampling Date'),
             'allow_edit': allow_sample_edit,
             'value': self.ulocalized_time(
                sample.getSamplingDate(), long_format=1),
             'formatted_value': self.ulocalized_time(
                self.context.getSamplingDate()),
             'condition':True,
             'class': 'datepicker',
             'type': 'text'},
            {'id': 'DateSampled',
             'title': _('Date Sampled'),
             'allow_edit': allow_sample_edit,
             'value': sample.getDateSampled() and self.ulocalized_time(
                sample.getDateSampled()) or '',
             'formatted_value': sample.getDateSampled() and self.ulocalized_time(
                sample.getDateSampled()) or '',
             'condition':SamplingWorkflowEnabled,
             'class': 'datepicker',
             'type': 'text',
             'required': True},
            {'id': 'Sampler',
             'title': _('Sampler'),
             'allow_edit': allow_sample_edit,
             'value': sample.getSampler(),
             'formatted_value': sample.getSampler(),
             'condition':SamplingWorkflowEnabled,
             'vocabulary': samplers,
             'type': 'choices',
             'required': True},
            {'id': 'SamplingDeviation',
             'title': _('Sampling Deviation'),
             'allow_edit': allow_sample_edit,
             'value': sample.getSamplingDeviation() and sample.getSamplingDeviation().UID() or '',
             'formatted_value': sample.getSamplingDeviation() and sample.getSamplingDeviation().Title() or '',
             'condition':True,
             'vocabulary': samplingdeviations,
             'type': 'choices'},
            {'id': 'SampleCondition',
             'title': _('Sample Condition'),
             'allow_edit': allow_sample_edit,
             'value': sample.getSampleCondition() and sample.getSampleCondition().UID() or '',
             'formatted_value': sample.getSampleCondition() and sample.getSampleCondition().Title() or '',
             'condition':True,
             'vocabulary': sampleconditions,
             'type': 'choices'},
            {'id': 'DateReceived',
             'title': _('Date Received'),
             'allow_edit': False,
             'value': self.context.getDateReceived(),
             'formatted_value': self.ulocalized_time(self.context.getDateReceived()),
             'condition':True,
             'type': 'text'},
            {'id': 'Composite',
             'title': _('Composite'),
             'allow_edit': allow_sample_edit,
             'value': sample.getComposite(),
             'condition':True,
             'type': 'boolean'},
            {'id': 'AdHoc',
             'title': _('Ad-Hoc'),
             'allow_edit': allow_sample_edit,
             'value': sample.getAdHoc(),
             'condition':True,
             'type': 'boolean'},
            {'id': 'InvoiceExclude',
             'title': _('Invoice Exclude'),
             'allow_edit': allow_ar_edit,
             'value': self.context.getInvoiceExclude(),
             'condition':True,
             'type': 'boolean'},
            {'id': 'ReportDryMatter',
             'title': _('Report as Dry Matter'),
             'allow_edit': allow_sample_edit,
             'value': self.context.getReportDryMatter(),
             'condition':self.context.bika_setup.getDryMatterService(),
             'type': 'boolean'},
        ]
        if allow_sample_edit or allow_ar_edit:
            self.header_buttons = [{'name':'save_button', 'title':_('Save')}]

        ## handle_header table submit
        if form.get('header_submitted', None):
            plone.protect.CheckAuthenticator(form)
            message = None
            values = {
                'CCContact':form.get('cc_uids','').split(",")
            }
            for row in [r for r in self.header_rows if r['allow_edit']]:
                value = _u(urllib.unquote_plus(form.get(row['id'], '')))
                if row['id'] == 'SampleType':
                    if not value:
                        message = PMF(
                            u'error_required',
                            default=u'${name} is required, please correct.',
                            mapping={'name': _('Sample Type')})
                        break
                    st = bsc(portal_type='SampleType', title=value)
                    if st and len(st) == 1:
                        value = st[0].UID
                    else:
                        message = _("${sampletype} is not a valid sample type",
                                    mapping={'sampletype':value})
                        break

                elif row['id'] == 'SamplePoint':
                    value = value.replace("%s: " % _("Lab"), '')
                    if value:
                        sp = bsc(portal_type='SamplePoint', title=value)
                        if sp and len(sp) == 1:
                            value = sp[0].UID
                        else:
                            message = _("${samplepoint} is not a valid sample point",
                                        mapping={'samplepoint': value})
                            break

                elif row['id'] == 'SamplingDeviation':
                    if value:
                        sd = bsc(portal_type='SamplingDeviation', title=value)
                        if sd and len(sd) == 1:
                            value = sd[0].UID
                        else:
                            message = _("${samplingdeviation} is not a valid sample point",
                                        mapping={'samplingdeviation': value})
                            break

                values[row['id']] = value

            # boolean - checkboxes are 'true'/'on' or 'false'/missing in form.
            for row in [r for r in self.header_rows if r.get('type', '') == 'boolean']:
                value = form.get(row['id'], 'false')
                values[row['id']] = value == 'true' and True or value == 'on' and True or False

            if not message:
                self.context.edit(**values)
                self.context.reindexObject()
                sample.edit(**values)
                sample.reindexObject()
                ars = sample.getAnalysisRequests()
                # Analyses and AnalysisRequets have calculated fields
                # that are indexed; re-index all these objects.
                for ar in ars:
                    ar.reindexObject()
                    analyses = sample.getAnalyses({'review_state':'to_be_sampled'})
                    for a in analyses:
                        a.getObject().reindexObject()
                message = PMF("Changes saved.")

            # If this sample was "To Be Sampled", and the
            # Sampler and DateSampled fields were completed,
            # do the Sampled transition.
            if workflow.getInfoFor(sample, "review_state") == "to_be_sampled" \
               and form.get("Sampler", None) \
               and form.get("DateSampled", None):
                # This transition does not invoke the regular WorkflowAction
                # in analysisrequest.py
                workflow.doActionFor(sample, "sample")
                sample.reindexObject()

            self.context.plone_utils.addPortalMessage(message, 'info')
            url = self.context.absolute_url().split("?")[0]
            if len(url) > 1:
                self.request.RESPONSE.redirect(url)

        ## Create Partitions View for this ARs sample
        p = SamplePartitionsView(self.context.getSample(), self.request)
        p.show_column_toggles = False
        self.parts = p.contents_table()

        ## Create Field and Lab Analyses tables
        self.tables = {}
        for poc in POINTS_OF_CAPTURE:
            if self.context.getAnalyses(getPointOfCapture = poc):
                t = self.createAnalysesView(ar,
                                 self.request,
                                 getPointOfCapture = poc,
                                 show_categories=self.context.bika_setup.getCategoriseAnalysisServices())
                t.allow_edit = True
                t.form_id = "%s_analyses" % poc
                t.review_states[0]['transitions'] = [{'id':'submit'},
                                                     {'id':'retract'},
                                                     {'id':'verify'}]
                t.show_workflow_action_buttons = True
                t.show_select_column = True
                if getSecurityManager().checkPermission(EditFieldResults, self.context) \
                   and poc == 'field':
                    t.review_states[0]['columns'].remove('DueDate')
                self.tables[POINTS_OF_CAPTURE.getValue(poc)] = t.contents_table()

        # Un-captured field analyses may cause confusion
        if ar.getAnalyses(getPointOfCapture='field',
                          review_state=['sampled','sample_due']):
            message = _("There are field analyses without submitted results.")
            self.addMessage(message, 'info')

        ## Create QC Analyses View for this AR
        qcview = self.createQCAnalyesView(ar,
                                self.request,
                                show_categories=self.context.bika_setup.getCategoriseAnalysisServices())
        qcview.allow_edit = False
        qcview.show_select_column = False
        qcview.show_workflow_action_buttons = False
        qcview.form_id = "%s_qcanalyses"
        qcview.review_states[0]['transitions'] = [{'id':'submit'},
                                                  {'id':'retract'},
                                                  {'id':'verify'}]
        self.qctable = qcview.contents_table()

        # If is a retracted AR, show the link to child AR and show a warn msg
        if workflow.getInfoFor(ar, 'review_state') == 'invalid':
            childar = hasattr(ar, 'getChildAnalysisRequest') \
                        and ar.getChildAnalysisRequest() or None
            anchor = childar and ("<a href='%s'>%s</a>"%(childar.absolute_url(),childar.getRequestID())) or None
            message = _('These results have been withdrawn and are '
                        'listed here for trace-ability purposes. Please follow '
                        'the link to the retest')
            if anchor:
                self.header_rows.append(
                        {'id': 'ChildAR',
                         'title': 'AR for retested results',
                         'allow_edit': False,
                         'value': anchor,
                         'condition': True,
                         'type': 'text'})
                message = (message + " %s.") % childar.getRequestID()
            else:
                message = message + "."

            self.addMessage(message, 'warning')

        # If is an AR automatically generated due to a Retraction, show it's
        # parent AR information
        if hasattr(ar, 'getParentAnalysisRequest') \
            and ar.getParentAnalysisRequest():
            par = ar.getParentAnalysisRequest()
            anchor = "<a href='%s'>%s</a>" % (par.absolute_url(), par.getRequestID())
            self.header_rows.append(
                        {'id': 'ParentAR',
                         'title': 'Invalid AR retested',
                         'allow_edit': False,
                         'value': anchor,
                         'condition': True,
                         'type': 'text'})
            message = _('This Analysis Request has been '
                        'generated automatically due to '
                        'the retraction of the Analysis '
                        'Request %s.') % par.getRequestID()
            self.addMessage(message, 'info')

        self.renderMessages()
        return self.template()

    def addMessage(self, message, msgtype='info'):
        self.messages.append({'message': message, 'msgtype': msgtype})

    def renderMessages(self):
        for message in self.messages:
            self.context.plone_utils.addPortalMessage(
                self.context.translate(message['message']), message['msgtype'])

    def createAnalysesView(self, context, request, **kwargs):
        return AnalysesView(context, request, **kwargs)

    def createQCAnalyesView(self, context, request, **kwargs):
        return QCAnalysesView(context, request, **kwargs)

    def tabindex(self):
        i = 0
        while True:
            i += 1
            yield i

    def now(self):
        return DateTime()

    def getMemberDiscountApplies(self):
        client = self.context.portal_type == 'Client' and self.context or self.context.aq_parent
        return client and client.portal_type == 'Client' and client.getMemberDiscountApplies() or False

    def analysisprofiles(self):
        """ Return applicable client and Lab AnalysisProfile records
        """
        res = []
        profiles = []
        client = self.context.portal_type == 'AnalysisRequest' \
            and self.context.aq_parent or self.context
        for profile in client.objectValues("AnalysisProfile"):
            if isActive(profile):
                profiles.append((profile.Title(), profile))
        profiles.sort(lambda x,y:cmp(x[0], y[0]))
        res += profiles
        profiles = []
        for profile in self.context.bika_setup.bika_analysisprofiles.objectValues("AnalysisProfile"):
            if isActive(profile):
                profiles.append(("%s: %s" % (self.context.translate(_('Lab')), profile.Title().decode('utf-8')),
                                  profile))
        profiles.sort(lambda x,y:cmp(x[0], y[0]))
        res += profiles
        return res

    def artemplates(self):
        """ Return applicable client and Lab ARTemplate records
        """
        res = []
        templates = []
        client = self.context.portal_type == 'AnalysisRequest' \
            and self.context.aq_parent or self.context
        for template in client.objectValues("ARTemplate"):
            if isActive(template):
                templates.append((template.Title(), template))
        templates.sort(lambda x,y:cmp(x[0], y[0]))
        res += templates
        templates = []
        for template in self.context.bika_setup.bika_artemplates.objectValues("ARTemplate"):
            if isActive(template):
                templates.append(("%s: %s" % (self.context.translate(_('Lab')), template.Title().decode('utf-8')),
                                  template))
        templates.sort(lambda x,y:cmp(x[0], y[0]))
        res += templates
        return res

    def samplingdeviations(self):
        """ SamplingDeviation vocabulary for AR Add
        """
        bsc = getToolByName(self.context, 'bika_setup_catalog')
        res = [(sd.getObject().Title(), sd.getObject()) \
               for sd in bsc(portal_type = 'SamplingDeviation',
                             inactive_state = 'active')]
        res.sort(lambda x,y:cmp(x[0], y[0]))
        return res

    def sampleconditions(self):
        """ SampleConditions vocabulary for AR Add
        """
        bsc = getToolByName(self.context, 'bika_setup_catalog')
        res = [(sd.getObject().Title(), sd.getObject()) \
               for sd in bsc(portal_type = 'SampleConditions',
                             inactive_state = 'active')]
        res.sort(lambda x,y:cmp(x[0], y[0]))
        return res

    def containertypes(self):
        """ DefaultContainerType vocabulary for AR Add
        """
        bsc = getToolByName(self.context, 'bika_setup_catalog')
        res = [(o.getObject().Title(), o.getObject()) \
               for o in bsc(portal_type = 'ContainerType')]
        res.sort(lambda x,y:cmp(x[0], y[0]))
        return res

    def SelectedServices(self):
        """ return information about services currently selected in the
            context AR.
            [[PointOfCapture, category uid, service uid],
             [PointOfCapture, category uid, service uid], ...]
        """
        bac = getToolByName(self.context, 'bika_analysis_catalog')
        res = []
        for analysis in bac(portal_type = "Analysis",
                           getRequestID = self.context.RequestID):
            analysis = analysis.getObject()
            service = analysis.getService()
            res.append([service.getPointOfCapture(),
                        service.getCategoryUID(),
                        service.UID()])
        return res

    def getRestrictedCategories(self):
        if self.context.portal_type == 'Client':
            return self.context.getRestrictedCategories()
        return []

    def Categories(self):
        """ Dictionary keys: poc
            Dictionary values: (Category UID,category Title)
        """
        bsc = getToolByName(self.context, 'bika_setup_catalog')
        cats = {}
        restricted = [u.UID() for u in self.getRestrictedCategories()]
        for service in bsc(portal_type = "AnalysisService",
                           inactive_state = 'active'):
            cat = (service.getCategoryUID, service.getCategoryTitle)
            if restricted and cat[0] not in restricted:
                continue
            poc = service.getPointOfCapture
            if not cats.has_key(poc): cats[poc] = []
            if cat not in cats[poc]:
                cats[poc].append(cat)
        return cats

    def getDefaultCategories(self):
        if self.context.portal_type == 'Client':
            return self.context.getDefaultCategories()
        return []

    def DefaultCategories(self):
        """ Used in AR add context, to return list of UIDs for
        automatically-expanded categories.
        """
        cats = self.getDefaultCategories()
        return [cat.UID() for cat in cats]

    def getDefaultSpec(self):
        """ Returns 'lab' or 'client' to set the initial value of the
            specification radios
        """
        mt = getToolByName(self.context, 'portal_membership')
        pg = getToolByName(self.context, 'portal_groups')
        member = mt.getAuthenticatedMember()
        member_groups = [pg.getGroupById(group.id).getGroupName() \
                         for group in pg.getGroupsByUserId(member.id)]
        default_spec = ('Clients' in member_groups) and 'client' or 'lab'
        return default_spec

    def getAnalysisProfileTitle(self):
        """Grab the context's current AnalysisProfile Title if any
        """
        return self.context.getProfile() and \
               self.context.getProfile().Title() or ''

    def getARTemplateTitle(self):
        """Grab the context's current ARTemplate Title if any
        """
        return self.context.getTemplate() and \
               self.context.getTemplate().Title() or ''

    def get_requested_analyses(self):
        ##
        ##title=Get requested analyses
        ##
        result = []
        cats = {}
        for analysis in self.context.getAnalyses(full_objects = True):
            if analysis.review_state == 'not_requested':
                continue
            service = analysis.getService()
            category_name = service.getCategoryTitle()
            if not category_name in cats:
                cats[category_name] = {}
            cats[category_name][analysis.Title()] = analysis

        cat_keys = cats.keys()
        cat_keys.sort(lambda x, y:cmp(x.lower(), y.lower()))
        for cat_key in cat_keys:
            analyses = cats[cat_key]
            analysis_keys = analyses.keys()
            analysis_keys.sort(lambda x, y:cmp(x.lower(), y.lower()))
            for analysis_key in analysis_keys:
                result.append(analyses[analysis_key])
        return result

    def get_analyses_not_requested(self):
        ##
        ##title=Get analyses which have not been requested by the client
        ##

        result = []
        for analysis in self.context.getAnalyses():
            if analysis.review_state == 'not_requested':
                result.append(analysis)

        return result

    def get_analysisrequest_verifier(self, analysisrequest):
        ## Script (Python) "get_analysisrequest_verifier"
        ##bind container=container
        ##bind context=context
        ##bind namespace=
        ##bind script=script
        ##bind subpath=traverse_subpath
        ##parameters=analysisrequest
        ##title=Get analysis workflow states
        ##

        ## get the name of the member who last verified this AR
        ##  (better to reverse list and get first!)

        wtool = getToolByName(self.context, 'portal_workflow')
        mtool = getToolByName(self.context, 'portal_membership')

        verifier = None
        try:
            review_history = wtool.getInfoFor(analysisrequest, 'review_history')
        except:
            return 'access denied'

        review_history = [review for review in review_history if review.get('action', '')]
        if not review_history:
            return 'no history'
        for items in  review_history:
            action = items.get('action')
            if action != 'verify':
                continue
            actor = items.get('actor')
            member = mtool.getMemberById(actor)
            if not member:
                verifier = actor
                continue
            verifier = member.getProperty('fullname')
            if verifier is None or verifier == '':
                verifier = actor
        return verifier


class AnalysisRequestAddView(AnalysisRequestViewView):
    """ The main AR Add form
    """
    implements(IViewView, IAnalysisRequestAddView)
    template = ViewPageTemplateFile("templates/ar_add.pt")

    def __init__(self, context, request):
        AnalysisRequestViewView.__init__(self, context, request)
        self.came_from = "add"
        self.can_edit_sample = True
        self.can_edit_ar = True
        self.DryMatterService = self.context.bika_setup.getDryMatterService()
        request.set('disable_plone.rightcolumn', 1)
        self.col_count = self.request.get('col_count', 6)
        try:
            self.col_count = int(self.col_count)
        except:
            self.col_count == 6

    def __call__(self):
        self.request.set('disable_border', 1)
        return self.template()

    def getContacts(self):
        adapter = getAdapter(self.context.aq_parent, name='getContacts')
        return adapter()

    def getCCsForContact(self, contact_uid, **kwargs):
        """Get the default CCs for a particular client contact.  Used
        once in form creation. #XXX search and destroy: cc_titles, cc_uids
        """
        uc = getToolByName(self.context, 'uid_catalog')
        contact = uc(UID=contact_uid)
        contacts = []
        if contact:
            contact = contact and contact[0].getObject() or None
            contacts = [{'title': x.Title(), 'uid': x.UID()} for x in
                        contact.getCCContact()]
        if kwargs.get('json', ''):
            return json.dumps(contacts)
        else:
            return contacts

    def getWidgetVisibility(self):
        adapter = getAdapter(self.context, name='getWidgetVisibility')
        return adapter()

    def partitioned_services(self):
        bsc = getToolByName(self.context, 'bika_setup_catalog')
        ps = []
        for service in bsc(portal_type='AnalysisService'):
            service = service.getObject()
            if service.getPartitionSetup() \
               or service.getSeparate():
                ps.append(service.UID())
        return json.dumps(ps)

    def listProfiles(self):
        ## List of selected services for each AnalysisProfile
        profiles = {}
        client = self.context.portal_type == 'AnalysisRequest' \
            and self.context.aq_parent or self.context
        for context in (client, self.context.bika_setup.bika_analysisprofiles):
            for profile in [p for p in context.objectValues("AnalysisProfile")
                            if isActive(p)]:
                slist = {}
                profile_services = profile.getService()
                if type(profile_services) not in (list, tuple):
                    profile_services = [profile_services, ]
                for p_service in profile_services:
                    key = "%s_%s" % (p_service.getPointOfCapture(),
                                     p_service.getCategoryUID())
                    if key in slist:
                        slist[key].append(p_service.UID())
                    else:
                        slist[key] = [p_service.UID(), ]

                title = context == self.context.bika_setup.bika_analysisprofiles \
                    and "%s: %s" % (self.context.translate(_('Lab')), profile.Title().decode('utf-8')) \
                    or profile.Title()

                p_dict = {
                    'UID':profile.UID(),
                    'Title':title,
                    'Services':slist,
                }
                profiles[profile.UID()] = p_dict
        return json.dumps(profiles)

    def listTemplates(self):
        ## parameters for all ARTemplates
        bsc = getToolByName(self.context, 'bika_setup_catalog')
        templates = {}
        client = self.context.portal_type == 'AnalysisRequest' \
            and self.context.aq_parent or self.context
        for context in (client, self.context.bika_setup.bika_artemplates):
            for template in [t for t in context.objectValues("ARTemplate")
                             if isActive(t)]:
                title = context == self.context.bika_setup.bika_artemplates \
                    and "%s: %s" % (self.context.translate(_('Lab')), template.Title().decode('utf-8')) \
                    or template.Title()
                sp_title = template.getSamplePoint().Title() \
                    if template.getSamplePoint() else ''
                st_title = template.getSampleType().Title() \
                    if template.getSampleType() else ''
                sp_uid = template.getSamplePoint().UID() \
                    if template.getSamplePoint() else ''
                st_uid = template.getSampleType().UID() \
                    if template.getSampleType() else ''
                profile = template.getAnalysisProfile()
                Analyses = [{
                    'service_poc':bsc(UID=x['service_uid'])[0].getObject().getPointOfCapture(),
                    'category_uid':bsc(UID=x['service_uid'])[0].getObject().getCategoryUID(),
                    'partition':x['partition'],
                    'service_uid':x['service_uid']}
                            for x in template.getAnalyses()]
                t_dict = {
                    'UID':template.UID(),
                    'Title':template.Title(),
                    'Profile':profile and profile.Title() or '',
                    'Profile_uid':profile and profile.UID() or '',
                    'SamplePoint':sp_title,
                    'SamplePoint_uid':sp_uid,
                    'SampleType':st_title,
                    'SampleType_uid':st_uid,
                    'Partitions':template.getPartitions(),
                    'Analyses':Analyses,
                    'ReportDryMatter':template.getReportDryMatter(),
                }
                templates[template.UID()] = t_dict
        return json.dumps(templates)


class SecondaryARSampleInfo(BrowserView):
    """Return fieldnames and pre-digested values for Sample fields which
    javascript must disable/display while adding secondary ARs
    """
    def __init__(self, context, request):
        self.context = context
        self.request = request

    def __call__(self):
        uid = self.request.get('Sample_uid')
        uc = getToolByName(self.context, "uid_catalog")
        sample = uc(UID=uid)[0].getObject()
        sample_schema = sample.Schema()
        adapter = getAdapter(self.context, name='getWidgetVisibility')
        wv = adapter()
        fieldnames = wv.get('secondary', {}).get('invisible', [])
        ret = []
        for fieldname in fieldnames:
            if fieldname in sample_schema:
                fieldvalue = sample_schema[fieldname].getAccessor(sample)()
                if fieldvalue is None:
                    fieldvalue = ''
                if hasattr(fieldvalue, 'Title'):
                    fieldvalue = fieldvalue.Title()
                if hasattr(fieldvalue, 'year'):
                    fieldvalue = fieldvalue.strftime(self.date_format_short)
            else:
                fieldvalue = ''
            ret.append([fieldname, fieldvalue])
        return json.dumps(ret)


class AnalysisRequestAnalysesView(BikaListingView):
    implements(IFolderContentsView, IViewView)

    template = ViewPageTemplateFile("templates/analysisrequest_analyses.pt")

    def __init__(self, context, request):
        super(AnalysisRequestAnalysesView, self).__init__(context, request)
        self.catalog = "bika_setup_catalog"
        self.contentFilter = {'portal_type': 'AnalysisService',
                              'sort_on': 'sortable_title',
                              'inactive_state': 'active',}
        self.context_actions = {}
        self.icon = self.portal_url + "/++resource++bika.lims.images/analysisrequest_big.png"
        self.title = self.context.Title()
        self.show_sort_column = False
        self.show_select_row = False
        self.show_select_column = True
        self.table_only = True
        self.show_select_all_checkbox = False
        self.pagesize = 1000

        self.columns = {
            'Title': {'title': _('Service'),
                      'index': 'sortable_title',
                      'sortable': False,},
            'Price': {'title': _('Price'),
                      'sortable': False,},
            'Partition': {'title': _('Partition'),
                          'sortable': False, },
        }

        ShowPrices = self.context.bika_setup.getShowPrices()
        columns = ['Title', 'Price', 'Partition'] if ShowPrices \
            else ['Title', 'Partition']

        self.review_states = [
            {'id': 'default',
             'title': _('All'),
             'contentFilter': {},
             'columns': columns,
             'transitions': [{'id': 'empty'}, ],  # none
             'custom_actions': [{'id': 'save_analyses_button',
                                 'title': _('Save')}, ],
             },
        ]

        ## Create Partitions View for this ARs sample
        sample = self.context.getSample()
        p = SamplePartitionsView(sample, self.request)
        p.table_only = True
        p.allow_edit = False
        p.form_id = "parts"
        p.show_select_column = False
        p.review_states[0]['transitions'] = [{'id': 'empty'}, ]  # none
        p.review_states[0]['custom_actions'] = []
        p.review_states[0]['columns'] = ['PartTitle',
                                         'getContainer',
                                         'getPreservation',
                                         'state_title']

        if not context.bika_setup.getShowPartitions():
            self.review_states[0]['columns'].remove('Partition')

        self.parts = p.contents_table()

    def folderitems(self):
        self.categories = []

        analyses = self.context.getAnalyses(full_objects=True)
        self.analyses = dict([(a.getServiceUID(), a) for a in analyses])
        self.selected = self.analyses.keys()
        self.show_categories = self.context.bika_setup.getCategoriseAnalysisServices()
        self.expand_all_categories = False

        wf = getToolByName(self.context, 'portal_workflow')
        mtool = getToolByName(self.context, 'portal_membership')

        self.allow_edit = mtool.checkPermission('Modify portal content', self.context)

        items = BikaListingView.folderitems(self)
        analyses = self.context.getAnalyses(full_objects=True)

        partitions = [{'ResultValue': o.Title(),
                       'ResultText': o.getId()}
                      for o in self.context.getSample().objectValues('SamplePartition')
                      if wf.getInfoFor(o, 'cancellation_state', 'active') == 'active']
        for x in range(len(items)):
            if not 'obj' in items[x]:
                continue
            obj = items[x]['obj']

            cat = obj.getCategoryTitle()
            items[x]['category'] = cat
            if cat not in self.categories:
                self.categories.append(cat)

            items[x]['selected'] = items[x]['uid'] in self.selected

            items[x]['class']['Title'] = 'service_title'

            # js checks in row_data if an analysis may be removed.
            row_data = {}
            # keyword = obj.getKeyword()
            # if keyword in review_states.keys() \
            #    and review_states[keyword] not in ['sample_due',
            #                                       'to_be_sampled',
            #                                       'to_be_preserved',
            #                                       'sample_received',
            #                                       ]:
            #     row_data['disabled'] = True
            items[x]['row_data'] = json.dumps(row_data)

            calculation = obj.getCalculation()
            items[x]['Calculation'] = calculation and calculation.Title()

            locale = locales.getLocale('en')
            currency = self.context.bika_setup.getCurrency()
            symbol = locale.numbers.currencies[currency].symbol
            items[x]['before']['Price'] = symbol
            items[x]['Price'] = obj.getPrice()
            items[x]['class']['Price'] = 'nowrap'
            items[x]['allow_edit'] = ['Partition', ]
            if not logged_in_client(self.context):
                items[x]['allow_edit'].append('Price')
            if not items[x]['selected']:
                items[x]['edit_condition'] = {'Partition': False, 'Price': False}

            items[x]['required'].append('Partition')
            items[x]['choices']['Partition'] = partitions

            if obj.UID() in self.analyses:
                part = self.analyses[obj.UID()].getSamplePartition()
                part = part and part or obj
                items[x]['Partition'] = part.Title()
            else:
                items[x]['Partition'] = ''

            after_icons = ''
            if obj.getAccredited():
                after_icons += "<img\
                src='%s/++resource++bika.lims.images/accredited.png'\
                title='%s'>"%(self.portal_url,
                              self.context.translate(
                                  _("Accredited")))
            if obj.getReportDryMatter():
                after_icons += "<img\
                src='%s/++resource++bika.lims.images/dry.png'\
                title='%s'>"%(self.portal_url,
                              self.context.translate(
                                  _("Can be reported as dry matter")))
            if obj.getAttachmentOption() == 'r':
                after_icons += "<img\
                src='%s/++resource++bika.lims.images/attach_reqd.png'\
                title='%s'>"%(self.portal_url,
                              self.context.translate(
                              _("Attachment required")))
            if obj.getAttachmentOption() == 'n':
                after_icons += "<img\
                src='%s/++resource++bika.lims.images/attach_no.png'\
                title='%s'>"%(self.portal_url,
                              self.context.translate(
                                  _('Attachment not permitted')))
            if after_icons:
                items[x]['after']['Title'] = after_icons

        self.categories.sort()
        return items

class AnalysisRequestManageResultsView(AnalysisRequestViewView):
    implements(IViewView)
    template = ViewPageTemplateFile("templates/analysisrequest_manage_results.pt")

    def __call__(self):
        ar = self.context
        workflow = getToolByName(ar, 'portal_workflow')

        if workflow.getInfoFor(ar, 'cancellation_state') == "cancelled":
            self.request.response.redirect(ar.absolute_url())
        elif not(getSecurityManager().checkPermission(EditResults, ar)):
            self.request.response.redirect(ar.absolute_url())
        else:
            self.tables = {}
            for poc in POINTS_OF_CAPTURE:
                if self.context.getAnalyses(getPointOfCapture = poc):
                    t = self.createAnalysesView(ar,
                                     self.request,
                                     getPointOfCapture = poc,
                                     sort_on = 'getServiceTitle',
                                     show_categories = self.context.bika_setup.getCategoriseAnalysisServices())
                    t.form_id = "ar_manage_results_%s" % poc
                    t.allow_edit = True
                    t.review_states[0]['transitions'] = [{'id':'submit'},
                                                         {'id':'retract'},
                                                         {'id':'verify'}]
                    t.show_select_column = True
                    self.tables[POINTS_OF_CAPTURE.getValue(poc)] = t.contents_table()
            return self.template()

    def createAnalysesView(self, context, request, **kwargs):
        return AnalysesView(context, request, **kwargs)


class AnalysisRequestResultsNotRequestedView(AnalysisRequestManageResultsView):
    implements(IViewView)
    template = ViewPageTemplateFile("templates/analysisrequest_analyses_not_requested.pt")

    def __call__(self):
        ar = self.context
        workflow = getToolByName(ar, 'portal_workflow')

        # If is a retracted AR, show the link to child AR and show a warn msg
        if workflow.getInfoFor(ar, 'review_state') == 'invalid':
            childar = hasattr(ar, 'getChildAnalysisRequest') \
                        and ar.getChildAnalysisRequest() or None
            childid = childar and childar.getRequestID() or None
            message = _('This Analysis Request has been withdrawn and is shown '
                        'for trace-ability purposes only. Retest: %s.') \
                        % (childid or '')
            self.context.plone_utils.addPortalMessage(
                self.context.translate(message), 'warning')

        # If is an AR automatically generated due to a Retraction, show it's
        # parent AR information
        if hasattr(ar, 'getParentAnalysisRequest') \
            and ar.getParentAnalysisRequest():
            par = ar.getParentAnalysisRequest()
            message = _('This Analysis Request has been '
                        'generated automatically due to '
                        'the retraction of the Analysis '
                        'Request %s.') % par.getRequestID()
            self.context.plone_utils.addPortalMessage(
                self.context.translate(message), 'info')

        if workflow.getInfoFor(ar, 'cancellation_state') == "cancelled":
            self.request.response.redirect(ar.absolute_url())
        elif not(getSecurityManager().checkPermission(ResultsNotRequested, ar)):
            self.request.response.redirect(ar.absolute_url())
        else:
            return self.template()

class AnalysisRequestSelectCCView(BikaListingView):

    template = ViewPageTemplateFile("templates/ar_select_cc.pt")

    def __init__(self, context, request):
        super(AnalysisRequestSelectCCView, self).__init__(context, request)
        self.icon = self.portal_url + "/++resource++bika.lims.images/contact_big.png"
        self.title = _("Contacts to CC")
        self.description = _("Select the contacts that will receive analysis results for this request.")
        self.catalog = "portal_catalog"

        # c is the Context inside of which we will search for Contacts.
        c = None
        if context.portal_type == 'Batch':
            if hasattr(context, 'getClientUID'):
                client = self.portal_catalog(portal_type='Client', UID=context.getClientUID())
                if client:
                    c = client[0].getObject()
                else:
                    c = context
            else:
                c = context
        elif context.portal_type == 'AnalysisRequest':
            c = context.aq_parent
        if not c:
            c = context

        self.contentFilter = {'portal_type': 'Contact',
                              'sort_on':'sortable_title',
                              'inactive_state': 'active',
                              'path': {"query": "/".join(c.getPhysicalPath()),
                                       "level" : 0 }
                              }

        self.show_sort_column = False
        self.show_select_row = False
        self.show_workflow_action_buttons = True
        self.show_select_column = True
        self.pagesize = 25
        self.form_id = "select_cc"

        request.set('disable_border', 1)

        self.columns = {
            'Fullname': {'title': _('Full Name'),
                         'index': 'getFullname'},
            'EmailAddress': {'title': _('Email Address')},
            'BusinessPhone': {'title': _('Business Phone')},
            'MobilePhone': {'title': _('Mobile Phone')},
        }
        self.review_states = [
            {'id':'default',
             'title': _('All'),
             'contentFilter':{},
             'columns': ['Fullname',
                         'EmailAddress',
                         'BusinessPhone',
                         'MobilePhone'],
             'transitions': [{'id':'empty'}, ], # none
             'custom_actions':[{'id': 'save_selection_button', 'title': 'Save selection'}, ] # do not translate this title.
             }
        ]

    def folderitems(self, full_objects = False):
        pc = getToolByName(self.context, 'portal_catalog')
        self.contentsMethod = pc
        old_items = BikaListingView.folderitems(self)
        items = []
        for item in old_items:
            if not item.has_key('obj'):
                items.append(item)
                continue
            obj = item['obj']
            if obj.UID() in self.request.get('hide_uids', ()):
                continue
            item['Fullname'] = obj.getFullname()
            item['EmailAddress'] = obj.getEmailAddress()
            item['BusinessPhone'] = obj.getBusinessPhone()
            item['MobilePhone'] = obj.getMobilePhone()
            if self.request.get('selected_uids', '').find(item['uid']) > -1:
                item['selected'] = True
            items.append(item)
        return items

class AnalysisRequestSelectSampleView(BikaListingView):

    template = ViewPageTemplateFile("templates/ar_select_sample.pt")

    def __init__(self, context, request):
        super(AnalysisRequestSelectSampleView, self).__init__(context, request)
        self.icon = self.portal_url + "/++resource++bika.lims.images/sample_big.png"
        self.title = _("Select Sample")
        self.description = _("Select a sample to create a secondary AR")
        c = context.portal_type == 'AnalysisRequest' and context.aq_parent or context
        self.catalog = "bika_catalog"
        self.contentFilter = {'portal_type': 'Sample',
                              'sort_on':'id',
                              'sort_order': 'reverse',
                              'review_state': ['to_be_sampled', 'to_be_preserved',
                                               'sample_due', 'sample_received'],
                              'cancellation_state': 'active',
                              'path': {"query": "/".join(c.getPhysicalPath()),
                                       "level" : 0 }
                              }
        self.show_sort_column = False
        self.show_select_row = False
        self.show_select_column = False
        self.show_workflow_action_buttons = False
        self.form_id = "select_sample"

        self.pagesize = 25

        request.set('disable_border', 1)

        self.columns = {
            'SampleID': {'title': _('Sample ID'),
                         'index': 'getSampleID', },
            'ClientSampleID': {'title': _('Client SID'),
                               'index': 'getClientSampleID', },
            'ClientReference': {'title': _('Client Reference'),
                                'index': 'getClientReference', },
            'SampleTypeTitle': {'title': _('Sample Type'),
                                'index': 'getSampleTypeTitle', },
            'SamplePointTitle': {'title': _('Sample Point'),
                                 'index': 'getSamplePointTitle', },
            'DateReceived': {'title': _('Date Received'),
                             'index': 'getDateReceived', },
            'SamplingDate': {'title': _('Sampling Date'),
                             'index': 'getSamplingDate', },
            'state_title': {'title': _('State'),
                            'index': 'review_state', },
        }

        self.review_states = [
            {'id':'default',
             'contentFilter':{},
             'title': _('All Samples'),
             'columns': ['SampleID',
                         'ClientReference',
                         'ClientSampleID',
                         'SampleTypeTitle',
                         'SamplePointTitle',
                         'SamplingDate',
                         'state_title']},
            {'id':'due',
             'title': _('Sample Due'),
             'contentFilter': {'review_state': 'sample_due'},
             'columns': ['SampleID',
                         'ClientReference',
                         'ClientSampleID',
                         'SampleTypeTitle',
                         'SamplePointTitle',
                         'SamplingDate']},
            {'id':'sample_received',
             'title': _('Sample received'),
             'contentFilter': {'review_state': 'sample_received'},
             'columns': ['SampleID',
                         'ClientReference',
                         'ClientSampleID',
                         'SampleTypeTitle',
                         'SamplePointTitle',
                         'SamplingDate',
                         'DateReceived']},
        ]

    def folderitems(self, full_objects = False):
        items = BikaListingView.folderitems(self)
        for x in range(len(items)):
            if not items[x].has_key('obj'): continue
            obj = items[x]['obj']
            items[x]['class']['SampleID'] = "select_sample"
            if items[x]['uid'] in self.request.get('hide_uids', ''): continue
            if items[x]['uid'] in self.request.get('selected_uids', ''):
                items[x]['selected'] = True
            items[x]['view_url'] = obj.absolute_url() + "/view"
            items[x]['ClientReference'] = obj.getClientReference()
            items[x]['ClientSampleID'] = obj.getClientSampleID()
            items[x]['SampleID'] = obj.getSampleID()
            if obj.getSampleType().getHazardous():
                items[x]['after']['SampleID'] = \
                     "<img src='%s/++resource++bika.lims.images/hazardous.png'\
                     title='%s'>"%(self.portal_url,
                                   self.context.translate(_("Hazardous")))
            items[x]['SampleTypeTitle'] = obj.getSampleTypeTitle()
            items[x]['SamplePointTitle'] = obj.getSamplePointTitle()
            items[x]['row_data'] = json.dumps({
                'SampleID': items[x]['title'],
                'ClientReference': items[x]['ClientReference'],
                'Requests': ", ".join([o.Title() for o in obj.getAnalysisRequests()]),
                'ClientSampleID': items[x]['ClientSampleID'],
                'DateReceived': obj.getDateReceived() and self.ulocalized_time(
                    obj.getDateReceived()) or '',
                'SamplingDate': obj.getSamplingDate() and self.ulocalized_time(
                    obj.getSamplingDate()) or '',
                'SampleType': items[x]['SampleTypeTitle'],
                'SamplePoint': items[x]['SamplePointTitle'],
                'Composite': obj.getComposite(),
                'AdHoc': obj.getAdHoc(),
                'SamplingDeviation': obj.getSamplingDeviation() and \
                                     obj.getSamplingDeviation().UID() or '',
                'field_analyses': self.FieldAnalyses(obj),
                'column': self.request.get('column', None),
            })
            items[x]['DateReceived'] = obj.getDateReceived() and \
                 self.ulocalized_time(obj.getDateReceived(), long_format=1) or ''
            items[x]['SamplingDate'] = obj.getSamplingDate() and \
                 self.ulocalized_time(obj.getSamplingDate(), long_format=1) or ''
        return items

    def FieldAnalyses(self, sample):
        """ Returns a dictionary of lists reflecting Field Analyses
            linked to this sample (meaning field analyses on this sample's
            first AR. For secondary ARs field analyses and their values are
            read/written from the first AR.)
            {category_uid: [service_uid, service_uid], ... }
        """
        res = {}
        ars = sample.getAnalysisRequests()
        if len(ars) > 0:
            for analysis in ars[0].getAnalyses(full_objects = True):
                service = analysis.getService()
                if service.getPointOfCapture() == 'field':
                    catuid = service.getCategoryUID()
                    if res.has_key(catuid):
                        res[catuid].append(service.UID())
                    else:
                        res[catuid] = [service.UID()]
        return res

class ajaxExpandCategory(BikaListingView):
    """ ajax requests pull this view for insertion when category header
    rows are clicked/expanded. """
    template = ViewPageTemplateFile("templates/analysisrequest_analysisservices.pt")

    def __call__(self):
        plone.protect.CheckAuthenticator(self.request.form)
        plone.protect.PostOnly(self.request.form)
        if hasattr(self.context, 'getRequestID'): self.came_from = "edit"
        return self.template()

    def bulk_discount_applies(self):
        if self.context.portal_type == 'AnalysisRequest':
            client = self.context.aq_parent
        elif self.context.portal_type == 'Batch':
            bc = getToolByName(self.context, 'bika_catalog')
            proxies = bc(portal_type="AnalysisRequest", getBatchUID=self.context.UID())
            client = proxies[0].getObject()
        elif self.context.portal_type == 'Client':
            client = self.context
        else:
            return False
        return client.getBulkDiscount()

    def Services(self, poc, CategoryUID):
        """ return a list of services brains """
        bsc = getToolByName(self.context, 'bika_setup_catalog')
        services = bsc(portal_type = "AnalysisService",
                       sort_on = 'sortable_title',
                       inactive_state = 'active',
                       getPointOfCapture = poc,
                       getCategoryUID = CategoryUID)
        return services

class ajaxAnalysisRequestSubmit():

    def __init__(self, context, request):
        self.context = context
        self.request = request

    def __call__(self):

        form = self.request.form
        plone.protect.CheckAuthenticator(self.request.form)
        plone.protect.PostOnly(self.request.form)
        came_from = form.has_key('came_from') and form['came_from'] or 'add'
        wftool = getToolByName(self.context, 'portal_workflow')
        uc = getToolByName(self.context, 'uid_catalog')
        bc = getToolByName(self.context, 'bika_catalog')
        pc = getToolByName(self.context, 'portal_catalog')
        bsc = getToolByName(self.context, 'bika_setup_catalog')

        SamplingWorkflowEnabled =\
            self.context.bika_setup.getSamplingWorkflowEnabled()

        errors = {}
        def error(field = None, column = None, message = None):
            if not message:
                message = self.context.translate(
                    PMF('Input is required but no input given.'))
            if (column or field):
                error_key = " %s.%s" % (int(column) + 1, field or '')
            else:
                error_key = "Form Error"
            errors[error_key] = message

        form_parts = json.loads(self.request.form['parts'])

        # First make a list of non-empty columns
        columns = []
        for column in range(int(form['col_count'])):
            if not form.has_key("ar.%s" % column):
                continue
            ar = form["ar.%s" % column]
            if 'Analyses' not in ar.keys():
                continue
            columns.append(column)

        if len(columns) == 0:
            error(message = self.context.translate(_("No analyses have been selected")))
            return json.dumps({'errors':errors})

        # Now some basic validation
        required_fields = [field.getName() for field
                           in AnalysisRequestSchema.fields()
                           if field.required]

        for column in columns:
            formkey = "ar.%s" % column
            ar = form[formkey]

            # # Secondary ARs don't have sample fields present in the form data
            # if 'Sample_uid' in ar and ar['Sample_uid']:
            #     adapter = getAdapter(self.context, name='getWidgetVisibility')
            #     wv = adapter().get('secondary', {}).get('invisible', [])
            #     required_fields = [x for x in required_fields if x not in wv]

            # check that required fields have values
            for field in required_fields:
                # These two are still special.
                if field in ['Contact', 'RequestID']:
                    continue
                if (field in ar and not ar.get(field, '')):
                    error(field, column)

        if errors:
            return json.dumps({'errors':errors})

        prices = form.get('Prices', None)
        ARs = []

        # if a new profile is created automatically,
        # this flag triggers the status message
        new_profile = None

        # The actual submission
        for column in columns:
            if form_parts:
                parts = form_parts[str(column)]
            else:
                parts = []
            formkey = "ar.%s" % column
            values = form[formkey].copy()

            # resolved values is formatted as acceptable by archetypes
            # widget machines
            resolved_values = {}
            for k,v in values.items():
                # Analyses, we handle that specially.
                if k == 'Analyses':
                    continue
                # Contact things, there's only one on the form, so we
                # insert those values here manually.
                resolved_values['Contact'] = form['Contact']
                resolved_values['CCContact'] = form['cc_uids'].split(",")
                resolved_values['CCEmails'] = form['CCEmails']

                if values.has_key("%s_uid" % k):
                    resolved_values[k] = values["%s_uid"%k]
                else:
                    resolved_values[k] = values[k]

            client = uc(UID = values['Client_uid'])[0].getObject()
            if values.get('Sample_uid', ''):
                # Secondary AR
                sample = uc(UID=values['Sample_uid'])[0].getObject()
            else:
                # Primary AR
                _id = client.invokeFactory('Sample', id = 'tmp')
                sample = client[_id]
                saved_form = self.request.form
                self.request.form = resolved_values
                sample.processForm()
                self.request.form = saved_form
                if SamplingWorkflowEnabled:
                    wftool.doActionFor(sample, 'sampling_workflow')
                else:
                    wftool.doActionFor(sample, 'no_sampling_workflow')
                # Object has been renamed
                sample.edit(SampleID = sample.getId())

            resolved_values['Sample'] = sample
            resolved_values['Sample_uid'] = sample.UID()

            # Selecting a template sets the hidden 'parts' field to template values.
            # Selecting a profile will allow ar_add.js to fill in the parts field.
            # The result is the same once we are here.
            if not parts:
                parts = [{'services':[],
                         'container':[],
                         'preservation':'',
                         'separate':False}]

            # Apply DefaultContainerType to partitions without a container
            d_clist = []
            D_UID = values.get("DefaultContainerType_uid", None)
            if D_UID:
                d_clist = [c.UID for c in bsc(portal_type='Container')
                           if c.getObject().getContainerType().UID() == D_UID]
                for i in range(len(parts)):
                    if not parts[i].get('container', []):
                        parts[i]['container'] = d_clist

            # create the AR
            Analyses = values['Analyses']

            saved_form = self.request.form
            self.request.form = resolved_values
            client.invokeFactory('AnalysisRequest', id = 'tmp')
            ar = client['tmp']
            ar.processForm()
            self.request.form = saved_form
            # Object has been renamed
            ar.edit(RequestID = ar.getId())

            # Create sample partitions
            parts_and_services = {}
            for _i in range(len(parts)):
                p = parts[_i]
                part_prefix = sample.getId() + "-P"
                if '%s%s'%(part_prefix, _i+1) in sample.objectIds():
                    parts[_i]['object'] = sample['%s%s'%(part_prefix,_i+1)]
                    parts_and_services['%s%s'%(part_prefix, _i+1)] = p['services']
                else:
                    _id = sample.invokeFactory('SamplePartition', id = 'tmp')
                    part = sample[_id]
                    parts[_i]['object'] = part
                    # Sort available containers by capacity and select the
                    # smallest one possible.
                    containers = [_p.getObject() for _p in bsc(UID=p['container'])]
                    if containers:
                        containers.sort(lambda a,b:cmp(
                            a.getCapacity() \
                            and mg(float(a.getCapacity().lower().split(" ", 1)[0]), a.getCapacity().lower().split(" ", 1)[1]) \
                            or mg(0, 'ml'),
                            b.getCapacity() \
                            and mg(float(b.getCapacity().lower().split(" ", 1)[0]), b.getCapacity().lower().split(" ", 1)[1]) \
                            or mg(0, 'ml')
                        ))
                        container = containers[0]
                    else:
                        container = None

                    # If container is pre-preserved, set the part's preservation,
                    # and flag the partition to be transitioned below.
                    if container \
                       and container.getPrePreserved() \
                       and container.getPreservation():
                        preservation = container.getPreservation().UID()
                        parts[_i]['prepreserved'] = True
                    else:
                        preservation = p['preservation']
                        parts[_i]['prepreserved'] = False

                    part.edit(
                        Container = container,
                        Preservation = preservation,
                    )
                    part.processForm()
                    if SamplingWorkflowEnabled:
                        wftool.doActionFor(part, 'sampling_workflow')
                    else:
                        wftool.doActionFor(part, 'no_sampling_workflow')
                    parts_and_services[part.id] = p['services']

            if SamplingWorkflowEnabled:
                wftool.doActionFor(ar, 'sampling_workflow')
            else:
                wftool.doActionFor(ar, 'no_sampling_workflow')

            ARs.append(ar.getId())

            new_analyses = ar.setAnalyses(Analyses, prices = prices)
            ar_analyses = ar.objectValues('Analysis')

            # Add analyses to sample partitions
            for part in sample.objectValues("SamplePartition"):
                part_services = parts_and_services[part.id]
                analyses = [a for a in new_analyses
                            if a.getServiceUID() in part_services]
                if analyses:
                    part.edit(
                        Analyses = analyses,
                    )
                    for analysis in analyses:
                        analysis.setSamplePartition(part)

            # If Preservation is required for some partitions,
            # and the SamplingWorkflow is disabled, we need
            # to transition to to_be_preserved manually.
            if not SamplingWorkflowEnabled:
                to_be_preserved = []
                sample_due = []
                lowest_state = 'sample_due'
                for p in sample.objectValues('SamplePartition'):
                    if p.getPreservation():
                        lowest_state = 'to_be_preserved'
                        to_be_preserved.append(p)
                    else:
                        sample_due.append(p)
                for p in to_be_preserved:
                    doActionFor(p, 'to_be_preserved')
                for p in sample_due:
                    doActionFor(p, 'sample_due')
                doActionFor(sample, lowest_state)
                doActionFor(ar, lowest_state)

            # receive secondary AR
            if values.get('Sample_uid', ''):

                doActionFor(ar, 'sampled')
                doActionFor(ar, 'sample_due')
                not_receive = ['to_be_sampled', 'sample_due', 'sampled',
                               'to_be_preserved']
                sample_state = wftool.getInfoFor(sample, 'review_state')
                if sample_state not in not_receive:
                    doActionFor(ar, 'receive')
                for analysis in ar.getAnalyses(full_objects=1):
                    doActionFor(analysis, 'sampled')
                    doActionFor(analysis, 'sample_due')
                    if sample_state not in not_receive:
                        doActionFor(analysis, 'receive')

            # Transition pre-preserved partitions.
            for p in parts:
                if 'prepreserved' in p and p['prepreserved']:
                    part = p['object']
                    state = wftool.getInfoFor(part, 'review_state')
                    if state == 'to_be_preserved':
                        wftool.doActionFor(part, 'preserve')

        if len(ARs) > 1:
            message = self.context.translate(
                _("Analysis requests ${ARs} were "
                  "successfully created.",
                  mapping = {'ARs': ', '.join(ARs)}))
        else:
            message = self.context.translate(
                _("Analysis request ${AR} was "
                  "successfully created.",
                  mapping = {'AR': ARs[0]}))

        self.context.plone_utils.addPortalMessage(message, 'info')

        # automatic label printing
        # won't print labels for Register on Secondary ARs
        new_ars = None
        if came_from == 'add':
            new_ars = [ar for ar in ARs if ar[-2:] == '01']
        if 'register' in self.context.bika_setup.getAutoPrintLabels() and new_ars:
            return json.dumps({'success':message,
                               'labels':new_ars,
                               'labelsize':self.context.bika_setup.getAutoLabelSize()})
        else:
            return json.dumps({'success':message})

class AnalysisRequestsView(BikaListingView):
    implements(IViewView)

    def __init__(self, context, request):
        super(AnalysisRequestsView, self).__init__(context, request)

        request.set('disable_plone.rightcolumn', 1)

        self.catalog = "bika_catalog"
        self.contentFilter = {'portal_type':'AnalysisRequest',
                              'sort_on':'created',
                              'sort_order': 'reverse',
                              'path': {"query": "/", "level" : 0 }
                              }

        self.context_actions = {}

        if self.context.portal_type == "AnalysisRequestsFolder":
            self.request.set('disable_border', 1)

        if self.view_url.find("analysisrequests") == -1:
            self.view_url = self.view_url + "/analysisrequests"

        translate = self.context.translate

        self.allow_edit = True

        self.show_sort_column = False
        self.show_select_row = False
        self.show_select_column = True
        self.form_id = "analysisrequests"

        self.icon = self.portal_url + "/++resource++bika.lims.images/analysisrequest_big.png"
        self.title = _("Analysis Requests")
        self.description = ""

        SamplingWorkflowEnabled = self.context.bika_setup.getSamplingWorkflowEnabled()

        mtool = getToolByName(self.context, 'portal_membership')
        member = mtool.getAuthenticatedMember()
        user_is_preserver = 'Preserver' in member.getRoles()

        self.columns = {
            'getRequestID': {'title': _('Request ID'),
                             'index': 'getRequestID'},
            'getClientOrderNumber': {'title': _('Client Order'),
                                     'index': 'getClientOrderNumber',
                                     'toggle': True},
            'Creator': {'title': PMF('Creator'),
                                     'index': 'Creator',
                                     'toggle': True},
            'Created': {'title': PMF('Date Created'),
                        'index': 'created',
                        'toggle': False},
            'getSample': {'title': _("Sample"),
                          'toggle': True,},
            'BatchID': {'title': _("Batch ID"), 'toggle': True},
            'Client': {'title': _('Client'),
                       'toggle': True},
            'getClientReference': {'title': _('Client Ref'),
                                   'index': 'getClientReference',
                                   'toggle': True},
            'getClientSampleID': {'title': _('Client SID'),
                                  'index': 'getClientSampleID',
                                  'toggle': True},
            'ClientContact': {'title': _('Contact'),
                                 'toggle': False},
            'getSampleTypeTitle': {'title': _('Sample Type'),
                                   'index': 'getSampleTypeTitle',
                                   'toggle': True},
            'getSamplePointTitle': {'title': _('Sample Point'),
                                    'index': 'getSamplePointTitle',
                                    'toggle': False},
            'SamplingDeviation': {'title': _('Sampling Deviation'),
                                  'toggle': False},
            'AdHoc': {'title': _('Ad-Hoc'),
                      'toggle': False},
            'SamplingDate': {'title': _('Sampling Date'),
                             'index': 'getSamplingDate',
                             'toggle': True},
            'getDateSampled': {'title': _('Date Sampled'),
                               'index': 'getDateSampled',
                               'toggle': not SamplingWorkflowEnabled,
                               'input_class': 'datepicker_nofuture',
                               'input_width': '10'},
            'getSampler': {'title': _('Sampler'),
                           'toggle': not SamplingWorkflowEnabled},
            'getDatePreserved': {'title': _('Date Preserved'),
                                 'toggle': user_is_preserver,
                                 'input_class': 'datepicker_nofuture',
                                 'input_width': '10',
                                 'sortable': False}, # no datesort without index
            'getPreserver': {'title': _('Preserver'),
                             'toggle': user_is_preserver},
            'getDateReceived': {'title': _('Date Received'),
                                'index': 'getDateReceived',
                                'toggle': False},
            'getDatePublished': {'title': _('Date Published'),
                                 'index': 'getDatePublished',
                                 'toggle': False},
            'state_title': {'title': _('State'),
                            'index': 'review_state'},
        }
        self.review_states = [
            {'id':'default',
             'title': _('Active'),
             'contentFilter':{'cancellation_state':'active',
                              'sort_on':'created',
                              'sort_order': 'reverse'},
             'transitions': [{'id':'sample'},
                             {'id':'preserve'},
                             {'id':'receive'},
                             {'id':'retract'},
                             {'id':'verify'},
                             {'id':'prepublish'},
                             {'id':'publish'},
                             {'id':'republish'},
                             {'id':'cancel'},
                             {'id':'reinstate'}],
             'columns':['getRequestID',
                        'getSample',
                        'BatchID',
                        'Client',
                        'Creator',
                        'Created',
                        'getClientOrderNumber',
                        'getClientReference',
                        'ClientContact',
                        'getClientSampleID',
                        'getSampleTypeTitle',
                        'getSamplePointTitle',
                        'SamplingDeviation',
                        'AdHoc',
                        'SamplingDate',
                        'getDateSampled',
                        'getSampler',
                        'getDatePreserved',
                        'getPreserver',
                        'getDateReceived',
                        'state_title']},
            {'id':'sample_due',
             'title': _('Due'),
             'contentFilter': {'review_state': ('to_be_sampled',
                                                'to_be_preserved',
                                                'sample_due'),
                               'sort_on':'created',
                               'sort_order': 'reverse'},
             'transitions': [{'id':'sample'},
                             {'id':'preserve'},
                             {'id':'receive'},
                             {'id':'cancel'},
                             {'id':'reinstate'}],
             'columns':['getRequestID',
                        'getSample',
                        'BatchID',
                        'Client',
                        'Creator',
                        'Created',
                        'getClientOrderNumber',
                        'getClientReference',
                        'getClientSampleID',
                        'ClientContact',
                        'getDateSampled',
                        'getSampler',
                        'getDatePreserved',
                        'getPreserver',
                        'getSampleTypeTitle',
                        'getSamplePointTitle',
                        'SamplingDeviation',
                        'AdHoc',
                        'state_title']},
           {'id':'sample_received',
             'title': _('Received'),
             'contentFilter': {'review_state': 'sample_received',
                               'sort_on':'created',
                               'sort_order': 'reverse'},
             'transitions': [{'id':'prepublish'},
                             {'id':'cancel'},
                             {'id':'reinstate'}],
             'columns':['getRequestID',
                        'getSample',
                        'BatchID',
                        'Client',
                        'Creator',
                        'Created',
                        'getClientOrderNumber',
                        'getClientReference',
                        'getClientSampleID',
                        'ClientContact',
                        'getSampleTypeTitle',
                        'getSamplePointTitle',
                        'SamplingDeviation',
                        'AdHoc',
                        'getDateSampled',
                        'getSampler',
                        'getDatePreserved',
                        'getPreserver',
                        'getDateReceived']},
            {'id':'to_be_verified',
             'title': _('To be verified'),
             'contentFilter': {'review_state': 'to_be_verified',
                               'sort_on':'created',
                               'sort_order': 'reverse'},
             'transitions': [{'id':'retract'},
                             {'id':'verify'},
                             {'id':'prepublish'},
                             {'id':'cancel'},
                             {'id':'reinstate'}],
             'columns':['getRequestID',
                        'getSample',
                        'BatchID',
                        'Client',
                        'Creator',
                        'Created',
                        'getClientOrderNumber',
                        'getClientReference',
                        'getClientSampleID',
                        'ClientContact',
                        'getSampleTypeTitle',
                        'getSamplePointTitle',
                        'SamplingDeviation',
                        'AdHoc',
                        'getDateSampled',
                        'getSampler',
                        'getDatePreserved',
                        'getPreserver',
                        'getDateReceived']},
            {'id':'verified',
             'title': _('Verified'),
             'contentFilter': {'review_state': 'verified',
                               'sort_on':'created',
                               'sort_order': 'reverse'},
             'transitions': [{'id':'publish'}],
             'columns':['getRequestID',
                        'getSample',
                        'BatchID',
                        'Client',
                        'Creator',
                        'Created',
                        'getClientOrderNumber',
                        'getClientReference',
                        'getClientSampleID',
                        'ClientContact',
                        'getSampleTypeTitle',
                        'getSamplePointTitle',
                        'SamplingDeviation',
                        'AdHoc',
                        'getDateSampled',
                        'getSampler',
                        'getDatePreserved',
                        'getPreserver',
                        'getDateReceived']},
            {'id':'published',
             'title': _('Published'),
             'contentFilter': {'review_state': ('published','invalid'),
                               'sort_on':'created',
                               'sort_order': 'reverse'},
             'transitions': [{'id':'republish'}],
             'columns':['getRequestID',
                        'getSample',
                        'BatchID',
                        'Client',
                        'Creator',
                        'Created',
                        'getClientOrderNumber',
                        'getClientReference',
                        'getClientSampleID',
                        'ClientContact',
                        'getSampleTypeTitle',
                        'getSamplePointTitle',
                        'SamplingDeviation',
                        'AdHoc',
                        'getDateSampled',
                        'getSampler',
                        'getDatePreserved',
                        'getPreserver',
                        'getDateReceived',
                        'getDatePublished']},
            {'id':'cancelled',
             'title': _('Cancelled'),
             'contentFilter': {'cancellation_state': 'cancelled',
                               'review_state': ('to_be_sampled', 'to_be_preserved',
                                                'sample_due', 'sample_received',
                                                'to_be_verified', 'attachment_due',
                                                'verified', 'published'),
                               'sort_on':'created',
                               'sort_order': 'reverse'},
             'transitions': [{'id':'reinstate'}],
             'columns':['getRequestID',
                        'getSample',
                        'BatchID',
                        'Client',
                        'Creator',
                        'Created',
                        'getClientOrderNumber',
                        'getClientReference',
                        'getClientSampleID',
                        'ClientContact',
                        'getSampleTypeTitle',
                        'getSamplePointTitle',
                        'SamplingDeviation',
                        'AdHoc',
                        'getDateSampled',
                        'getSampler',
                        'getDatePreserved',
                        'getPreserver',
                        'getDateReceived',
                        'getDatePublished',
                        'state_title']},
            {'id':'invalid',
             'title': _('Invalid'),
             'contentFilter': {'review_state': 'invalid',
                               'sort_on':'created',
                               'sort_order': 'reverse'},
             'transitions': [],
             'columns':['getRequestID',
                        'getSample',
                        'BatchID',
                        'Client',
                        'Creator',
                        'Created',
                        'getClientOrderNumber',
                        'getClientReference',
                        'getClientSampleID',
                        'ClientContact',
                        'getSampleTypeTitle',
                        'getSamplePointTitle',
                        'SamplingDeviation',
                        'AdHoc',
                        'getDateSampled',
                        'getSampler',
                        'getDatePreserved',
                        'getPreserver',
                        'getDateReceived',
                        'getDatePublished']},
            {'id':'assigned',
             'title': "<img title='%s'\
                       src='%s/++resource++bika.lims.images/assigned.png'/>" % (
                       self.context.translate(_("Assigned")), self.portal_url),
             'contentFilter': {'worksheetanalysis_review_state': 'assigned',
                               'review_state': ('sample_received', 'to_be_verified',
                                                'attachment_due', 'verified',
                                                'published'),
                               'sort_on':'created',
                               'sort_order': 'reverse'},
             'transitions': [{'id':'retract'},
                             {'id':'verify'},
                             {'id':'prepublish'},
                             {'id':'publish'},
                             {'id':'republish'},
                             {'id':'cancel'},
                             {'id':'reinstate'}],
             'columns':['getRequestID',
                        'getSample',
                        'BatchID',
                        'Client',
                        'Creator',
                        'Created',
                        'getClientOrderNumber',
                        'getClientReference',
                        'getClientSampleID',
                        'ClientContact',
                        'getSampleTypeTitle',
                        'getSamplePointTitle',
                        'SamplingDeviation',
                        'AdHoc',
                        'getDateSampled',
                        'getSampler',
                        'getDatePreserved',
                        'getPreserver',
                        'getDateReceived',
                        'state_title']},
            {'id':'unassigned',
             'title': "<img title='%s'\
                       src='%s/++resource++bika.lims.images/unassigned.png'/>" % (
                       self.context.translate(_("Unassigned")), self.portal_url),
             'contentFilter': {'worksheetanalysis_review_state': 'unassigned',
                               'review_state': ('sample_received', 'to_be_verified',
                                                'attachment_due', 'verified',
                                                'published'),
                               'sort_on':'created',
                               'sort_order': 'reverse'},
             'transitions': [{'id':'receive'},
                             {'id':'retract'},
                             {'id':'verify'},
                             {'id':'prepublish'},
                             {'id':'publish'},
                             {'id':'republish'},
                             {'id':'cancel'},
                             {'id':'reinstate'}],
             'columns':['getRequestID',
                        'getSample',
                        'BatchID',
                        'Client',
                        'Creator',
                        'Created',
                        'getClientOrderNumber',
                        'getClientReference',
                        'getClientSampleID',
                        'ClientContact',
                        'getSampleTypeTitle',
                        'getSamplePointTitle',
                        'SamplingDeviation',
                        'AdHoc',
                        'SamplingDate',
                        'getDateSampled',
                        'getSampler',
                        'getDatePreserved',
                        'getPreserver',
                        'getDateReceived',
                        'state_title']},
            ]

    def folderitems(self, full_objects = False):
        workflow = getToolByName(self.context, "portal_workflow")
        items = BikaListingView.folderitems(self)
        mtool = getToolByName(self.context, 'portal_membership')
        member = mtool.getAuthenticatedMember()
        roles = member.getRoles()
        hideclientlink = 'RegulatoryInspector' in roles \
            and 'Manager' not in roles \
            and 'LabManager' not in roles \
            and 'LabClerk' not in roles

        for x in range(len(items)):
            if not items[x].has_key('obj'): continue
            obj = items[x]['obj']
            sample = obj.getSample()

            if getSecurityManager().checkPermission(EditResults, obj):
                url = obj.absolute_url() + "/manage_results"
            else:
                url = obj.absolute_url()

            items[x]['Client'] = obj.aq_parent.Title()
            if (hideclientlink == False):
                items[x]['replace']['Client'] = "<a href='%s'>%s</a>" % \
                    (obj.aq_parent.absolute_url(), obj.aq_parent.Title())
            items[x]['Creator'] = self.user_fullname(obj.Creator())
            items[x]['getRequestID'] = obj.getRequestID()
            items[x]['replace']['getRequestID'] = "<a href='%s'>%s</a>" % \
                 (url, items[x]['getRequestID'])
            items[x]['getSample'] = sample
            items[x]['replace']['getSample'] = \
                "<a href='%s'>%s</a>" % (sample.absolute_url(), sample.Title())

            batch = obj.getBatch()
            if batch:
                items[x]['BatchID'] = batch.getBatchID()
                items[x]['replace']['BatchID'] = "<a href='%s'>%s</a>" % \
                     (batch.absolute_url(), items[x]['BatchID'])
            else:
                items[x]['BatchID'] = ''

            samplingdate = obj.getSample().getSamplingDate()
            items[x]['SamplingDate'] = self.ulocalized_time(samplingdate, long_format=1)
            items[x]['getDateReceived'] = self.ulocalized_time(obj.getDateReceived())
            items[x]['getDatePublished'] = self.ulocalized_time(obj.getDatePublished())

            deviation = sample.getSamplingDeviation()
            items[x]['SamplingDeviation'] = deviation and deviation.Title() or ''

            items[x]['AdHoc'] = sample.getAdHoc() and True or ''

            after_icons = ""
            state = workflow.getInfoFor(obj, 'worksheetanalysis_review_state')
            if state == 'assigned':
                after_icons += "<img src='%s/++resource++bika.lims.images/worksheet.png' title='%s'/>" % \
                    (self.portal_url, self.context.translate(_("All analyses assigned")))
            if workflow.getInfoFor(obj, 'review_state') == 'invalid':
                after_icons += "<img src='%s/++resource++bika.lims.images/delete.png' title='%s'/>" % \
                    (self.portal_url, self.context.translate(_("Results have been withdrawn")))
            if obj.getLate():
                after_icons += "<img src='%s/++resource++bika.lims.images/late.png' title='%s'>" % \
                    (self.portal_url, self.context.translate(_("Late Analyses")))
            if samplingdate > DateTime():
                after_icons += "<img src='%s/++resource++bika.lims.images/calendar.png' title='%s'>" % \
                    (self.portal_url, self.context.translate(_("Future dated sample")))
            if obj.getInvoiceExclude():
                after_icons += "<img src='%s/++resource++bika.lims.images/invoice_exclude.png' title='%s'>" % \
                    (self.portal_url, self.context.translate(_("Exclude from invoice")))
            if sample.getSampleType().getHazardous():
                after_icons += "<img src='%s/++resource++bika.lims.images/hazardous.png' title='%s'>" % \
                    (self.portal_url, self.context.translate(_("Hazardous")))
            if after_icons:
                items[x]['after']['getRequestID'] = after_icons

            items[x]['Created'] = self.ulocalized_time(obj.created())

            SamplingWorkflowEnabled =\
                self.context.bika_setup.getSamplingWorkflowEnabled()

            if not samplingdate > DateTime() and SamplingWorkflowEnabled:
                datesampled = self.ulocalized_time(sample.getDateSampled())

                if not datesampled:
                    datesampled = self.ulocalized_time(
                        DateTime(),
                        long_format=1)
                    items[x]['class']['getDateSampled'] = 'provisional'
                sampler = sample.getSampler().strip()
                if sampler:
                    items[x]['replace']['getSampler'] = self.user_fullname(sampler)
                if 'Sampler' in member.getRoles() and not sampler:
                    sampler = member.id
                    items[x]['class']['getSampler'] = 'provisional'
            else:
                datesampled = ''
                sampler = ''
            items[x]['getDateSampled'] = datesampled
            items[x]['getSampler'] = sampler

            items[x]['ClientContact'] = obj.getContact().Title()
            items[x]['replace']['ClientContact'] = "<a href='%s'>%s</a>" % \
                (obj.getContact().absolute_url(), obj.getContact().Title())

            # sampling workflow - inline edits for Sampler and Date Sampled
            checkPermission = self.context.portal_membership.checkPermission
            if checkPermission(SampleSample, obj) \
                and not samplingdate > DateTime():
                items[x]['required'] = ['getSampler', 'getDateSampled']
                items[x]['allow_edit'] = ['getSampler', 'getDateSampled']
                samplers = getUsers(sample, ['Sampler', 'LabManager', 'Manager'])
                username = member.getUserName()
                users = [({'ResultValue': u, 'ResultText': samplers.getValue(u)})
                         for u in samplers]
                items[x]['choices'] = {'getSampler': users}
                Sampler = sampler and sampler or \
                    (username in samplers.keys() and username) or ''
                items[x]['getSampler'] = Sampler

            # These don't exist on ARs
            # XXX This should be a list of preservers...
            items[x]['getPreserver'] = ''
            items[x]['getDatePreserved'] = ''

            # inline edits for Preserver and Date Preserved
            checkPermission = self.context.portal_membership.checkPermission
            if checkPermission(PreserveSample, obj):
                items[x]['required'] = ['getPreserver', 'getDatePreserved']
                items[x]['allow_edit'] = ['getPreserver', 'getDatePreserved']
                preservers = getUsers(obj, ['Preserver', 'LabManager', 'Manager'])
                username = member.getUserName()
                users = [({'ResultValue': u, 'ResultText': preservers.getValue(u)})
                         for u in preservers]
                items[x]['choices'] = {'getPreserver': users}
                preserver = username in preservers.keys() and username or ''
                items[x]['getPreserver'] = preserver
                items[x]['getDatePreserved'] = self.ulocalized_time(
                    DateTime(),
                    long_format=1)
                items[x]['class']['getPreserver'] = 'provisional'
                items[x]['class']['getDatePreserved'] = 'provisional'

            # Submitting user may not verify results
            if items[x]['review_state'] == 'to_be_verified' and \
               not checkPermission(VerifyOwnResults, obj):
                self_submitted = False
                try:
                    review_history = list(workflow.getInfoFor(obj, 'review_history'))
                    review_history.reverse()
                    for event in review_history:
                        if event.get('action') == 'submit':
                            if event.get('actor') == member.getId():
                                self_submitted = True
                            break
                    if self_submitted:
                        items[x]['after']['state_title'] = \
                             "<img src='++resource++bika.lims.images/submitted-by-current-user.png' title='%s'/>" % \
                             (self.context.translate(_("Cannot verify: Submitted by current user")))
                except Exception:
                    pass

        # Hide Preservation/Sampling workflow actions if the edit columns
        # are not displayed.
        toggle_cols = self.get_toggle_cols()
        new_states = []
        for i,state in enumerate(self.review_states):
            if state['id'] == self.review_state:
                if 'getSampler' not in toggle_cols \
                   or 'getDateSampled' not in toggle_cols:
                    if 'hide_transitions' in state:
                        state['hide_transitions'].append('sample')
                    else:
                        state['hide_transitions'] = ['sample',]
                if 'getPreserver' not in toggle_cols \
                   or 'getDatePreserved' not in toggle_cols:
                    if 'hide_transitions' in state:
                        state['hide_transitions'].append('preserve')
                    else:
                        state['hide_transitions'] = ['preserve',]
            new_states.append(state)
        self.review_states = new_states

        return items


class AnalysisRequestPublishedResults(BikaListingView):
    """ View of published results
        Prints the list of pdf files with each publication dates, the user
        responsible of that publication, the emails of the addressees (and/or)
        client contact names with the publication mode used (pdf, email, etc.)
    """
    implements(IViewView)

    def __init__(self, context, request):
        super(AnalysisRequestPublishedResults, self).__init__(context, request)
        self.catalog = "bika_catalog"
        self.contentFilter = {'portal_type': 'ARReport',
                              'sort_order': 'reverse'}
        self.context_actions = {}
        self.show_sort_column = False
        self.show_select_row = False
        self.show_select_column = True
        self.show_workflow_action_buttons = False
        self.pagesize = 50
        self.form_id = 'published_results'
        self.icon = self.portal_url + "/++resource++bika.lims.images/report_big.png"
        self.title = _("Published results")
        self.description = ""

        self.columns = {
            'Title': {'title': _('File')},
            'FileSize': {'title': _('Size')},
            'Date': {'title': _('Date')},
            'PublishedBy': {'title': _('Published By')},
            'Recipients': {'title': _('Recipients')},
        }
        self.review_states = [
            {'id':'default',
             'title':'All',
             'contentFilter':{},
             'columns': ['Title',
                         'FileSize',
                         'Date',
                         'PublishedBy',
                         'Recipients']},
        ]

    def __call__(self):
        ar = self.context
        workflow = getToolByName(ar, 'portal_workflow')

        # If is a retracted AR, show the link to child AR and show a warn msg
        if workflow.getInfoFor(ar, 'review_state') == 'invalid':
            childar = hasattr(ar, 'getChildAnalysisRequest') \
                        and ar.getChildAnalysisRequest() or None
            childid = childar and childar.getRequestID() or None
            message = _('This Analysis Request has been withdrawn and is shown '
                        'for trace-ability purposes only. Retest: %s.') \
                        % (childid or '')
            self.context.plone_utils.addPortalMessage(
                self.context.translate(message), 'warning')

        # If is an AR automatically generated due to a Retraction, show it's
        # parent AR information
        if hasattr(ar, 'getParentAnalysisRequest') \
            and ar.getParentAnalysisRequest():
            par = ar.getParentAnalysisRequest()
            message = _('This Analysis Request has been '
                        'generated automatically due to '
                        'the retraction of the Analysis '
                        'Request %s.') % par.getRequestID()
            self.context.plone_utils.addPortalMessage(
                self.context.translate(message), 'info')

        template = BikaListingView.__call__(self)
        return template

    def contentsMethod(self, contentFilter):
        return self.context.objectValues('ARReport')

    def folderitems(self):
        items = super(AnalysisRequestPublishedResults, self).folderitems()
        pm = getToolByName(self.context, "portal_membership")
        member = pm.getAuthenticatedMember()
        roles = member.getRoles()
        if 'Manager' not in roles \
            and 'LabManager' not in roles:
            return []

        for x in range(len(items)):
            if 'obj' in items[x]:
                obj = items[x]['obj']
                obj_url = obj.absolute_url()
                pdf = obj.getPdf()

                items[x]['Title'] = "Download"
                items[x]['FileSize'] = '%sKb' % (pdf.get_size() / 1024)
                items[x]['Date'] = self.ulocalized_time(obj.created(), long_format=1)
                items[x]['PublishedBy'] = obj.Creator()
                recip=''
                for recipient in obj.getRecipients():
                    email = recipient['EmailAddress']
                    val = recipient['Fullname']
                    if email:
                        val = "<a href='mailto:%s'>%s</a>" % (email, val)
                    if len(recip) == 0:
                        recip = val
                    else:
                        recip += (", " +val)

                items[x]['replace']['Recipients'] = recip
                items[x]['replace']['Title'] = \
                     "<a href='%s/at_download/Pdf'>%s</a>" % \
                     (obj_url, _("Download"))
        return items


class AnalysisRequestLog(LogView):

    def __call__(self):
        ar = self.context
        workflow = getToolByName(ar, 'portal_workflow')

        # If is a retracted AR, show the link to child AR and show a warn msg
        if workflow.getInfoFor(ar, 'review_state') == 'invalid':
            childar = hasattr(ar, 'getChildAnalysisRequest') \
                        and ar.getChildAnalysisRequest() or None
            childid = childar and childar.getRequestID() or None
            message = _('This Analysis Request has been withdrawn and is shown '
                        'for trace-ability purposes only. Retest: %s.') \
                        % (childid or '')
            self.context.plone_utils.addPortalMessage(
                self.context.translate(message), 'warning')

        # If is an AR automatically generated due to a Retraction, show it's
        # parent AR information
        if hasattr(ar, 'getParentAnalysisRequest') \
            and ar.getParentAnalysisRequest():
            par = ar.getParentAnalysisRequest()
            message = _('This Analysis Request has been '
                        'generated automatically due to '
                        'the retraction of the Analysis '
                        'Request %s.') % par.getRequestID()
            self.context.plone_utils.addPortalMessage(
                self.context.translate(message), 'info')

        template = LogView.__call__(self)
        return template


class ClientContactVocabularyFactory(CatalogVocabulary):

    def __call__(self):
        parent = self.context.aq_parent
        return super(ClientContactVocabularyFactory, self).__call__(
            portal_type='Contact',
            path={'query': "/".join(parent.getPhysicalPath()),
                  'level': 0}
        )


class WidgetVisibility(_WV):

    def __call__(self):
        ret = super(WidgetVisibility, self).__call__()
        if 'add' not in ret:
            ret['add'] = {}
        if 'visible' not in ret['add']:
            ret['add']['visible'] = []
        if 'hidden' not in ret['add']:
            ret['add']['hidden'] = []
        if self.context.aq_parent.portal_type == 'Client':
            ret['add']['visible'].remove('Client')
            ret['add']['hidden'].append('Client')
        if self.context.aq_parent.portal_type == 'Batch':
            ret['add']['visible'].remove('Batch')
            ret['add']['hidden'].append('Batch')
        return ret<|MERGE_RESOLUTION|>--- conflicted
+++ resolved
@@ -27,11 +27,7 @@
 from bika.lims.utils import encode_header
 from bika.lims.utils import getUsers
 from bika.lims.utils import isActive
-<<<<<<< HEAD
 from bika.lims.utils import logged_in_client
-from bika.lims.utils import to_unicode as _u
-=======
->>>>>>> 5e757d69
 from bika.lims.utils import tmpID
 from bika.lims.utils import to_unicode as _u
 from bika.lims.vocabularies import CatalogVocabulary
