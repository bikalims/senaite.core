--- conflicted
+++ resolved
@@ -1,13 +1,10 @@
 # -*- coding: utf-8 -*-
-<<<<<<< HEAD
-=======
 
 # This file is part of Bika LIMS
 #
 # Copyright 2011-2016 by it's authors.
 # Some rights reserved. See LICENSE.txt, AUTHORS.txt.
 
->>>>>>> fffa0aa5
 """ Roche Cobas Taqman 48
 """
 from datetime import datetime
