--- conflicted
+++ resolved
@@ -6,11 +6,7 @@
 import os
 from setuptools import setup, find_packages
 
-<<<<<<< HEAD
 version = '3.2.1'
-=======
-version = '3.1.12'
->>>>>>> c0567125
 
 
 def read(*rnames):
@@ -76,10 +72,7 @@
           'five.pt',
           'z3c.jbot',
           'plone.resource',
-<<<<<<< HEAD
-=======
           'CairoSVG==1.0.20',
->>>>>>> c0567125
       ],
       extras_require={
           'test': [
