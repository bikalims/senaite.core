# -*- coding: utf-8 -*-
#
# This file is part of SENAITE.CORE.
#
# SENAITE.CORE is free software: you can redistribute it and/or modify it under
# the terms of the GNU General Public License as published by the Free Software
# Foundation, version 2.
#
# This program is distributed in the hope that it will be useful, but WITHOUT
# ANY WARRANTY; without even the implied warranty of MERCHANTABILITY or FITNESS
# FOR A PARTICULAR PURPOSE. See the GNU General Public License for more
# details.
#
# You should have received a copy of the GNU General Public License along with
# this program; if not, write to the Free Software Foundation, Inc., 51
# Franklin Street, Fifth Floor, Boston, MA 02110-1301 USA.
#
# Copyright 2018-2023 by it's authors.
# Some rights reserved, see README and LICENSE.

import transaction
from Acquisition import aq_base
from bika.lims import api
from senaite.core import logger
from senaite.core.api.catalog import add_index
from senaite.core.api.catalog import del_column
from senaite.core.api.catalog import del_index
from senaite.core.api.catalog import reindex_index
from senaite.core.catalog import CLIENT_CATALOG
from senaite.core.catalog import REPORT_CATALOG
from senaite.core.catalog import SAMPLE_CATALOG
from senaite.core.catalog import SETUP_CATALOG
from senaite.core.config import PROJECTNAME as product
from senaite.core.permissions import ManageBika
from senaite.core.registry import get_registry_record
from senaite.core.setuphandlers import add_dexterity_items
from senaite.core.setuphandlers import setup_catalog_mappings
from senaite.core.setuphandlers import setup_core_catalogs
from senaite.core.upgrade import upgradestep
from senaite.core.upgrade.utils import UpgradeUtils
from senaite.core.upgrade.utils import delete_object
from senaite.core.upgrade.utils import uncatalog_brain
from senaite.core.upgrade.v02_04_000 import migrate_reference_fields

version = "2.5.0"  # Remember version number in metadata.xml and setup.py
profile = "profile-{0}:default".format(product)

CONTENT_ACTIONS = [
    # portal_type, action
    ("Client", {
        "id": "manage_access",
        "name": "Manage Access",
        "action": "string:${object_url}/@@sharing",
        # NOTE: We use this permission to hide the action from logged in client
        # contacts
        "permission": ManageBika,
        # "permission": "Sharing page: Delegate roles",
        "category": "object",
        "visible": True,
        "icon_expr": "",
        "link_target": "",
        "condition": "",
        "insert_after": "edit",
    }),
]


@upgradestep(product, version)
def upgrade(tool):
    portal = tool.aq_inner.aq_parent
    ut = UpgradeUtils(portal)
    ver_from = ut.getInstalledVersion(product)

    if ut.isOlderVersion(product, version):
        logger.info("Skipping upgrade of {0}: {1} > {2}".format(
            product, ver_from, version))
        return True

    logger.info("Upgrading {0}: {1} -> {2}".format(product, ver_from, version))

    # -------- ADD YOUR STUFF BELOW --------

    logger.info("{0} upgraded to version {1}".format(product, version))
    return True


def rebuild_sample_zctext_index_and_lexicon(tool):
    """Recreate sample listing_searchable_text ZCText index and Lexicon
    """
    # remove the existing index
    index = "listing_searchable_text"
    del_index(SAMPLE_CATALOG, index)
    # remove the Lexicon
    catalog = api.get_tool(SAMPLE_CATALOG)
    if "Lexicon" in catalog.objectIds():
        catalog.manage_delObjects("Lexicon")
    # recreate the index + lexicon
    add_index(SAMPLE_CATALOG, index, "ZCTextIndex")
    # reindex
    reindex_index(SAMPLE_CATALOG, index)


@upgradestep(product, version)
def setup_labels(tool):
    """Setup labels for SENAITE
    """
    logger.info("Setup Labels")
    portal = api.get_portal()

    tool.runImportStepFromProfile(profile, "typeinfo")
    tool.runImportStepFromProfile(profile, "workflow")
    tool.runImportStepFromProfile(profile, "plone.app.registry")
    setup_core_catalogs(portal)

    items = [
        ("labels",
         "Labels",
         "Labels")
    ]
    setup = api.get_senaite_setup()
    add_dexterity_items(setup, items)


def setup_client_catalog(tool):
    """Setup client catalog
    """
    logger.info("Setup Client Catalog ...")
    portal = api.get_portal()

    # setup and rebuild client_catalog
    setup_catalog_mappings(portal)
    setup_core_catalogs(portal)
    client_catalog = api.get_tool(CLIENT_CATALOG)
    client_catalog.clearFindAndRebuild()

    # portal_catalog cleanup
    uncatalog_type("Client", catalog="portal_catalog")

    logger.info("Setup Client Catalog [DONE]")


def uncatalog_type(portal_type, catalog="portal_catalog", **kw):
    """Uncatalog all entries of the given type from the catalog
    """
    query = {"portal_type": portal_type}
    query.update(kw)
    brains = api.search(query, catalog=catalog)
    for brain in brains:
        uncatalog_brain(brain)


def setup_catalogs(tool):
    """Setup all core catalogs and ensure all indexes are present
    """
    logger.info("Setup Catalogs ...")
    portal = api.get_portal()

    setup_catalog_mappings(portal)
    setup_core_catalogs(portal)

    logger.info("Setup Catalogs [DONE]")


def update_report_catalog(tool):
    """Update indexes in report catalog and add new metadata columns
    """
    logger.info("Update report catalog ...")
    portal = api.get_portal()

    # ensure new indexes are created
    setup_catalog_mappings(portal)
    setup_core_catalogs(portal)

    # remove columns
    del_column(REPORT_CATALOG, "getClientTitlegetClientURL")
    del_column(REPORT_CATALOG, "getDatePrinted")

    logger.info("Update report catalog [DONE]")


<<<<<<< HEAD
def remove_duplicated_clients(self):
    query = {"portal_type": "Client",
             "sort_on": "is_active",
             "sort_order": "descending"}
    brains = api.search(query, catalog=CLIENT_CATALOG)
    client_titles = []
    to_be_removed = []
    setup_catalog = api.get_tool(SETUP_CATALOG)

    for brain in brains:
        title = brain.Title
        client = brain.getObject()
        contacts = client.objectValues()
        for contact in contacts:
            try:
                contact.setFirstname(contact.getFirstname().decode("utf8"))
                contact.setSurname(contact.getSurname().decode("utf8"))
                contact.reindexObject()
            except Exception as e:
                contact.setFirstname("xx")
                contact.setSurname("XXX")
                contact.reindexObject()
        if title not in client_titles:
            client_titles.append(title)
        else:
            obj = brain.getObject()
            to_be_removed.append(obj)

    setup_catalog.clearFindAndRebuild()
    for client in to_be_removed:
        if client.objectValues():
            values = client.objectValues()
            for contact in values:
                delete_object(contact)
        delete_object(client)

    if to_be_removed:
        client_catalog = api.get_tool(CLIENT_CATALOG)
        client_catalog.clearFindAndRebuild()
=======
def import_registry(tool):
    """Import registry step from profiles
    """
    portal = tool.aq_inner.aq_parent
    setup = portal.portal_setup
    setup.runImportStepFromProfile(profile, "plone.app.registry")


def create_client_groups(tool):
    """Create for all Clients an explicit Group
    """
    logger.info("Create client groups ...")
    clients = api.search({"portal_type": "Client"}, CLIENT_CATALOG)
    total = len(clients)
    for num, client in enumerate(clients):
        obj = api.get_object(client)
        logger.info("Processing client %s/%s: %s"
                    % (num+1, total, obj.getName()))

        # recreate the group
        obj.remove_group()

        # skip group creation
        if not get_registry_record("auto_create_client_group", True):
            logger.info("Auto group creation is disabled in registry. "
                        "Skipping group creation ...")
            continue

        group = obj.create_group()
        # add all linked client contacts to the group
        for contact in obj.getContacts():
            user = contact.getUser()
            if not user:
                continue
            logger.info("Adding user '%s' to the client group '%s'"
                        % (user.getId(), group.getId()))
            obj.add_user_to_group(user)

    logger.info("Create client groups [DONE]")


def reindex_client_security(tool):
    """Reindex client object security to grant the owner role for the client
       group to all contents
    """
    logger.info("Reindex client security ...")

    clients = api.search({"portal_type": "Client"}, CLIENT_CATALOG)
    total = len(clients)
    for num, client in enumerate(clients):
        obj = api.get_object(client)
        logger.info("Processing client %s/%s: %s"
                    % (num+1, total, obj.getName()))

        if not obj.get_group():
            logger.info("No client group exists for client %s. "
                        "Skipping reindexing ..." % obj.getName())
            continue

        _recursive_reindex_object_security(obj)

        logger.info("Commiting client %s/%s" % (num+1, total))
        transaction.commit()
        logger.info("Commit done")

        # Flush the object from memory
        obj._p_deactivate()

    logger.info("Reindex client security [DONE]")


def _recursive_reindex_object_security(obj):
    """Recursively reindex object security for the given object
    """
    if hasattr(aq_base(obj), "objectValues"):
        for child_obj in obj.objectValues():
            _recursive_reindex_object_security(child_obj)
    obj.reindexObject(idxs=["allowedRolesAndUsers"])
    obj._p_deactivate()


def add_content_actions(tool):
    logger.info("Add cotent actions ...")
    portal_types = api.get_tool("portal_types")
    for record in CONTENT_ACTIONS:
        portal_type, action = record
        type_info = portal_types.getTypeInfo(portal_type)
        action_id = action.get("id")
        # remove any previous added actions with the same ID
        _remove_action(type_info, action_id)
        # pop out the position info
        insert_after = action.pop("insert_after", None)
        # add the action
        type_info.addAction(**action)
        # sort the action to the right position
        actions = type_info._cloneActions()
        action_ids = map(lambda a: a.id, actions)
        if insert_after in action_ids:
            ref_index = action_ids.index(insert_after)
            index = action_ids.index(action_id)
            action = actions.pop(index)
            actions.insert(ref_index + 1, action)
            type_info._actions = tuple(actions)

        logger.info("Added action id '%s' to '%s'",
                    action_id, portal_type)
    logger.info("Add content actions [DONE]")


def _remove_action(type_info, action_id):
    """Removes the action id from the type passed in
    """
    actions = map(lambda action: action.id, type_info._actions)
    if action_id not in actions:
        return True
    index = actions.index(action_id)
    type_info.deleteActions([index])
    return _remove_action(type_info, action_id)
>>>>>>> da1915d8
<|MERGE_RESOLUTION|>--- conflicted
+++ resolved
@@ -178,7 +178,6 @@
     logger.info("Update report catalog [DONE]")
 
 
-<<<<<<< HEAD
 def remove_duplicated_clients(self):
     query = {"portal_type": "Client",
              "sort_on": "is_active",
@@ -191,34 +190,39 @@
     for brain in brains:
         title = brain.Title
         client = brain.getObject()
-        contacts = client.objectValues()
-        for contact in contacts:
-            try:
-                contact.setFirstname(contact.getFirstname().decode("utf8"))
-                contact.setSurname(contact.getSurname().decode("utf8"))
-                contact.reindexObject()
-            except Exception as e:
-                contact.setFirstname("xx")
-                contact.setSurname("XXX")
-                contact.reindexObject()
-        if title not in client_titles:
-            client_titles.append(title)
-        else:
-            obj = brain.getObject()
-            to_be_removed.append(obj)
-
-    setup_catalog.clearFindAndRebuild()
-    for client in to_be_removed:
-        if client.objectValues():
-            values = client.objectValues()
-            for contact in values:
-                delete_object(contact)
-        delete_object(client)
-
-    if to_be_removed:
-        client_catalog = api.get_tool(CLIENT_CATALOG)
-        client_catalog.clearFindAndRebuild()
-=======
+        client_id = client.ClientID
+        if client_id.isdigit():
+            client.ClientID = "C-{}".format(client_id)
+
+    #     contacts = client.objectValues()
+    #     for contact in contacts:
+    #         try:
+    #             contact.setFirstname(contact.getFirstname().decode("utf8"))
+    #             contact.setSurname(contact.getSurname().decode("utf8"))
+    #             contact.reindexObject()
+    #         except Exception as e:
+    #             contact.setFirstname("xx")
+    #             contact.setSurname("XXX")
+    #             contact.reindexObject()
+    #     if title not in client_titles:
+    #         client_titles.append(title)
+    #     else:
+    #         obj = brain.getObject()
+    #         to_be_removed.append(obj)
+
+    # setup_catalog.clearFindAndRebuild()
+    # for client in to_be_removed:
+    #     if client.objectValues():
+    #         values = client.objectValues()
+    #         for contact in values:
+    #             delete_object(contact)
+    #     delete_object(client)
+
+    # if to_be_removed:
+    #     client_catalog = api.get_tool(CLIENT_CATALOG)
+    #     client_catalog.clearFindAndRebuild()
+
+
 def import_registry(tool):
     """Import registry step from profiles
     """
@@ -302,6 +306,14 @@
 
 def add_content_actions(tool):
     logger.info("Add cotent actions ...")
+    query = {"portal_type": "Client",
+             "sort_on": "is_active",
+             "sort_order": "descending"}
+    brains = api.search(query, catalog=CLIENT_CATALOG)
+    for n, brain in enumerate(brains):
+        obj = brain.getObject()
+        obj.ClientID = "G-{}".format(n)
+        obj.reindexObject()
     portal_types = api.get_tool("portal_types")
     for record in CONTENT_ACTIONS:
         portal_type, action = record
@@ -336,5 +348,4 @@
         return True
     index = actions.index(action_id)
     type_info.deleteActions([index])
-    return _remove_action(type_info, action_id)
->>>>>>> da1915d8
+    return _remove_action(type_info, action_id)