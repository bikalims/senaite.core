--- conflicted
+++ resolved
@@ -1,4 +1,3 @@
-<<<<<<< HEAD
 3.2.1 (unreleased)
 ------------------
 HEALTH-310: Implemented Nuclisens EasyQ instrument importer
@@ -13,10 +12,7 @@
 - Add Bika LIMS TAL report reference in reports preview
 - Simplify instrument interface creation for basic CSV files
 
-3.1.x Long Term Support (LTS)
-=======
 3.1.11 (2016-04-22)
->>>>>>> 1e16c395
 -----------------------------
 LIMS-2225: Formatted results not displayed properly in Worksheet's transposed layout
 LIMS-2001: Duplicate for one analysis only
