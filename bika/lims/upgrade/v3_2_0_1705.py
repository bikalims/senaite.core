--- conflicted
+++ resolved
@@ -33,15 +33,12 @@
 
     # Add getId column to bika_catalog
     ut.addColumn(CATALOG_ANALYSIS_LISTING, 'getNumberOfVerifications')
-<<<<<<< HEAD
+    # Add SearchableText index to analysis requests catalog
+    ut.addIndex(
+        CATALOG_ANALYSIS_REQUEST_LISTING, 'SearchableText', 'ZCTextIndex')
     # For reference samples
     ut.addColumn(CATALOG_ANALYSIS_LISTING, 'getParentUID')
     ut.addColumn(CATALOG_ANALYSIS_LISTING, 'getDateSampled')
-=======
-    # Add SearchableText index to analysis requests catalog
-    ut.addIndex(
-        CATALOG_ANALYSIS_REQUEST_LISTING, 'SearchableText', 'ZCTextIndex')
->>>>>>> 6c112f17
 
     # Reindexing bika_catalog_analysisrequest_listing in order to obtain the
     # correct getDateXXXs
