--- conflicted
+++ resolved
@@ -461,25 +461,6 @@
 <div class='dashboard-section' tal:define="section_id section/id">
     <div>
         <h2 tal:content="section/title" class='dashboard-section-title'></h2>
-<<<<<<< HEAD
-        <tal:dashboard_filters condition="python: view.is_filter_enable()">
-            <select class="dashboard_filters"
-                tal:attributes="section_id section/id">
-                <tal:dashboard_filter_opts
-                    define="options python: view.get_filter_options()"
-                    repeat="option options">
-                    <option
-                        tal:attributes="
-                            value python:option;
-                            selected python: 'selected' if view.is_filter_selected(section_id, option) else '';"
-                        tal:content="python:options.getValue(option)">
-                    </option>
-                </tal:dashboard_filter_opts>
-
-            </select>
-
-        </tal:dashboard_filters>
-=======
         <select class="dashboard_filters"
             tal:attributes="section_id section/id"
             tal:define="section_id section/id">
@@ -494,7 +475,6 @@
                 </option>
             </tal:dashboard_filter_opts>
         </select>
->>>>>>> 2a12f908
     </div>
     <div class='dashboard-panels'>
 
