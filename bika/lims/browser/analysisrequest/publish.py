--- conflicted
+++ resolved
@@ -693,19 +693,6 @@
             tmp_fn = tempfile.mktemp(suffix=".html")
             logger.debug("Writing HTML for %s to %s" % (ar.Title(), tmp_fn))
             open(tmp_fn, "wb").write(results_html)
-<<<<<<< HEAD
-
-        # Create the pdf report (will always be attached to the AR)
-        # we must supply the file ourself so that createPdf leaves it alone.
-        # This version replaces 'attachment' links; probably not required,
-        # so it's repeated below, without these localise_images.
-        # cleanup, results_html_for_pdf = self.localise_images(results_html)
-        # pdf_fn = tempfile.mktemp(suffix=".pdf")
-        # pdf_report = createPdf(htmlreport=results_html_for_pdf, outfile=pdf_fn)
-        # for fn in cleanup:
-        #     os.remove(fn)
-=======
->>>>>>> fd63719e
 
         # Create the pdf report (will always be attached to the AR)
         # we must supply the file ourself so that createPdf leaves it alone.
