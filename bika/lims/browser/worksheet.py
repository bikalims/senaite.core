--- conflicted
+++ resolved
@@ -410,11 +410,7 @@
                              {'id':'unassign'}],
              'columns':['Pos',
                         'Service',
-<<<<<<< HEAD
                         'Priority',
-=======
-                        'getPriority',
->>>>>>> 93dc9e28
                         'Method',
                         'Instrument',
                         'Result',
@@ -935,11 +931,7 @@
             items[x]['getRequestID'] = obj.aq_parent.getRequestID()
             items[x]['replace']['getRequestID'] = "<a href='%s'>%s</a>" % \
                  (url, items[x]['getRequestID'])
-<<<<<<< HEAD
             items[x]['Priority'] = ''
-=======
-            items[x]['getPriority'] = ''
->>>>>>> 93dc9e28
 
 
             items[x]['Client'] = client.Title()
