--- conflicted
+++ resolved
@@ -87,33 +87,6 @@
         ]
 
     def folderitem(self, obj, item, index):
-<<<<<<< HEAD
-        if 'obj' in item:
-            obj = item['obj']
-            item['Fullname'] = obj.getFullname()
-            deps_txt = ""
-            deps_url = ""
-            # Making the text for the departments column
-            for dep in obj.getDepartments():
-                if len(deps_txt) == 0:
-                    deps_txt += dep.Title()
-                    deps_url += \
-                        "<a href='%s'>%s</a>" %\
-                        (dep.absolute_url(), dep.Title())
-                else:
-                    deps_txt += ', ' + dep.Title()
-                    deps_url += \
-                        ", <a href='%s'>%s</a>" %\
-                        (dep.absolute_url(), dep.Title())
-            item['Department'] = deps_txt
-            item['BusinessPhone'] = obj.getBusinessPhone()
-            item['Fax'] = obj.getBusinessFax()
-            item['MobilePhone'] = obj.getMobilePhone()
-            item['EmailAddress'] = obj.getEmailAddress()
-            item['replace']['Fullname'] = "<a href='%s'>%s</a>" % \
-                (item['url'], item['Fullname'])
-            item['replace']['Department'] = deps_url
-=======
         item['Fullname'] = obj.getFullname()
         deps_txt = ""
         deps_url = ""
@@ -137,7 +110,6 @@
         item['replace']['Fullname'] = "<a href='%s'>%s</a>" % \
             (item['url'], item['Fullname'])
         item['replace']['Department'] = deps_url
->>>>>>> 6723bf55
         return item
 
 schema = ATFolderSchema.copy()
