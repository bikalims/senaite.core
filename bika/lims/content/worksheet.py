--- conflicted
+++ resolved
@@ -587,19 +587,6 @@
                     continue
                 doActionFor(analysis, "verify")
 
-<<<<<<< HEAD
-    def getPriority(self):
-        """ get highest priority from all analyses
-        """
-        analyses = self.getAnalyses()
-        priorities = []
-        for analysis in analyses:
-            if analysis.getPriority():
-                priorities.append(analysis.getPriority())
-        priorities = sorted(priorities, key = itemgetter('sortKey'))
-        if priorities:
-            return priorities[-1]
-=======
     def checkUserManage(self):
         """ Checks if the current user has granted access to this worksheet
             and if has also privileges for managing it.
@@ -651,15 +638,15 @@
 
     security.declarePublic('getPriority')
     def getPriority(self):
-        """ from analysis on this worksheet return highest priority
-        """
-        top_priority = None
-        for analysis in self.getAnalyses():
-            priority = analysis.getPriority()
-            if top_priority and top_priority.sortKey >= priority.sortKey:
-                continue
-            top_priority = priority
-        return top_priority
->>>>>>> 93dc9e28
+        """ get highest priority from all analyses
+        """
+        analyses = self.getAnalyses()
+        priorities = []
+        for analysis in analyses:
+            if analysis.getPriority():
+                priorities.append(analysis.getPriority())
+        priorities = sorted(priorities, key = itemgetter('sortKey'))
+        if priorities:
+            return priorities[-1]
 
 registerType(Worksheet, PROJECTNAME)