<html xmlns:tal="http://xml.zope.org/namespaces/tal"
      xmlns:metal="http://xml.zope.org/namespaces/metal"
      xmlns:i18n="http://xml.zope.org/namespaces/i18n"
      xmlns="http://www.w3.org/1999/xhtml"
      metal:use-macro="here/main_template/macros/master"
      i18n:domain="bika">

<head>
    <metal:block fill-slot="javascript_head_slot"
                 tal:define="portal context/@@plone_portal_state/portal;">
        <script type="text/javascript"
                tal:attributes="src python:portal.absolute_url() + '/bika_widgets/datetimewidget.js'"></script>
        <script type="text/javascript"
                tal:attributes="src python:portal.absolute_url() + '/bika_widgets/referencewidget.js'"></script>
        <link rel="stylesheet" type="text/css" media="all" href=""
              tal:attributes="href string:${portal/absolute_url}/bika_widgets/referencewidget.css"/>
    </metal:block>
</head>

<body>

<metal:title fill-slot="content-title">
    <h1>
        <img tal:condition="view/icon | nothing" tal:attributes="src view/icon"/>
        <tal:new i18n:translate="">Request new analyses</tal:new>
    </h1>
</metal:title>

<div metal:fill-slot="content-core"
     tal:define="
        portal context/@@plone_portal_state/portal;
        plone_view context/@@plone;
        portal_state context/@@plone_portal_state;
        currencies python:modules['zope.i18n.locales'].locales.getLocale('en').numbers.currencies;
        currency python:context.bika_setup.getCurrency();
        checkPermission nocall: context/portal_membership/checkPermission;
        tabindex view/tabindex;
        partitionable view/partitioned_services;
        ShowPrices python:context.bika_setup.getShowPrices();
        prominentfieldnames python:widget_visibility.get('header_table', {}).get('prominent', []);
        hiddenprominentfieldnames python:widget_visibility.get('header_table', {}).get('hiddenprominent', []);">


<form id="analysisrequest_edit_form"
      name="analysisrequest_edit_form"
      method="POST">

    <input type="hidden" name="submitted" value="1"/>
    <span tal:replace="structure context/@@authenticator/authenticator"/>
    <input type="hidden" name="came_from" tal:attributes="value view/came_from"/>

    <span id="bika_setup" style="display:none;"
    tal:define="bika_setup python: context.bika_setup;"
    tal:attributes="EnableARSpecs python: 'true' if bika_setup.getEnableARSpecs() else '';
			bika_samplepoints_uid python: bika_setup.bika_samplepoints.UID();
			bika_artemplates_uid python: bika_setup.bika_artemplates.UID();
			bika_analysisprofiles_uid python: bika_setup.bika_analysisprofiles.UID();
			bika_analysisspecs_uid python: bika_setup.bika_analysisspecs.UID();
			bika_analysisspecs_path python:'/'.join(bika_setup.bika_analysisspecs.getPhysicalPath())">
    </span>

    <!-- member discount percentage if applicable -->
    <input type="hidden" id="member_discount" name="member_discount"
           tal:attributes="value here/bika_setup/getMemberDiscount"
           tal:condition="view/getMemberDiscountApplies"/>

    <input type="hidden" id="layout" name="layout"
           tal:attributes="value view/layout"/>

    <!-- ar_count goes here for the jquery expanding services rows to know how to print themselves -->
    <input type="hidden" id="ar_count" name="ar_count"
           tal:attributes="value view/ar_count"/>

    <!-- These services have partition setup records -->
    <input type="hidden" id="partitioned_services" name="partitioned_services"
           tal:attributes="value partitionable"/>

    <!-- And the current form partition configuration is stored here -->
    <input type="hidden" id="parts" name="parts" value="{}"/>

    <!-- The system configured 'Dry Matter Service' -->
    <tal:i define="dms python:context.bika_setup.getDryMatterService()">
        <input type="hidden" id="getDryMatterService" name="getDryMatterService"
               tal:condition="nocall:dms"
               tal:attributes="
                poc python: dms.getPointOfCapture();
                cat python: dms.getCategoryUID();
                value python: dms.UID();"/>
    </tal:i>

<input type="hidden"
    id="PhysicalPath"
    tal:attributes="here python:'/'.join(context.getPhysicalPath()[:-3])"/>

    <table summary="Add analysis requests"
           class="listing analysisrequest add nosort"
           cellpadding="0" cellspacing="0">

<<<<<<< HEAD
    <!-- All edit fields with fields with add=visible -->
    <tal:rows tal:condition="python: view.layout=='rows'">
        <metal:rows use-macro='view/ar_add_by_row_template/macros/ar_add_by_row'/>
    </tal:rows>

    <tal:cols tal:condition="python: view.layout=='columns'">
        <metal:rows use-macro='view/ar_add_by_col_template/macros/ar_add_by_col'/>
    </tal:cols>

    <thead class="pointofcapture">
        <tr>
            <th style='padding-left:0;'
                tal:attributes="colspan python:view.ar_count + 3">
                <input class="context button allowMultiSubmit"
                       type="submit"
                       name="save_button"
                       i18n:attributes="value"
                       value="Save"/>
            </th>
        </tr>
    </thead>

    </table>
</form>
=======
    <!-- 'add=edit' fields -->
    <tr tal:repeat="field python:[f for f in context.Schema().fields()  if f.widget.isVisible(context, 'add', default='invisible', field=f) == 'edit']">
        <tal:def define="
            fieldName python:field.getName();
            field_macro here/widgets/field/macros/edit;
            accessor python:field.getAccessor(context);
            widget python:field.widget;
            errors python:{};
            mode string:edit;">
            <th colspan="2" style="white-space:nowrap">
                <label class="formQuestion">
                <span tal:replace="python:widget.Label(here)"
                      i18n:translate="" />
                <span class="fieldRequired"
                      tal:condition="field/required"
                      title="Required"
                      i18n:attributes="title title_required;">&nbsp;</span>
                 <em style="display:block"
                       class="discreet"
                     tal:define="description python:widget.Description(here)"
                     tal:content="structure description"
                     tal:attributes="id string:${fieldName}_help"
                     i18n:translate="">Help </em>
                </label>

           </th>
            <td>
            <img tal:condition="python:view.col_count > 1"
                 tal:attributes="name fieldName;
                                 class string:copyButton ${fieldName}CopyButton;
                                 src string:${portal/absolute_url}/++resource++bika.lims.images/copy.png;"/>
            </td>
            <tal:columns tal:repeat="column python:range(view.col_count)">
                <td tal:attributes="column column;
                                    ar_add_column_widget string:1">

                   <metal:field use-macro="python:context.widget(fieldName, mode='edit')"/>

                    <tal:hidden_def
                        tal:repeat="hfield python:[f for f in context.Schema().fields() if f.widget.isVisible(context, 'add', default='invisible', field=f) == 'hidden']">
                            <input
                                type="hidden"
                                tal:define="val python:hfield.getAccessor(context)();
                                            hfieldName python:hfield.getName();"
                                tal:attributes="
                                    name string:${hfieldName};
                                    id string:${hfieldName};
                                    value val/Title|nothing"/>
                             <input
                                type="hidden"
                                tal:define="val python:hfield.getAccessor(context)();
                                            hfieldName python:hfield.getName();"
                                tal:attributes="
                                    name string:${hfieldName}_uid;
                                    id string:${fieldName}_uid;
                                    value val/UID|nothing"/>
                    </tal:hidden_def>

                </td>
            </tal:columns>
        </tal:def>
    </tr>

    <tal:hidden
        tal:repeat="field python:[f for f in context.Schema().fields() if f.widget.isVisible(context, 'add', default='invisible', field=f) == 'hidden']">
        <tal:columns tal:repeat="column python:range(view.col_count)">
            <input
                type="hidden"
                tal:define="
                    val python:field.getAccessor(context)();"
                tal:attributes="
                    name string:ar.${column}.${field};
                    id string:ar_${column}_${field};
                    value val/Title|nothing;"/>
             <input
                type="hidden"
                tal:define="
                    val python:field.getAccessor(context)();"
                tal:attributes="
                    name string:ar.${column}.${field}_uid;
                    id string:ar_${column}_${field}_uid;
                    value val/UID|nothing;"/>
        </tal:columns>
    </tal:hidden>

</thead>

<thead class="pointofcapture">
    <tr>
        <th style='padding-left:0;'
            tal:attributes="colspan python:view.col_count + 3">
            <input class="context button allowMultiSubmit"
                type="submit"
                name="save_button"
                i18n:attributes="value"
                value="Save"/>
        </th>
    </tr>
</thead>

<!-- Analyses -->
<tal:i define="
    cats view/Categories;
    POINTS_OF_CAPTURE python: modules['bika.lims.config'].POINTS_OF_CAPTURE;">
    <tal:i repeat="poc python:['field', 'lab']">
    <tal:has_poc tal:condition="python:poc in cats">
        <thead class="pointofcapture"
            tal:attributes="id poc">
            <tr>
                <th tal:attributes="colspan python:view.col_count + 3">
                    <img title="analyses"
                        tal:attributes="src string:${portal/absolute_url}/++resource++bika.lims.images/analysisservice.png"/>
                <span tal:content="python:POINTS_OF_CAPTURE.getValue(poc)"/>
                </th>
            </tr>
        </thead>

    <tal:i tal:define="sortedcats python:cats[poc];
        dummy python:sortedcats.sort(lambda x, y: cmp(x[1], y[1]))"
    repeat="cat sortedcats">
    <thead>
        <tr class="analysiscategory">
            <th tal:content="python:cat[1]"
                tal:define="add_prefill python:cat[0] in view.DefaultCategories();"
                tal:attributes="
                    id python:'cat_%s_%s'%(poc, cat[1]);
                    colspan python:view.col_count + 3;
                    poc poc;
                    cat python:cat[0];
                    class python: 'analysiscategory collapsed%s' % (' prefill' if add_prefill else '')"/>

    </tr>
</thead>
<tbody class="analysisservices" tal:attributes="
    id python:poc + '_' + cat[0]">
    <tr></tr>
</tbody>
</tal:i>
</tal:has_poc>
</tal:i>
</tal:i>

<tfoot tal:condition="ShowPrices">

    <!-- Pretty blank row -->
    <thead class="pointofcapture"><tr><th tal:attributes="colspan python:view.col_count + 3">&nbsp;</th></tr></thead>

    <tr tal:condition="python:view.getMemberDiscountApplies() and ShowPrices">
        <th class="topborder" colspan="2">
            <b i18n:translate="">Discount</b>
            <span class="discreet">(<tal:i content="here/bika_setup/getMemberDiscount"/>%)</span>
        </th>
        <th class="topborder noleftborder" style="text-align:center">
            <span tal:replace="python:currencies[currency].symbol"/>
        </th>
        <tal:block repeat="column python:range(view.col_count)">
            <td class="topborder" tal:define="input_id string:ar_${column}_discount;">
                <input class="price noborder" size="10" disabled="disabled" value="0.00"
                    tal:attributes="id input_id;" />
            </td>
        </tal:block>
    </tr>

    <tr>
        <th class="topborder" colspan="2"><b i18n:translate="">Subtotal</b></th>
        <th class="topborder noleftborder" style="text-align:center">
            <span tal:replace="python:currencies[currency].symbol"/>
        </th>
        <tal:block repeat="column python:range(view.col_count)">
            <td class="topborder" tal:define="input_id string:ar_${column}_subtotal;
                input_name string:ar.${column}.subtotal">
            <input class="price noborder" size="10" disabled="disabled" value="0.00"
                tal:attributes="id string:${input_id}_display;"/>
            <input type="hidden"
                tal:attributes="
                    id input_id;
                    name string:${input_name}:record:ignore_empty;"/>
            </td>
        </tal:block>
    </tr>

    <tr>
        <th colspan="2" class="topborder"><b i18n:translate="">VAT</b></th>
        <th class="topborder noleftborder" style="text-align:center">
            <span tal:replace="python:currencies[currency].symbol"/>
        </th>
        <tal:block repeat="column python:range(view.col_count)">
            <td class="topborder" tal:define="input_id string:ar_${column}_vat;
                input_name string:ar.${column}.vat">
            <input class="price noborder" size="10" disabled="disabled" value="0.00"
                tal:attributes="id string:${input_id}_display;"/>
            <input type="hidden"
                tal:attributes="
                    id input_id;
                    name string:${input_name}:record:ignore_empty;"/>
            </td>
        </tal:block>
    </tr>

    <tr>
        <th class="topborder" colspan="2"><b i18n:translate="">Total</b></th>
        <th class="topborder noleftborder" style="text-align:center">
            <span tal:replace="python:currencies[currency].symbol"/>
        </th>
        <tal:block repeat="column python:range(view.col_count)">
            <td class="topborder" tal:define="
                input_id string:ar_${column}_total;
                input_name string:ar.${column}.total">
            <input class="price noborder" size="10" disabled="disabled" value="0.00"
                tal:attributes="id string:${input_id}_display;"/>
            <input type="hidden"
                tal:attributes="
                    id input_id;
                    name string:${input_name}:record:ignore_empty;"/>
            </td>
        </tal:block>
    </tr>
</tfoot>
</table>

    <input class="context button allowMultiSubmit"
        type="submit"
        name="save_button"
        i18n:attributes="value"
        value="Save"/>

    <br/>&nbsp;

    <div class="discreeter">

    <p>  <!-- AVS this should be conditional if any dryables present -->
        <img src="" tal:attributes="src string:${portal/absolute_url}/++resource++bika.lims.images/dry.png">
        <span i18n:translate="">
            Can be reported as dry matter</span>
    </p>

    <!-- XXX this also -->
    <p tal:condition="python:context.bika_setup.laboratory.getLaboratoryAccredited()">
        <img tal:attributes="src string:${portal/absolute_url}/++resource++bika.lims.images/accredited.png">
        <span i18n:translate="">
            Methods included in the
                <tal:block
                    replace="here/bika_setup/laboratory/AccreditationBody"
                    i18n:name="accreditation_body"/>
            schedule of Accreditation for this Laboratory.
            Analysis remarks are not accredited
        </span>
    </p>
    </div>

    </form>
>>>>>>> 37e4b0d0
</div>
</body>
</html><|MERGE_RESOLUTION|>--- conflicted
+++ resolved
@@ -1,9 +1,9 @@
-<html xmlns:tal="http://xml.zope.org/namespaces/tal"
-      xmlns:metal="http://xml.zope.org/namespaces/metal"
-      xmlns:i18n="http://xml.zope.org/namespaces/i18n"
-      xmlns="http://www.w3.org/1999/xhtml"
-      metal:use-macro="here/main_template/macros/master"
-      i18n:domain="bika">
+<html xmlns="http://www.w3.org/1999/xhtml"
+    xmlns:tal="http://xml.zope.org/namespaces/tal"
+    xmlns:metal="http://xml.zope.org/namespaces/metal"
+    xmlns:i18n="http://xml.zope.org/namespaces/i18n"
+    metal:use-macro="here/main_template/macros/master"
+    i18n:domain="bika">
 
 <head>
     <metal:block fill-slot="javascript_head_slot"
@@ -27,7 +27,7 @@
 </metal:title>
 
 <div metal:fill-slot="content-core"
-     tal:define="
+    tal:define="
         portal context/@@plone_portal_state/portal;
         plone_view context/@@plone;
         portal_state context/@@plone_portal_state;
@@ -36,14 +36,12 @@
         checkPermission nocall: context/portal_membership/checkPermission;
         tabindex view/tabindex;
         partitionable view/partitioned_services;
-        ShowPrices python:context.bika_setup.getShowPrices();
-        prominentfieldnames python:widget_visibility.get('header_table', {}).get('prominent', []);
-        hiddenprominentfieldnames python:widget_visibility.get('header_table', {}).get('hiddenprominent', []);">
+        ShowPrices python:context.bika_setup.getShowPrices();">
 
 
 <form id="analysisrequest_edit_form"
-      name="analysisrequest_edit_form"
-      method="POST">
+    name="analysisrequest_edit_form"
+    method="POST">
 
     <input type="hidden" name="submitted" value="1"/>
     <span tal:replace="structure context/@@authenticator/authenticator"/>
@@ -52,11 +50,11 @@
     <span id="bika_setup" style="display:none;"
     tal:define="bika_setup python: context.bika_setup;"
     tal:attributes="EnableARSpecs python: 'true' if bika_setup.getEnableARSpecs() else '';
-			bika_samplepoints_uid python: bika_setup.bika_samplepoints.UID();
-			bika_artemplates_uid python: bika_setup.bika_artemplates.UID();
-			bika_analysisprofiles_uid python: bika_setup.bika_analysisprofiles.UID();
-			bika_analysisspecs_uid python: bika_setup.bika_analysisspecs.UID();
-			bika_analysisspecs_path python:'/'.join(bika_setup.bika_analysisspecs.getPhysicalPath())">
+            bika_samplepoints_uid python: bika_setup.bika_samplepoints.UID();
+            bika_artemplates_uid python: bika_setup.bika_artemplates.UID();
+            bika_analysisprofiles_uid python: bika_setup.bika_analysisprofiles.UID();
+            bika_analysisspecs_uid python: bika_setup.bika_analysisspecs.UID();
+            bika_analysisspecs_path python:'/'.join(bika_setup.bika_analysisspecs.getPhysicalPath())">
     </span>
 
     <!-- member discount percentage if applicable -->
@@ -92,11 +90,11 @@
     id="PhysicalPath"
     tal:attributes="here python:'/'.join(context.getPhysicalPath()[:-3])"/>
 
-    <table summary="Add analysis requests"
-           class="listing analysisrequest add nosort"
-           cellpadding="0" cellspacing="0">
+<table summary="Add analysis requests"
+    class="listing analysisrequest add nosort"
+    cellpadding="0" cellspacing="0">
+<thead>
 
-<<<<<<< HEAD
     <!-- All edit fields with fields with add=visible -->
     <tal:rows tal:condition="python: view.layout=='rows'">
         <metal:rows use-macro='view/ar_add_by_row_template/macros/ar_add_by_row'/>
@@ -106,243 +104,9 @@
         <metal:rows use-macro='view/ar_add_by_col_template/macros/ar_add_by_col'/>
     </tal:cols>
 
-    <thead class="pointofcapture">
-        <tr>
-            <th style='padding-left:0;'
-                tal:attributes="colspan python:view.ar_count + 3">
-                <input class="context button allowMultiSubmit"
-                       type="submit"
-                       name="save_button"
-                       i18n:attributes="value"
-                       value="Save"/>
-            </th>
-        </tr>
-    </thead>
+    </table>
 
-    </table>
-</form>
-=======
-    <!-- 'add=edit' fields -->
-    <tr tal:repeat="field python:[f for f in context.Schema().fields()  if f.widget.isVisible(context, 'add', default='invisible', field=f) == 'edit']">
-        <tal:def define="
-            fieldName python:field.getName();
-            field_macro here/widgets/field/macros/edit;
-            accessor python:field.getAccessor(context);
-            widget python:field.widget;
-            errors python:{};
-            mode string:edit;">
-            <th colspan="2" style="white-space:nowrap">
-                <label class="formQuestion">
-                <span tal:replace="python:widget.Label(here)"
-                      i18n:translate="" />
-                <span class="fieldRequired"
-                      tal:condition="field/required"
-                      title="Required"
-                      i18n:attributes="title title_required;">&nbsp;</span>
-                 <em style="display:block"
-                       class="discreet"
-                     tal:define="description python:widget.Description(here)"
-                     tal:content="structure description"
-                     tal:attributes="id string:${fieldName}_help"
-                     i18n:translate="">Help </em>
-                </label>
-
-           </th>
-            <td>
-            <img tal:condition="python:view.col_count > 1"
-                 tal:attributes="name fieldName;
-                                 class string:copyButton ${fieldName}CopyButton;
-                                 src string:${portal/absolute_url}/++resource++bika.lims.images/copy.png;"/>
-            </td>
-            <tal:columns tal:repeat="column python:range(view.col_count)">
-                <td tal:attributes="column column;
-                                    ar_add_column_widget string:1">
-
-                   <metal:field use-macro="python:context.widget(fieldName, mode='edit')"/>
-
-                    <tal:hidden_def
-                        tal:repeat="hfield python:[f for f in context.Schema().fields() if f.widget.isVisible(context, 'add', default='invisible', field=f) == 'hidden']">
-                            <input
-                                type="hidden"
-                                tal:define="val python:hfield.getAccessor(context)();
-                                            hfieldName python:hfield.getName();"
-                                tal:attributes="
-                                    name string:${hfieldName};
-                                    id string:${hfieldName};
-                                    value val/Title|nothing"/>
-                             <input
-                                type="hidden"
-                                tal:define="val python:hfield.getAccessor(context)();
-                                            hfieldName python:hfield.getName();"
-                                tal:attributes="
-                                    name string:${hfieldName}_uid;
-                                    id string:${fieldName}_uid;
-                                    value val/UID|nothing"/>
-                    </tal:hidden_def>
-
-                </td>
-            </tal:columns>
-        </tal:def>
-    </tr>
-
-    <tal:hidden
-        tal:repeat="field python:[f for f in context.Schema().fields() if f.widget.isVisible(context, 'add', default='invisible', field=f) == 'hidden']">
-        <tal:columns tal:repeat="column python:range(view.col_count)">
-            <input
-                type="hidden"
-                tal:define="
-                    val python:field.getAccessor(context)();"
-                tal:attributes="
-                    name string:ar.${column}.${field};
-                    id string:ar_${column}_${field};
-                    value val/Title|nothing;"/>
-             <input
-                type="hidden"
-                tal:define="
-                    val python:field.getAccessor(context)();"
-                tal:attributes="
-                    name string:ar.${column}.${field}_uid;
-                    id string:ar_${column}_${field}_uid;
-                    value val/UID|nothing;"/>
-        </tal:columns>
-    </tal:hidden>
-
-</thead>
-
-<thead class="pointofcapture">
-    <tr>
-        <th style='padding-left:0;'
-            tal:attributes="colspan python:view.col_count + 3">
-            <input class="context button allowMultiSubmit"
-                type="submit"
-                name="save_button"
-                i18n:attributes="value"
-                value="Save"/>
-        </th>
-    </tr>
-</thead>
-
-<!-- Analyses -->
-<tal:i define="
-    cats view/Categories;
-    POINTS_OF_CAPTURE python: modules['bika.lims.config'].POINTS_OF_CAPTURE;">
-    <tal:i repeat="poc python:['field', 'lab']">
-    <tal:has_poc tal:condition="python:poc in cats">
-        <thead class="pointofcapture"
-            tal:attributes="id poc">
-            <tr>
-                <th tal:attributes="colspan python:view.col_count + 3">
-                    <img title="analyses"
-                        tal:attributes="src string:${portal/absolute_url}/++resource++bika.lims.images/analysisservice.png"/>
-                <span tal:content="python:POINTS_OF_CAPTURE.getValue(poc)"/>
-                </th>
-            </tr>
-        </thead>
-
-    <tal:i tal:define="sortedcats python:cats[poc];
-        dummy python:sortedcats.sort(lambda x, y: cmp(x[1], y[1]))"
-    repeat="cat sortedcats">
-    <thead>
-        <tr class="analysiscategory">
-            <th tal:content="python:cat[1]"
-                tal:define="add_prefill python:cat[0] in view.DefaultCategories();"
-                tal:attributes="
-                    id python:'cat_%s_%s'%(poc, cat[1]);
-                    colspan python:view.col_count + 3;
-                    poc poc;
-                    cat python:cat[0];
-                    class python: 'analysiscategory collapsed%s' % (' prefill' if add_prefill else '')"/>
-
-    </tr>
-</thead>
-<tbody class="analysisservices" tal:attributes="
-    id python:poc + '_' + cat[0]">
-    <tr></tr>
-</tbody>
-</tal:i>
-</tal:has_poc>
-</tal:i>
-</tal:i>
-
-<tfoot tal:condition="ShowPrices">
-
-    <!-- Pretty blank row -->
-    <thead class="pointofcapture"><tr><th tal:attributes="colspan python:view.col_count + 3">&nbsp;</th></tr></thead>
-
-    <tr tal:condition="python:view.getMemberDiscountApplies() and ShowPrices">
-        <th class="topborder" colspan="2">
-            <b i18n:translate="">Discount</b>
-            <span class="discreet">(<tal:i content="here/bika_setup/getMemberDiscount"/>%)</span>
-        </th>
-        <th class="topborder noleftborder" style="text-align:center">
-            <span tal:replace="python:currencies[currency].symbol"/>
-        </th>
-        <tal:block repeat="column python:range(view.col_count)">
-            <td class="topborder" tal:define="input_id string:ar_${column}_discount;">
-                <input class="price noborder" size="10" disabled="disabled" value="0.00"
-                    tal:attributes="id input_id;" />
-            </td>
-        </tal:block>
-    </tr>
-
-    <tr>
-        <th class="topborder" colspan="2"><b i18n:translate="">Subtotal</b></th>
-        <th class="topborder noleftborder" style="text-align:center">
-            <span tal:replace="python:currencies[currency].symbol"/>
-        </th>
-        <tal:block repeat="column python:range(view.col_count)">
-            <td class="topborder" tal:define="input_id string:ar_${column}_subtotal;
-                input_name string:ar.${column}.subtotal">
-            <input class="price noborder" size="10" disabled="disabled" value="0.00"
-                tal:attributes="id string:${input_id}_display;"/>
-            <input type="hidden"
-                tal:attributes="
-                    id input_id;
-                    name string:${input_name}:record:ignore_empty;"/>
-            </td>
-        </tal:block>
-    </tr>
-
-    <tr>
-        <th colspan="2" class="topborder"><b i18n:translate="">VAT</b></th>
-        <th class="topborder noleftborder" style="text-align:center">
-            <span tal:replace="python:currencies[currency].symbol"/>
-        </th>
-        <tal:block repeat="column python:range(view.col_count)">
-            <td class="topborder" tal:define="input_id string:ar_${column}_vat;
-                input_name string:ar.${column}.vat">
-            <input class="price noborder" size="10" disabled="disabled" value="0.00"
-                tal:attributes="id string:${input_id}_display;"/>
-            <input type="hidden"
-                tal:attributes="
-                    id input_id;
-                    name string:${input_name}:record:ignore_empty;"/>
-            </td>
-        </tal:block>
-    </tr>
-
-    <tr>
-        <th class="topborder" colspan="2"><b i18n:translate="">Total</b></th>
-        <th class="topborder noleftborder" style="text-align:center">
-            <span tal:replace="python:currencies[currency].symbol"/>
-        </th>
-        <tal:block repeat="column python:range(view.col_count)">
-            <td class="topborder" tal:define="
-                input_id string:ar_${column}_total;
-                input_name string:ar.${column}.total">
-            <input class="price noborder" size="10" disabled="disabled" value="0.00"
-                tal:attributes="id string:${input_id}_display;"/>
-            <input type="hidden"
-                tal:attributes="
-                    id input_id;
-                    name string:${input_name}:record:ignore_empty;"/>
-            </td>
-        </tal:block>
-    </tr>
-</tfoot>
-</table>
-
-    <input class="context button allowMultiSubmit"
+        <input class="context button allowMultiSubmit"
         type="submit"
         name="save_button"
         i18n:attributes="value"
@@ -372,8 +136,7 @@
     </p>
     </div>
 
-    </form>
->>>>>>> 37e4b0d0
+</form>
 </div>
 </body>
 </html>