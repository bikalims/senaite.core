--- conflicted
+++ resolved
@@ -171,13 +171,8 @@
          link_target=""
          url_expr="string:${object_url}/orders"
          i18n:attributes="title"
-<<<<<<< HEAD
-         visible="False">
+         visible="True">
     <permission value="Modify portal content"/>
-=======
-         visible="True">
-  <permission value="BIKA: Manage Clients"/>
->>>>>>> 87a87d73
  </action>
 
 </object>