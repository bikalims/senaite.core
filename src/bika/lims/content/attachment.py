--- conflicted
+++ resolved
@@ -236,8 +236,6 @@
         att_file = self.getAttachmentFile()
         return att_file.filename
 
-<<<<<<< HEAD
-=======
     @deprecated(comment="Removed in 3.x", replacement="getRenderInReport")
     def getReportOption(self):
         """BBB: returns "r" if RenderInReport is True, otherwise "i"
@@ -253,6 +251,5 @@
         """
         self.setRenderInReport(value == "r")
 
->>>>>>> 47d21d35
 
 registerType(Attachment, PROJECTNAME)