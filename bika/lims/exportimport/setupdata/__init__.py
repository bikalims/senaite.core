--- conflicted
+++ resolved
@@ -371,43 +371,23 @@
                                dest_query={'portal_type': 'Contact',
                                            'getFullname': _fullname}
                                )
-<<<<<<< HEAD
             ## Create Plone user
             username = safe_unicode(row['Username']).encode('utf-8')
-            if(row['Username']):
-                try:
-                    member = self.context.portal_registration.addMember(
-                        username,
-                        row['Password'],
-=======
-
-            # Create Plone user
             username = safe_unicode(row['Username']).decode('utf-8')
             password = safe_unicode(row['Password']).decode('utf-8')
             if(username):
                 try:
-                    self.portal_registration.addMember(
+                    member = self.context.portal_registration.addMember(
                         username,
                         password,
->>>>>>> 8e0933f9
                         properties={
                             'username': username,
                             'email': row['EmailAddress'],
                             'fullname': fullname}
-<<<<<<< HEAD
                         )
                 except Exception as msg:
                     logger.info("Error adding user (%s): %s" % (msg, username))
                 contact.aq_parent.manage_setLocalRoles(row['Username'], ['Owner', ])
-=======
-                    )
-                except:
-                    logger.info("Error adding user (already exists?): %s" %
-                                username)
-                contact.aq_parent.manage_setLocalRoles(username,
-                                                       ['Owner', ])
-
->>>>>>> 8e0933f9
                 # add user to Clients group
                 group = portal_groups.getGroupById('Clients')
                 group.addMember(username)
