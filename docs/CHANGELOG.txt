--- conflicted
+++ resolved
@@ -1,13 +1,10 @@
 3.1.8 (unreleased)
 ------------------
-<<<<<<< HEAD
+LIMS-1705: Invoices. Currency unit overcooked
 LIMS-1806: Instrument Interface. AQ2. Seal Analytical
 LIMS-1770: FIAStar import 'no header'
 LIMS-1771: Instrument. Scil Vet abc Plus
 LIMS-1772: Instrument. VetScan VS2
-=======
-LIMS-1705: Invoices. Currency unit overcooked
->>>>>>> 3cfd3670
 LIMS-1507: Bika must notify why is not possible to publish an AR
 LIMS-1805: Instrument Interface. Horiba JY ICP
 LIMS-1710: UnicodeEncode error while creating an Invoice from AR view
