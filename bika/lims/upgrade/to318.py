--- conflicted
+++ resolved
@@ -27,12 +27,9 @@
     # Migrations
     HEALTH245(portal)
 
-<<<<<<< HEAD
     qi = portal.portal_quickinstaller
     setup.setLastVersionForProfile("profile-bika.lims:default", "3.1.8")
 
-    return True
-=======
     return True
 
 def HEALTH245(portal):
@@ -41,5 +38,4 @@
         now by default
     """
     for p in portal.bika_setup.getPrefixes():
-        p['separator']='-' if not p['separator'] else p['separator']
->>>>>>> 24ff41d3
+        p['separator']='-' if not p['separator'] else p['separator']