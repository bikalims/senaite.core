--- conflicted
+++ resolved
@@ -10,14 +10,7 @@
 from Products.Archetypes.config import REFERENCE_CATALOG
 from Products.ZCatalog.interfaces import ICatalogBrain
 from bika.lims import logger
-<<<<<<< HEAD
 from bika.lims.catalog import CATALOG_ANALYSIS_LISTING
-=======
-from bika.lims.upgrade import upgradestep
-from bika.lims.upgrade.utils import UpgradeUtils
-from bika.lims.catalog import CATALOG_ANALYSIS_LISTING, \
-    CATALOG_WORKSHEET_LISTING
->>>>>>> 4ee3112e
 from bika.lims.catalog import CATALOG_ANALYSIS_REQUEST_LISTING
 from bika.lims.catalog import CATALOG_WORKSHEET_LISTING
 from bika.lims.upgrade import upgradestep, stub
@@ -29,7 +22,6 @@
 import traceback
 import sys
 import transaction
-from plone.api.portal import get_tool
 
 product = 'bika.lims'
 version = '3.2.0.1705'
@@ -41,44 +33,45 @@
     ut = UpgradeUtils(portal)
     ufrom = ut.getInstalledVersion(product)
     if ut.isOlderVersion(product, version):
-<<<<<<< HEAD
         logger.info('Skipping upgrade of {0}: {1} > {2}'.format(
-=======
-        logger.info("Skipping upgrade of {0}: {1} > {2}".format(
->>>>>>> 4ee3112e
             product, ufrom, version))
         # The currently installed version is more recent than the target
         # version of this upgradestep
         return True
 
-<<<<<<< HEAD
     logger.info('Upgrading {0}: {1} -> {2}'.format(product, ufrom, version))
 
     setup = portal.portal_setup
     setup.runImportStepFromProfile('profile-bika.lims:default', 'typeinfo')
     setup.runImportStepFromProfile('profile-bika.lims:default', 'controlpanel')
 
-    RemoveARPriorities(portal)
-
-    UpdateIndexesAndMetadata(ut)
-
-    BaseAnalysisRefactoring()
-
-    RemoveVersionableTypes()
-
-    FixBrokenActionExpressions()
+    # Remove duplicate attachments made by instrument imports
+    remove_attachment_duplicates(portal, pgthreshold=1000)
 
     # Migrating ataip.FileField to blob.FileField
     migrateFileFields(portal)
 
+    # Deleting 'Html' field from ARReport objects.
+    removeHtmlFromAR(portal)
+
+    RemoveARPriorities(portal)
+
+    UpdateIndexesAndMetadata(ut)
+
+    BaseAnalysisRefactoring()
+
+    RemoveVersionableTypes()
+
+    FixBrokenActionExpressions()
+
+    # Remove workflow automatic transitions no longer used
+    removeWorkflowsAutoTransitions(portal)
+
+    # Fix problem with empty actbox_name in transitions
+    fixWorkflowsActBoxName(portal)
+
     # Refresh affected catalogs
     ut.refreshCatalogs()
-
-    # Remove workflow automatic transitions no longer used
-    removeWorkflowsAutoTransitions(portal)
-
-    # Fix problem with empty actbox_name in transitions
-    fixWorkflowsActBoxName(portal)
 
     logger.info("{0} upgraded to version {1}".format(product, version))
     return True
@@ -100,17 +93,6 @@
 
 def RemoveVersionableTypes():
     # Remove versionable typesa
-=======
-    logger.info("Upgrading {0}: {1} -> {2}".format(product, ufrom, version))
-
-    # Remove duplicate attachments made by instrument imports
-    remove_attachment_duplicates(portal, pgthreshold=1000)
-
-    # Migrating ataip.FileField to blob.FileField
-    migareteFileFields(portal)
-
-    # Remove versionable types
->>>>>>> 4ee3112e
     logger.info("Removing versionable types...")
     portal_repository = get_tool('portal_repository')
     non_versionable = ['AnalysisSpec',
@@ -200,7 +182,6 @@
             and CATALOG_ANALYSIS_REQUEST_LISTING not in ut.refreshcatalog:
         ut.refreshcatalog.append(CATALOG_ANALYSIS_REQUEST_LISTING)
 
-<<<<<<< HEAD
     cat = get_tool(CATALOG_ANALYSIS_LISTING)
     brains = cat(portal_type='Analysis', review_state='received')
     filtered = cat(portal_type='Analysis', review_state='received',
@@ -208,13 +189,25 @@
     if len(filtered) != len(brains) \
             and CATALOG_ANALYSIS_LISTING not in ut.refreshcatalog:
         ut.refreshcatalog.append(CATALOG_ANALYSIS_LISTING)
-=======
-    # Deleting 'Html' field from ARReport objects.
-    removeHtmlFromAR(portal)
-
-    # Refresh affected catalogs
-    ut.refreshCatalogs()
->>>>>>> 4ee3112e
+
+
+def removeHtmlFromAR(portal):
+    """
+    'Html' StringField has been deleted from ARReport Schema.
+    Now removing this attribute from old objects to save some memory.
+    """
+    uc = getToolByName(portal, 'uid_catalog')
+    ar_reps = uc(portal_type='ARReport')
+    f_name = 'Html'
+    counter = 0
+    for ar in ar_reps:
+        obj = ar.getObject()
+        if hasattr(obj, f_name):
+            delattr(obj, f_name)
+            counter += 1
+
+    logger.info("'Html' attribute has been removed from %d ARReport objects."
+                % counter)
 
 
 def BaseAnalysisRefactoring():
@@ -454,7 +447,6 @@
     # stub('bika.lims.controlpanel.bika_arpriorities', 'ARPriorities',
     #      BaseContent)
 
-<<<<<<< HEAD
     if 'bika_arpriorities' in portal.bika_setup:
         brain = pc(portal_type='ARPriorities')[0]
         # manually unindex object  --  pc.uncatalog_object(brain.UID())
@@ -572,28 +564,8 @@
             (value.portal_type, value.Title()))
     return brains[0].UID
 
+
 def migrateFileFields(portal):
-=======
-def removeHtmlFromAR(portal):
-    """
-    'Html' StringField has been deleted from ARReport Schema.
-    Now removing this attribute from old objects to save some memory.
-    """
-    uc = getToolByName(portal, 'uid_catalog')
-    ar_reps = uc(portal_type='ARReport')
-    f_name = 'Html'
-    counter = 0
-    for ar in ar_reps:
-        obj = ar.getObject()
-        if hasattr(obj, f_name):
-            delattr(obj, f_name)
-            counter += 1
-
-    logger.info("'Html' attribute has been removed from %d ARReport objects."
-                % counter)
-
-def migareteFileFields(portal):
->>>>>>> 4ee3112e
     """
     This function walks over all attachment types and migrates their FileField
     fields.
@@ -610,13 +582,70 @@
         "SamplePoint"]
 
     for portal_type in portal_types:
-<<<<<<< HEAD
-        logger.info("Starting migration of FileField fields from {}."
-                    .format(portal_type))
+        logger.info(
+            "Starting migration of FileField fields from {}."
+                .format(portal_type))
         # Do the migration
-        migrate_to_blob(portal, portal_type=portal_type, remove_old_value=True)
-        logger.info("Finished migration of FileField fields from {}."
-                    .format(portal_type))
+        migrate_to_blob(
+            portal,
+            portal_type=portal_type,
+            remove_old_value=True)
+        logger.info(
+            "Finished migration of FileField fields from {}."
+                .format(portal_type))
+
+
+def remove_attachment_duplicates(portal, pgthreshold=1000):
+    """Visit every worksheet attachment, and remove duplicates.
+    The duplicates are filtered by filename, but that's okay because the
+    instrument import routine used filenames when it made them.
+    """
+    pc = get_tool('portal_catalog')
+    wc = get_tool(CATALOG_WORKSHEET_LISTING)
+
+    # get all worksheets.
+    brains = wc(portal_type='Worksheet')
+    # list of lists.
+    dup_ans = []  # [fn, primary attachment, duplicate attachment, worksheet]
+    primaries = {}  # key is wsID:fn.  stores first found instance.
+    # for each worksheet, get all attachments.
+    dups_found = 0
+    for brain in brains:
+        ws = brain.getObject()
+        ws_id = ws.getId()
+        # for each attachment:
+        atts = ws.objectValues('Attachment')
+        for att in atts:
+            # Only process each fn once:
+            fn = att.getAttachmentFile().filename
+            key = "%s:%s" % (ws_id, fn)
+            if key not in primaries:
+                # not a dup.  att is primary attachment for this key.
+                primaries[key] = att
+            # we are a duplicate.
+            dup_ans.append([fn, primaries[key], att, ws])
+            dups_found += 1
+    logger.info("Keeping {} and removing {} attachments".format(
+        len(primaries), dups_found))
+
+    # Now.
+    count = 0
+    for fn, att, dup, ws in dup_ans:
+        ans = dup.getBackReferences()
+        for an in ans:
+            an_atts = [a for a in an.getAttachment() if a.UID() != dup.UID()]
+            an.setAttachment(an_atts)
+        path_uid = '/'.join(dup.getPhysicalPath())
+        pc.uncatalog_object(path_uid)
+        #dup.getField('AttachmentFile').set(dup, 'DELETED')
+        dup.getField('AttachmentFile').unset(dup)
+        dup.aq_parent.manage_delObjects(dup.getId())
+        #
+        if count % pgthreshold == 0:
+            logger.info("Removed {} of {} duplicate attachments...".format(
+                count, dups_found))
+        count += 1
+
 
 def fixWorkflowsActBoxName(portal):
     """Walkthrough all the transitions from all workflows and sets actbox_name
@@ -634,6 +663,7 @@
             if not transition.actbox_name:
                 transition.actbox_name = transition.id
                 logger.info('Transition actbox_name fixed: {0}'.format(transid))
+
 
 def removeWorkflowsAutoTransitions(portal):
     """Remove transitions that are triggered automatically, cause since this
@@ -676,69 +706,4 @@
             if remove['id'] in transids:
                 logger.info('Removing transition {0} from {1}'.format(
                     remove['id'], wfid))
-                workflow.transitions.deleteTransitions([remove['id']])
-=======
-        logger.info(
-            "Starting migration of FileField fields from {}."
-                .format(portal_type))
-        # Do the migration
-        migrate_to_blob(
-            portal,
-            portal_type=portal_type,
-            remove_old_value=True)
-        logger.info(
-            "Finished migration of FileField fields from {}."
-                .format(portal_type))
-
-
-def remove_attachment_duplicates(portal, pgthreshold=1000):
-    """Visit every worksheet attachment, and remove duplicates.
-    The duplicates are filtered by filename, but that's okay because the
-    instrument import routine used filenames when it made them.
-    """
-    pc = get_tool('portal_catalog')
-    wc = get_tool(CATALOG_WORKSHEET_LISTING)
-
-    # get all worksheets.
-    brains = wc(portal_type='Worksheet')
-    # list of lists.
-    dup_ans = []  # [fn, primary attachment, duplicate attachment, worksheet]
-    primaries = {}  # key is wsID:fn.  stores first found instance.
-    # for each worksheet, get all attachments.
-    dups_found = 0
-    for brain in brains:
-        ws = brain.getObject()
-        ws_id = ws.getId()
-        # for each attachment:
-        atts = ws.objectValues('Attachment')
-        for att in atts:
-            # Only process each fn once:
-            fn = att.getAttachmentFile().filename
-            key = "%s:%s" % (ws_id, fn)
-            if key not in primaries:
-                # not a dup.  att is primary attachment for this key.
-                primaries[key] = att
-            # we are a duplicate.
-            dup_ans.append([fn, primaries[key], att, ws])
-            dups_found += 1
-    logger.info("Keeping {} and removing {} attachments".format(
-        len(primaries), dups_found))
-
-    # Now.
-    count = 0
-    for fn, att, dup, ws in dup_ans:
-        ans = dup.getBackReferences()
-        for an in ans:
-            an_atts = [a for a in an.getAttachment() if a.UID() != dup.UID()]
-            an.setAttachment(an_atts)
-        path_uid = '/'.join(dup.getPhysicalPath())
-        pc.uncatalog_object(path_uid)
-        #dup.getField('AttachmentFile').set(dup, 'DELETED')
-        dup.getField('AttachmentFile').unset(dup)
-        dup.aq_parent.manage_delObjects(dup.getId())
-        #
-        if count % pgthreshold == 0:
-            logger.info("Removed {} of {} duplicate attachments...".format(
-                count, dups_found))
-        count += 1
->>>>>>> 4ee3112e
+                workflow.transitions.deleteTransitions([remove['id']])