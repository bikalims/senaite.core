--- conflicted
+++ resolved
@@ -12,6 +12,7 @@
 from Products.CMFCore.utils import getToolByName
 from Products.CMFPlone.utils import safe_unicode
 from bika.lims import bikaMessageFactory as _
+from bika.lims import deprecated
 from bika.lims import logger
 from bika.lims.browser.fields import UIDReferenceField
 from bika.lims.browser.widgets import DateTimeWidget
@@ -394,14 +395,7 @@
         items.sort(lambda x,y:cmp(x[1], y[1]))
         return DisplayList(items)
 
-    from bika.lims import deprecated
-
-<<<<<<< HEAD
-    @deprecated('[1703] Orphan. No alternative')
-=======
-    @deprecated(comment="[170214] bika.lims.content.instrument.getMethodUID "
-                        "is deprecated and will be removed in Bika LIMS 3.3")
->>>>>>> 4ee3112e
+    @deprecated('[1702] Orphan. No alternative')
     def getMethodUID(self):
         # TODO Avoid using this function. Returns first method's UID for now.
         if self.getMethods():
