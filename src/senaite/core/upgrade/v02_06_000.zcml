<configure
    xmlns="http://namespaces.zope.org/zope"
    xmlns:genericsetup="http://namespaces.zope.org/genericsetup"
    i18n_domain="senaite.core">

<<<<<<< HEAD
   <genericsetup:upgradeStep
      title="SENAITE.CORE 2.6.0: Reindex getDuedate in analyses and sample catalog"
      description="Reindex getDuedate in analyses and sample catalog"
      source="2647"
      destination="2648"
      handler=".v02_06_000.reindex_getDueDate"
      profile="senaite.core:default"/>

   <genericsetup:upgradeStep
=======
  <genericsetup:upgradeStep
      title="SENAITE.CORE 2.6.0: Fix corrupted transitions"
      description="Restores the value of the property `after_script_name` from
        transitions that were created or updated with the core's workflow api"
      source="2649"
      destination="2650"
      handler=".v02_06_000.fix_corrupted_transitions"
      profile="senaite.core:default"/>

  <genericsetup:upgradeStep
      title="SENAITE.CORE 2.6.0: Remove isSampleReceived index"
      description="Remove isSampleReceived index"
      source="2648"
      destination="2649"
      handler=".v02_06_000.remove_is_sample_received_index"
      profile="senaite.core:default"/>

  <genericsetup:upgradeStep
      title="SENAITE.CORE 2.6.0: Ensure valid sticker templates"
      description="Ensure migrated sample types have valid sticker templates set"
      source="2647"
      destination="2648"
      handler=".v02_06_000.ensure_valid_sticker_templates"
      profile="senaite.core:default"/>

  <genericsetup:upgradeStep
>>>>>>> bd4b3c92
      title="SENAITE.CORE 2.6.0: Move SampleType to Senaite setup"
      description="Migrate Sample Types to Senaite setup"
      source="2646"
      destination="2647"
      handler=".v02_06_000.migrate_sampletypes_to_dx"
      profile="senaite.core:default"/>

  <genericsetup:upgradeStep
      title="SENAITE.CORE 2.6.0: Remove Analyses raw attribute from samples"
      description="Remove Analyses raw attribute from samples"
      source="2645"
      destination="2646"
      handler=".v02_06_000.del_raw_analyses"
      profile="senaite.core:default"/>

  <genericsetup:upgradeStep
      title="SENAITE.CORE 2.6.0: Store analyses UIDs as raw data in samples"
      description="Store analyses UIDs as raw data in samples"
      source="2644"
      destination="2645"
      handler=".v02_06_000.store_raw_analyses"
      profile="senaite.core:default"/>

  <genericsetup:upgradeStep
      title="SENAITE.CORE 2.6.0: Remove CreationDate index"
      description="Remove CreationDate index"
      source="2643"
      destination="2644"
      handler=".v02_06_000.remove_creation_date_index"
      profile="senaite.core:default"/>

  <genericsetup:upgradeStep
      title="SENAITE.CORE 2.6.0: Migrate Suppliers to DX"
      description="Migrate Suppliers to Dexterity"
      source="2642"
      destination="2643"
      handler=".v02_06_000.migrate_suppliers_to_dx"
      profile="senaite.core:default"/>

  <genericsetup:upgradeStep
      title="SENAITE.CORE 2.6.0: Migrate LabProducts to DX"
      description="Migrate LabProducts to Dexterity"
      source="2641"
      destination="2642"
      handler=".v02_06_000.migrate_labproducts_to_dx"
      profile="senaite.core:default"/>

  <genericsetup:upgradeStep
      title="SENAITE.CORE 2.6.0: Move Interpretation Templates to Senaite setup"
      description="Move Interpretation Templates to Senaite setup"
      source="2640"
      destination="2641"
      handler=".v02_06_000.move_interpretationtemplates"
      profile="senaite.core:default"/>

  <genericsetup:upgradeStep
      title="SENAITE.CORE 2.6.0: Move Dynamic Analysis Specs to Senaite core"
      description="Move Dynamic Analysis Specs to Senaite core"
      source="2639"
      destination="2640"
      handler=".v02_06_000.move_dynamicanalysisspecs"
      profile="senaite.core:default"/>

  <genericsetup:upgradeStep
      title="SENAITE.CORE 2.6.0: Migrate AttachmentTypes to DX"
      description="Migrate AttachmentTypes to Dexterity"
      source="2638"
      destination="2639"
      handler=".v02_06_000.migrate_attachmenttypes_to_dx"
      profile="senaite.core:default"/>

  <genericsetup:upgradeStep
      title="SENAITE.CORE 2.6.0: Move Sample Containers to Senaite setup"
      description="Move Sample Containers to Senaite setup"
      source="2637"
      destination="2638"
      handler=".v02_06_000.move_samplecontainers"
      profile="senaite.core:default"/>

  <genericsetup:upgradeStep
      title="SENAITE.CORE 2.6.0: Move Instrument Locations to Senaite setup"
      description="Move Instrument Locations to Senaite setup"
      source="2636"
      destination="2637"
      handler=".v02_06_000.move_instrumentlocations"
      profile="senaite.core:default"/>

  <genericsetup:upgradeStep
      title="SENAITE.CORE 2.6.0: Fix setup folders not indexed in UID catalog"
      description="Adds the Plone's IReferenceable behavior to setup folders"
      source="2635"
      destination="2636"
      handler=".v02_06_000.set_referenceable_behavior"
      profile="senaite.core:default"/>

  <genericsetup:upgradeStep
      title="SENAITE.CORE 2.6.0: Remove getCategoryTitle from catalogs"
      description="Remove getCategoryTitle from catalogs"
      source="2634"
      destination="2635"
      handler=".v02_06_000.remove_category_title_metadata"
      profile="senaite.core:default"/>

  <genericsetup:upgradeStep
      title="SENAITE.CORE 2.6.0: Migrate AnalysisCategories to DX"
      description="Migrate AnalysisCategories to Dexterity"
      source="2633"
      destination="2634"
      handler=".v02_06_000.migrate_analysiscategories_to_dx"
      profile="senaite.core:default"/>

  <genericsetup:upgradeStep
      title="SENAITE.CORE 2.6.0: Migrate BatchLabels to DX"
      description="Migrate BatchLabels to Dexterity"
      source="2632"
      destination="2633"
      handler=".v02_06_000.migrate_batchlabels_to_dx"
      profile="senaite.core:default"/>

  <genericsetup:upgradeStep
      title="SENAITE.CORE 2.6.0: Migrate SamplePoint coordinates"
      description="Migrate SamplePoint coordinates to GPS coordinates"
      source="2631"
      destination="2632"
      handler=".v02_06_000.migrate_samplepoints_coordinates"
      profile="senaite.core:default"/>

  <genericsetup:upgradeStep
      title="SENAITE.CORE 2.6.0: Migrate Sampling Deviations to DX"
      description="Migrate Sampling Deviations to Dexterity"
      source="2630"
      destination="2631"
      handler=".v02_06_000.migrate_samplingdeviations_to_dx"
      profile="senaite.core:default"/>

  <genericsetup:upgradeStep
      title="SENAITE.CORE 2.6.0: Migrate Instrument Types to DX"
      description="Migrate Instrument Types to Dexterity"
      source="2629"
      destination="2630"
      handler=".v02_06_000.migrate_instrumenttypes_to_dx"
      profile="senaite.core:default"/>

  <genericsetup:upgradeStep
      title="SENAITE.CORE 2.6.0: Migrate StorageLocations to DX"
      description="Migrate StorageLocations to Dexterity"
      source="2628"
      destination="2629"
      handler=".v02_06_000.migrate_storagelocations_to_dx"
      profile="senaite.core:default"/>

  <genericsetup:upgradeStep
      title="SENAITE.CORE 2.6.0: Update SubGroups typeinfo (fix)"
      description="Update SubGroups typeinfo (fix)"
      source="2627"
      destination="2628"
      handler=".v02_06_000.update_typeinfo_subgroups_fix"
      profile="senaite.core:default"/>

  <genericsetup:upgradeStep
      title="SENAITE.CORE 2.6.0: Migrate SubGroups to DX"
      description="Migrate SubGroups to Dexterity"
      source="2626"
      destination="2627"
      handler=".v02_06_000.migrate_subgroups_to_dx"
      profile="senaite.core:default"/>

  <genericsetup:upgradeStep
      title="SENAITE.CORE 2.6.0: Remove contact metadata from sample catalog"
      description="Remove contact metadata from sample catalog"
      source="2625"
      destination="2626"
      handler=".v02_06_000.remove_contact_metadata"
      profile="senaite.core:default"/>

  <genericsetup:upgradeStep
      title="SENAITE.CORE 2.6.0: Remove getSamplerFullName from catalogs"
      description="Remove getSamplerFullName from catalogs"
      source="2624"
      destination="2625"
      handler=".v02_06_000.remove_sampler_fullname"
      profile="senaite.core:default"/>

  <genericsetup:upgradeStep
      title="SENAITE.CORE 2.6.0: Migrate ContainerTypes to DX"
      description="Migrate ContainerTypes to Dexterity"
      source="2623"
      destination="2624"
      handler=".v02_06_000.migrate_containertypes_to_dx"
      profile="senaite.core:default"/>

  <genericsetup:upgradeStep
      title="SENAITE.CORE 2.6.0: Migrate Manufacturers to DX"
      description="Migrate Manufacturers to Dexterity"
      source="2622"
      destination="2623"
      handler=".v02_06_000.migrate_manufacturers_to_dx"
      profile="senaite.core:default"/>

  <genericsetup:upgradeStep
      title="SENAITE.CORE 2.6.0: Remove getCreatorFullName from catalogs"
      description="Remove getCreatorFullName from catalogs"
      source="2621"
      destination="2622"
      handler=".v02_06_000.remove_creator_fullname"
      profile="senaite.core:default"/>

  <genericsetup:upgradeStep
      title="SENAITE.CORE 2.6.0: Add user profile"
      description="Add profile link to the user dropdown menu"
      source="2620"
      destination="2621"
      handler=".v02_06_000.setup_user_profile"
      profile="senaite.core:default"/>

  <genericsetup:upgradeStep
      title="SENAITE.CORE 2.6.0: Migrate SamplePoints to DX"
      description="Migrate SamplePoints to Dexterity"
      source="2619"
      destination="2620"
      handler=".v02_06_000.migrate_samplepoints_to_dx"
      profile="senaite.core:default"/>

  <genericsetup:upgradeStep
      title="SENAITE.CORE 2.6.0: Text (multi-lines) support for results"
      description="Updates the value for ResultType from all analyses"
      source="2618"
      destination="2619"
      handler=".v02_06_000.setup_result_types"
      profile="senaite.core:default"/>

  <genericsetup:upgradeStep
      title="SENAITE.CORE 2.6.0: Fix sample points not filtered by sample type"
      description="Sample points are not filtered by sample type in add sample"
      source="2617"
      destination="2618"
      handler=".v02_06_000.reindex_sampletype_uid"
      profile="senaite.core:default"/>

  <genericsetup:upgradeStep
      title="SENAITE.CORE 2.6.0: Migrate Sample Templates to DX"
      description="Migrate Sample Templates to Dexterity"
      source="2616"
      destination="2617"
      handler=".v02_06_000.migrate_sampletemplates_to_dx"
      profile="senaite.core:default"/>

  <genericsetup:upgradeStep
      title="SENAITE.CORE 2.6.0: Add getGroupId metadata in client_catalog"
      description="Add getGroupId metadata column in client_catalog"
      source="2615"
      destination="2616"
      handler=".v02_06_000.setup_client_catalog"
      profile="senaite.core:default"/>

  <genericsetup:upgradeStep
      title="SENAITE.CORE 2.6.0: Update registry settings"
      description="Import worksheet printing templates registry"
      source="2614"
      destination="2615"
      handler=".v02_06_000.import_registry"
      profile="senaite.core:default"/>

  <genericsetup:upgradeStep
      title="SENAITE.CORE 2.6.0: Import registry settings"
      description="Import generic setup settings to SENAITE registry"
      source="2613"
      destination="2614"
      handler=".v02_06_000.import_registry"
      profile="senaite.core:default"/>

  <genericsetup:upgradeStep
      title="SENAITE.CORE 2.6.0: Re-index sampletype_uid index"
      description="Re-index sampletype_uid index"
      source="2612"
      destination="2613"
      handler=".v02_06_000.reindex_sampletype_uid"
      profile="senaite.core:default"/>

  <genericsetup:upgradeStep
      title="SENAITE.CORE 2.6.0: Migrate Client located Analysis Profiles to DX"
      description="Supplementary upgrade step for 2608"
      source="2611"
      destination="2612"
      handler=".v02_06_000.migrate_client_located_analysisprofiles_to_dx"
      profile="senaite.core:default"/>

  <genericsetup:upgradeStep
      title="SENAITE.CORE 2.6.0: Migrate SampleMatrices to DX"
      description="Migrate SampleMatrices to Dexterity"
      source="2610"
      destination="2611"
      handler=".v02_06_000.migrate_samplematrices_to_dx"
      profile="senaite.core:default"/>

  <genericsetup:upgradeStep
      title="SENAITE.CORE 2.6.0: Cleanup UID catalog and orphane objects"
      description="Cleanup duplicate and orphane catalog entries and objects"
      source="2609"
      destination="2610"
      handler=".v02_06_000.cleanup_uid_catalog"
      profile="senaite.core:default"/>

  <genericsetup:upgradeStep
      title="SENAITE.CORE 2.6.0: Add path index to UID catalog"
      description="Add extendend path index to UID catalog"
      source="2608"
      destination="2609"
      handler=".v02_06_000.add_path_index_to_uid_catalog"
      profile="senaite.core:default"/>

  <genericsetup:upgradeStep
      title="SENAITE.CORE 2.6.0: Migrate Analysis Profiles to DX"
      description="Migrate Analysis Profiles to Dexterity"
      source="2607"
      destination="2608"
      handler=".v02_06_000.migrate_analysisprofiles_to_dx"
      profile="senaite.core:default"/>

  <genericsetup:upgradeStep
      title="SENAITE.CORE 2.6.0: Migrate Preservations to DX"
      description="Migrate Preservations to Dexterity"
      source="2606"
      destination="2607"
      handler=".v02_06_000.migrate_preservations_to_dx"
      profile="senaite.core:default"/>

  <genericsetup:upgradeStep
      title="SENAITE.CORE 2.6.0: Remove old AT from AT's factory tool"
      description="Remove old AT types from factory tool"
      source="2605"
      destination="2606"
      handler=".v02_06_000.remove_at_portal_types"
      profile="senaite.core:default"/>

  <genericsetup:upgradeStep
      title="SENAITE.CORE 2.6.0: Remove auditlog and snapshots from setup folders"
      description="Remove auditlog and snapshots from setup folders"
      source="2604"
      destination="2605"
      handler=".v02_06_000.remove_folders_snapshots"
      profile="senaite.core:default"/>

  <genericsetup:upgradeStep
      title="SENAITE.CORE 2.6.0: Migrate SampleConditions to DX"
      description="Migrate SampleConditions to Dexterity"
      source="2603"
      destination="2604"
      handler=".v02_06_000.migrate_sampleconditions_to_dx"
      profile="senaite.core:default"/>

  <genericsetup:upgradeStep
      title="SENAITE.CORE 2.6.0: Remove old AT Departments folder"
      description="Remove AT based setup folder"
      source="2602"
      destination="2603"
      handler=".v02_06_000.remove_at_departments_setup_folder"
      profile="senaite.core:default"/>

  <genericsetup:upgradeStep
      title="SENAITE.CORE 2.6.0: Migrate Departments to DX"
      description="Migrate Departments to Dexterity and move below new SENAITE Setup Folder"
      source="2601"
      destination="2602"
      handler=".v02_06_000.migrate_departments_to_dx"
      profile="senaite.core:default"/>

  <genericsetup:upgradeStep
      title="SENAITE.CORE 2.6.0: Fix Reject permission for Analysis"
      description="Fix Reject permission for Analysis"
      source="2600"
      destination="2601"
      handler=".v02_06_000.fix_analysis_reject_permission"
      profile="senaite.core:default"/>

  <genericsetup:upgradeStep
      title="Upgrade to SENAITE.CORE 2.6.0"
      source="2525"
      destination="2600"
      handler=".v02_06_000.upgrade"
      profile="senaite.core:default"/>

</configure><|MERGE_RESOLUTION|>--- conflicted
+++ resolved
@@ -3,17 +3,15 @@
     xmlns:genericsetup="http://namespaces.zope.org/genericsetup"
     i18n_domain="senaite.core">
 
-<<<<<<< HEAD
    <genericsetup:upgradeStep
       title="SENAITE.CORE 2.6.0: Reindex getDuedate in analyses and sample catalog"
       description="Reindex getDuedate in analyses and sample catalog"
-      source="2647"
-      destination="2648"
+      source="2650"
+      destination="2651"
       handler=".v02_06_000.reindex_getDueDate"
       profile="senaite.core:default"/>
 
    <genericsetup:upgradeStep
-=======
   <genericsetup:upgradeStep
       title="SENAITE.CORE 2.6.0: Fix corrupted transitions"
       description="Restores the value of the property `after_script_name` from
@@ -40,7 +38,6 @@
       profile="senaite.core:default"/>
 
   <genericsetup:upgradeStep
->>>>>>> bd4b3c92
       title="SENAITE.CORE 2.6.0: Move SampleType to Senaite setup"
       description="Migrate Sample Types to Senaite setup"
       source="2646"
