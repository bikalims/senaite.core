--- conflicted
+++ resolved
@@ -1,4 +1,3 @@
-<<<<<<< HEAD
 3.2.1 (unreleased)
 ------------------
 LIMS-2208: WinescanCSVParser class instance variable misspelling
@@ -8,7 +7,7 @@
 - Replacement of pagination by 'Show more' in tables makes the app faster
 - Add Bika LIMS TAL report reference in reports preview
 - Simplify instrument interface creation for basic CSV files
-=======
+
 3.1.x Long Term Support (LTS)
 -----------------------------
 LIMS-2015: Column spacing on Client look-up
@@ -16,15 +15,10 @@
 LIMS-1991: Sort Order for Analysis Categories and Services
 LIMS-1521: Date verified column for AR lists
 LIMS-2194 Error when submitting a result
->>>>>>> f542eb77
 
 3.1.11 (2016-01-25)
 -------------------
 WINE-125: Client users receive unauthorized when viewing some published ARs
-<<<<<<< HEAD
-LIMS-1991: Sort Order for Analysis Categories and ServicesShould be:
-=======
->>>>>>> f542eb77
 
 3.1.10 (2016-01-13)
 -------------------
