--- conflicted
+++ resolved
@@ -118,29 +118,6 @@
               inline="False"
               insert-after="*"/>
 
-<<<<<<< HEAD
-    <javascript authenticated="True"
-                id="++resource++bika.lims.js/bika.lims.sandbox.client.js"
-                cacheable="True"
-                compression="safe"
-                conditionalcomment=""
-                cookable="True"
-                enabled="on"
-                expression=""
-                inline="False"
-                insert-after="*"/>
-
-    <javascript authenticated="True"
-                id="++resource++bika.lims.js/bika.lims.sandbox.ar_analyses.js"
-                cacheable="True"
-                compression="safe"
-                conditionalcomment=""
-                cookable="True"
-                enabled="on"
-                expression=""
-                inline="False"
-                insert-after="*"/>
-=======
   <javascript authenticated="True"
               id="++resource++bika.lims.js/bika.lims.utils.calcs.js"
               cacheable="True"
@@ -151,7 +128,6 @@
               expression=""
               inline="False"
               insert-after="*"/>
->>>>>>> b4e0cb0c
 
   <javascript authenticated="True"
               id="++resource++bika.lims.js/bika.lims.batch.js"
