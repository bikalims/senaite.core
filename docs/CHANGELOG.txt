3.1.10 (unreleased)
-------------------
- Updated Plone to 4.3.7
- Dashboard: replace multi-bar charts by stacked-bar charts
LIMS-2177: template_set error when no template has been selected
HEALTH-410: AR Create. Auto-complete Contact field if only 1
<<<<<<< HEAD
=======
LIMS-2175: "NaN" is shown automatically for result fields that have AS with "LDL" enabled and then an error is shown after submitting a result
>>>>>>> c6e63278
LIMS-1917: Inconsistencies related to significant digits in uncertainties
LIMS-2143: Statements vs Invoices
LIMS-1989: Retracting a published AR fails if one or more ASs has been retracted before publishing
LIMS-2071: Can't generate Invoice Batch/Monthly Statements
WINE-71: Instrument. BBK WS export to FIA fails
WINE-72: Instrument. BBK WineScan Auto Import fails
WINE-58: Instrument. BBK FIAStar import fails
WINE-76: WineScan FT120 Import warnings incorrect?
LIMS-1906: Spaces should be stripped out of the keywords coming from the Instrument
LIMS-2117: Analysis Categories don't expand on Analysis Specification creation
LIMS-1933: Regression: Selecting secondary AR in client batches, fails.
LIMS-2075: Ensure hiding of pricing information when disabled in site-setup
LIMS-2081: AR Batch Import WorkflowException after edit
LIMS-2106: Attribute error when creating AR inside batch with no client.
LIMS-2080: Correctly interpret default (empty) values in ARImport CSV file
LIMS-2115: Error rises when saving a Calculation
LIMS-2116: JSONAPI throws an UnicodeDecodeError
LIMS-2114: AR Import with Profiles, no Analyses are created
LIMS-2132: Reference Analyses got the same ID
LIMS-2133: Once in a while, specs var is going empty in results reports
LIMS-2136: Site Error on AR Verification
LIMS-2121: Fix possible Horiba ICP csv handling errors
LIMS-2042: Improving Horiba ICP to avoid Element Symbols as keywords
LIMS-2123: Analysis Categories don't expand in Worksheet Templates
LIMS-1993: Existing Sample look-up for AR Create in Batch does not work
LIMS-2124: QR missing on sticker preview
LIMS-2147: Add ARImport schema fields when creating ARs
LIMS-409: ShowPrices setting was getting ignored in some contexts
LIMS-2062: Cancelled ARs no longer appear in analysisrequest folder listings
LIMS-2076: Cancelled batches appear in listing views
LIMS-2154: Hide inactive ARs from BatchBook view
LIMS-2134: Inactive services appear in AR Create
LIMS-2139: WS Blank and Control Selection renderes whole page
LIMS-2156: Ignore blank index values when calculating ReferenceAnalysesGroupID
LIMS-2157: Cancelled ARs appear in AR listing inside Batches
LIMS-2042: Horiba ICP: Missing 'DefaultResult' for imported rows
LIMS-2030: Assign ARs in alphabetical ID order to WS
LIMS-2167: Cannot assign a QC analysis to an invalid instrument
LIMS-2067: Prevent initial method/instrument query for each analysis
WINE-82: Ignore invalid entry in Sample field during AR creation
LIMS-1717: Workflow transitions in edit context do not take effect
WINE-111: Do not attempt formatting of 'nan' analysis result values
WINE-114: Some users cannot view published ARs (unauthorised)

3.1.9 (2015-10-8)
------------------
LIMS-2068: LIMS-2068 Urgent. Analysis Catgories don't expand
LIMS-1875: Able to deactivate instruments and reference samples without logging in
LIMS-2049: Displaying lists doesn't work as expected in 319
LIMS-1908: Navigation tree order
LIMS-1543: Add "Security Seal Intact Y/N" checkbox for partition container
LIMS-1544: Add "File attachment" field on Sample Point
LIMS-1949: Enviromental conditions
LIMS-1549: Sampling Round Templates privileges and permissions
LIMS-1564: Cancelling a Sampling Round
LIMS-2020: Add Sampling Round - Department not available for selection
LIMS-1545: Add "Composite Y/N" checkbox on AR Template
LIMS-1547: AR Templates tab inside Sampling Round Template
LIMS-1561: Editing a Sampling Round
LIMS-1558: Creating Sampling Rounds
LIMS-1965: Modified default navtree order for new installations
LIMS-1987: AR Invoice tab should not be shown if pricing is toggled off
LIMS-1523: Site Error when transitioning AR from 'Manage Analyses' or 'Log' tab
LIMS-1970: Analyses with AR Specifications not displayed properly in AR Add form
LIMS-1969: AR Add error when "Categorise analysis services" is disabled
LIMS-1397: Fix Client Title accessor to prevent catalog error when data is imported
LIMS-1996: On new system with no instrument data is difficult to get going.
LIMS-2005: Click on Validations tab of Instruments it give error
LIMS-1806: Instrument Interface. AQ2. Seal Analytical - Error
LIMS-2002: Error creating Analysis Requests from batch.
LIMS-1996: On new system with no instrument data it is difficult to get going. The warnings could be confusing
LIMS-1312: Transposed Worksheet view, ARs in columns
LIMS-1760: Customised AR Import spreadsheets (refactored, support importing to Batch)
LIMS-1548: Client-specific Sampling Round Templates
LIMS-1546: Sampling Round Template Creation and Edit view
LIMS-1944: Prevent concurrent form submissions from clobbering each other's results
LIMS-1930: AssertionError: Having an orphan size, higher than batch size is undefined
LIMS-1959: Not possible to create an AR
LIMS-1956: Error upgrading to 319
LIMS-1934: Hyperlinks in invoices
LIMS-1943: Stickers preview and custom stickers templates support
LIMS-1855: Small Sticker layout. QR-code capabilities
LIMS-1627: Pricing per Analysis Profile
HEALTH-279: AS IDs to be near top of page. Columns in AS list
LIMS-1625: Instrument tab titles and headers do not correspond
LIMS-1924: Instrument tab very miss-titled. Internal Calibration Tests
LIMS-1922: Instrument out of date typo and improvement
HEALTH-175: Supplier does not resolve on Instrument view page
LIMS-1887: uniquefield validator doesn't work properly
LIMS-1869: Not possible to create an Analysis Request
LIMS-1867: Auto-header, auto-footer and auto-pagination in results reports
LIMS-1743: Reports: ISO (A4) or ANSI (letter) pdf report size
LIMS-1695: Invoice export function missing
LIMS-1812: Use asynchronous requests for expanding categories in listings
LIMS-1811: Refactor AR Add form Javascript, and related code.
LIMS-1818: Instrument Interface. Eltra CS-2000
LIMS-1817: Instrument Interface. Rigaku Supermini XRF
- New System Dashboard for LabManagers and Admins

3.1.8.3 (2015-10-01)
--------------------
LIMS-1755: PDF writer should be using a world-writeable tmp location
LIMS-2041: Resolve ${analysis_keyword) in instrument import alert.
LIMS-2041: Resolve translation syntax error in instrument import alert
LIMS-1933: Secondary Sample selection in Client Batches does not locate samples

3.1.8.2 (2015-09-27)
--------------------
LIMS-1996: On new system with no instrument data is difficult to get going.
LIMS-1760: Customised AR Import spreadsheets (refactored, support importing to Batch)
LIMS-1930: AssertionError: Having an orphan size, higher than batch size is undefined
LIMS-1818: Instrument Interface. Eltra CS-2000
LIMS-1817: Instrument Interface. Rigaku Supermini XRF
LIMS-2037: Gracefully anticipate missing analysis workflow history
LIMS-2035: Prevent Weasyprint flooding due to asyncronous publish

3.1.8.1 (2015-06-23)
--------------------
LIMS-1806: Instrument Interface. AQ2. Seal Analytical - Error
LIMS-1760: Customised AR Import spreadsheets (refactored, support importing to Batch)
Fix portlets.xml for Plone 4.3.6 compatibility

3.1.8 (2015-06-03)
------------------
LIMS-1923: Typo InstrumentCalibration
HEALTH-287: Hyperlink in Instrument messages
LIMS-1929: Translation error on Instrument Document page
LIMS-1928 Asset Number on Instruments' Certificate tab should use Instrument's default
LIMS-1929: Translation error on Instrument Document page
LIMS-1773: Instrument. Thermo Fisher ELISA Spectrophotometer
LIMS-1697: Error updating bika.lims 317 to 318 via quickinstaller
LIMS-1820: QC Graphs DateTime's X-Axis not well sorted
LIMS-280 : System IDs starting from a specific value
LIMS-1819: Bika LIMS in footer, not Bika Lab Systems
LIMS-1808: Uncertainty calculation on DL
LIMS-1522: Site Error adding display columns to sorted AR list
LIMS-1705: Invoices. Currency unit overcooked
LIMS-1806: Instrument Interface. AQ2. Seal Analytical
LIMS-1770: FIAStar import 'no header'
LIMS-1771: Instrument. Scil Vet abc Plus
LIMS-1772: Instrument. VetScan VS2
LIMS-1507: Bika must notify why is not possible to publish an AR
LIMS-1805: Instrument Interface. Horiba JY ICP
LIMS-1710: UnicodeEncode error while creating an Invoice from AR view
WINE-44: Sample stickers uses Partition ID only if ShowPartitions option is enabled
LIMS-1634: AR Import fields (ClientRef, ClientSid) not importing correctly
LIMS-1474: Disposed date is not shown in Sample View
LIMS-1779: Results report new fields and improvements
LIMS-1775: Allow to select LDL or UDL defaults in results with readonly mode
LIMS-1769: Allow to use LDL and UDL in calculations.
LIMS-1700: Lower and Upper Detection Limits (LDL/UDL). Allow manual input
LIMS-1379: Allow manual uncertainty value input
LIMS-1324: Allow to hide analyses in results reports
LIMS-1754: Easy install for LIMS' add-ons was not possible
LIMS-1741: Fixed unwanted overlay when trying to save supply order
LIMS-1748: Error in adding supply order when a product has no price
LIMS-1745: Retracted analyses in duplicates
LIMS-1629: Pdf reports should split analysis results in different pages according to the lab department
Some new ID Generator's features, as the possibility of select the separator type
LIMS-1738: Regression. 'NoneType' object has no attribute 'getResultsRangeDict'
LIMS-1739: Error with results interpretation field of an AR lacking departments
LIMS-1740: Error when trying to view any Sample
LIMS-1724: Fixed missing start and end dates on reports
LIMS-1628: There should be a results interpretation field per lab department
LIMS-1737: Error when adding pricelists of lab products with no volume and unit
LIMS-1696: Decimal mark conversion is not working with "<0,002" results type
LIMS-1729: Analysis Specification Not applying to Sample when Selected
LIMS-1507: Do not cause exception on SMTPServerDisconnect when publishing AR results.


3.1.7 (2015-02-26)
------------------
LIMS-1693: Error trying to save a new AR
LIMS-1570: Instrument interface: Roche Cobas Taqman 48
LIMS-1520: Allow to invalidate verified ARs
LIMS-1690: Typo. Instrument page
LIMS-1688: After AR invalidation, ARs list throws an error
LIMS-1569: Instrument interface: Beckman Coulter Access 2
LIMS-1689: Error while creating a new invoice batch
LIMS-1266: Sampling date format error
LIMS-1365: Batch search parameters on Work sheets/Work sheets insides Batches
LIMS-1428: After receiving a sample with Sampling Workflow enable is not possible to input results
LIMS-1540: When accent characters are used in a "Sample Type" name, it is not possible to create a new AR
LIMS-1617: Error with bin/test
LIMS-1571: Instrument interface: Sysmex XS-1000i
LIMS-1574: Fixed AR and Analysis attachments
LIMS-1670: Fixed windows incompatibility in TAL (referencewidget.pt)
LIMS-1594: Added option to select landing page for clients in configuration registry
LIMS-1594: Re-ordered tabs on Client home page
LIMS-1520: Allow to invalidate verified ARs
LIMS-1539: Printable Worksheets. In both AR by row or column orientations
LIMS-1199: Worksheet totals in WS lists
LIMS-257: Set Blank and Warning icons in Reference Sample main view
LIMS-1636: Batch Sample View crash
LIMS-1524: Invalidate email does not have variables populated
LIMS-1572: Instrument interface: Sysmex XS-500i
LIMS-1575: Thermo Arena 20XT
LIMS-1423: Save details when AR workflow action kicked off
LIMS-1624: Import default test.xlsx fails
LIMS-1614: Error when selecting Analysis Administration Tab after receiving a sample with Sampling Workflow enabled
LIMS-1605: Tescan TIMA interface
LIMS-1604: BioDrop uLite interface
LIMS-1603: Life Technologies Qubit interface
LIMS-1517: Storage field tag untranslated?
LIMS-1518: Storage Location table
LIMS-1527: CC Contact on AR view (edit) offers all contacts in system
LIMS-1536: Add button [Add], to alow quickly addings in referencewidget
LIMS-1587: Better support for extension of custom sample labels
LIMS-1622: Version Check does not correctly check cache
LIMS-1623: Implement bika-frontpage as a BrowserView


3.1.6 (2014-12-17)
------------------
LIMS-1530: Scrambled Analysis Category order in Published Results
LIMS-1529: Error while inserting an AR with container-based partitioning is required
LIMS-1460: Additional field in AR for comments or results interpretation
LIMS-1441: An error message related to partitions unit is shown when selecting analysis during AR creation
LIMS-1470: AS Setup. File attachment field tag is missing
LIMS-1422: Results doesn't display yes/no once verified but 1 or 0
LIMS-1486: Typos in instrument messages
LIMS-1498: Published Results not Showing for Logged Clients
LIMS-1445: Scientific names should be written in italics in published reports
LIMS-1389: Units in results publishing should allow super(sub)script format, for example in cm2 or m3
LIMS-1500: Alere Pima's Instrument Interfice
LIMS-1457: Exponential notation in published AR pdf should be formatted like a×10^b instead of ae^+b
LIMS-1334: Calculate result precision from Uncertainty value
LIMS-1446: After retracting a published AR the Sample gets cancelled
LIMS-1390: More workflow for Batches
LIMS-1378: Bulking up Batches
LIMS-1479: new-version and upgrade-steps should be python viewlets
LIMS-1362: File attachment uploads to Batches
LIMS-1404: New Batch attributes (and their integration with existing ones on Batch views)
LIMS-1467: Sample Point Lookup doesn't work on AR modify
LIMS-1363: Batches per Client
LIMS-1405: New Sample and AR attributes
LIMS-1085: Allow Clients to add Attachments to ARs
LIMS-1444: In AR published report accredited analysis services are not marked as accredited
LIMS-1443: In published reports the publishing date is not shown in the pdf
LIMS-1420: Status filter is not kept after moving to next page
LIMS-1442: Sample Type is not filtred by Sample Point
LIMS-1448: Reports: when you click on "Analysis turnaround time" displays others
LIMS-1440: Error when trying to publish with analysis from different categories
LIMS-1459: Error when checking instrument validity in manage_results
LIMS-1430: Create an AR from batch allows you to introduce a non existent Client and Contacts don't work properly

- After modifying analysis Category, reindex category name and UID for all subordinate analyses
- Setup data import improvements and fixes
- Simplify installation with a custom Plone overview and add site


3.1.5 (2014-10-06)
------------------

LIMS-1082: Report Barcode. Was images for pdf/print reports etc
LIMS-1159: reapply fix for samplepoint visibility
LIMS-1325: WSTemplate loading incompatible reference analyses
LIMS-1333: Batch label replace with standard Plone keyword widget
LIMS-1335: Reference Definitions don't sort alphabetically on WS Template lay-outs
LIMS-1345: Analysis profiles don't sort
LIMS-1347: Analysis/AR background colour to be different to for Receive and To be Sampled
LIMS-1360: Number of analyses in ARs folder view
LIMS-1374: Auto label printing does not happen for an AR drop-down receive
LIMS-1377: Error when trying to publish after updating branch hotfix/next or develop
LIMS-1378: Add AR/Sample default fields to Batch
LIMS-1395: front page issue tracker url
LIMS-1402: If no date is chosen, it will never expire." not been accomplished
LIMS-1416: If a sample point has a default sample type the field is not pulled automatically during AR template creation
LIMS-1425: Verify Workflow (bika_listing) recursion

- added 'getusers' method to JSON API
- Added 'remove' method to JSON API
- Added AR 'Copy to new' action in more contexts
- Added basic handling of custom Sample Preparation Workflows
- Added decimal mark configuration for result reports
- Added help info regards to new templates creation
- Added IAcquireFieldDefaults - acquire field defaults through acquisition
- Added IATWidgetVisibility - runtime show/hide of AT edit/view widgets
- Added watermark on invalid reports
- Added watermark on provisional reports
- Alert panel when upgrades are available
- All relevant specification ranges are persisted when copying ARs or adding analyses
- Allow comma entry in numbers for e.g. German users
- Bika LIMS javascripts refactoring and optimization
- Fix ZeroDivisionError in variation calculation for DuplicateAnalysis
- Fixed spreadsheet load errors in Windows.
- Fixed template rendering errors in Windows
- JSONAPI update: always use field mutator if available
- JSONAPI: Added 'remove' and 'getusers' methods.
- Refactored ARSpecs, and added ResultsRange field to the AR

3.1.4.1 (2014-07-24)
--------------------

3.1.4 release was broken, simple ARs could not be created.



3.1.4.1 (2014-07-24)
--------------------

3.1.4 release was broken, simple ARs could not be created.

LIMS-1339: Published reports should use "±" symbol instead of "+/-"
LIMS-1327: Instrument from worksheet
LIMS-1328: Instrument calibration test graphs do not work on multiple samples
LIMS-1347: Analysis/AR background colour to be different to for Receive and To be Sampled
LIMS-1353: Analyses don't sort in Attachment look-up

Preview for Results reports
    - Single/Multi-AR preview
    - Allows to cancel the pre-publish/publish process
    - Allows to make visible/invisible the QC analyses
    - Allows to add new custom-made templates
    - JS machinery allowed for pdf reporting

3.1.4 (2014-07-23)
------------------

LIMS-113: Allow percentage value for AS uncertainty
LIMS-1087: Prevent listing of empty categories
LIMS-1203: Fix Batch-AnalysisRequests query
LIMS-1207: LIMS-113 Allow percentage value for AS uncertainty
LIMS-1221: use folder icon for ARImports in nav
LIMS-1240: fix permissions for "Copy To New" in AR lists
LIMS-1330: handle duplicate of reference analysis
LIMS-1340: soft-cache validator results
LIMS-1343: Prevent sudden death if no version information is available
LIMS-1352: SamplingWorkflow not saved to sample
LIMS-334: Add Service/ExponentialFormatPrecision
LIMS-334: Added ExponentialFormatThreshold setting
LIMS-334: Allow exponential notation entry in numeric fields
LIMS-334: Exponent Format used for analysis Result
LIMS-334: Remove duplicate getFormattedResult code
LIMS-83: Update Method->calculation reference version when Calculation changes

- Formula statements can be written on multiple lines for clarity.

- Replace kss-bbb ajax-spinner with a quieter one

- bika.lims.utils.log logs location url correctly

3.1.3 (2014-07-17)
------------------

Missing fixes from 3.1.2

LIMS-671: Preferred/Restricted client categories
LIMS-1251: Supply order permission error
LIMS-1272: Currency in Price Lists
LIMS-1310: Broken AnalysisProfile selector in AR Add form.

3.1.2 (2014-07-15)
------------------

LIMS-1292: UI fix Retracted ARs workfow: Warning msg on "full" retract.
LIMS.1287: UI fix Report parameter formatting
LIMS-1230: UI fix Livesearch's box
LIMS-1257: UI fix Long titles in Analysis Profiles, Sample Points, etc.
LIMS-1214: UI fix More columns
LIMS-1199: UI fix Worksheet listing: better columns
LIMS-1303: jsi18n strings must be added to bika-manual.pot.  i18ndude cannot find.
LIMS-1310: Filter SamplePoints by client in AR Template Edit View
LIMS-1256: Client objects included in AR-Add filters for Sample Point etc.
LIMS-1290: Allows Analyst to retract analyses, without giving extra permissions.
LIMS-1218: Slightly nicer monkey patch for translating content object ID's and titles.
LIMS-1070: Accreditation text can be customised in bika_setup
LIMS-1245: off-by-one in part indicators in ar_add
LIMS-1240: Hide "copy to new" from Analyst users

LIMS-1059: Added worksheet rejection workflow
    RejectAnalysis (Analysis subclass (has IAnalysis!)) workflow transition.
    Does not retract individual Analysis objects - instead, forces their state
        back to "Received", and assigns them onto newly created WS.
    Sets attributes on src and dst worksheets:
        WS instance rejected worksheet attribute: .replaced_by = UID
        WS instance replacement worksheet attribute: .replaces_rejected_worksheet:UID

Fixed some i18n and encoding snags, and updated translations.

3.1.1 (2014-06-29)
------------------

Some bugs which only appear while running Windows, have been fixed.

LIMS-1281: Fix Restricted and Default categories in ar_add
LIMS-1275: Fix lax Aalyst permissions
LIMS-1301: jsonapi can set ReferenceField=""
LIMS-1221: Icon for ARImports folder in Navigation
LIMS-1252: AR Published Results Signature Block formatting
LIMS-1297: Update frontpage


3.1 (2014-06-23)
----------------

- Product and Analysis specifications per AR
- Incorrect published results invalidation workflow
- Improved re-testing workflow
- Adjustment factors on worksheets
- Using '< n' and '> n' results values
- Sample Storage locations
- Sample Categories
- Analysis Prioritisation
- Bulk AR creation from file
- Results reports inclusion of relevant QC results
- Supply Inventory and Orders
- JSON interface
- Management Reports export to CSV
- Enhancements to AR Batching
- Enhancements to Results Reports

- Instrument management module

    Calibration certificates, maintenance, Instrument QC
    Method, Instrument and Analysis integrity

- Instrument interfaces

     Agilent MS 'Masshunter Quant'
     Thermo Gallery
     Foss Winescan FT 120, Auto

- Invoices

   Per AR, Analysis per Invoice line.
   Per Supply Order, inventory item per Invoice line
   Invoices by email
   Invoice 'batches' for selected time period, ARs aand Orders per Invoice line
   Invoice batch export to accounts systems
   Price lists. Analysis Services and Supplies

3.1.3036 (2014-05-30)
---------------------

Added two checboxes in BikaSetup > Security:
- Allow access to worksheets only to assigned analysts (Y/N)
- Only lab managers can create and amange new worksheets (Y/N)

** IMPORTANT NOTES **
The 3036 upgrade sets the above options to true by default, so after
being upgraded, only the labmanagers will be able to manage WS and the
analysts will only have access to the worksheets to which they are
assigned. These defaults can be changed in BikaSetup > Security.

3.0 (2014-03-15)
----------------

- Fix some out-dated dependencies that prevented the app from loading.

- Development of the current bika 3.0 code has slowed, and our efforts have been focused on
the 3.01a branch for some time.

3.0rc3.5.1 (2013-10-25)
-----------------------

Fix CSS AR Publication error

3.0rc3.5.1 (2013-10-25)
-----------------------

Fix error displaying client sample views

3.0rc3.5 (2013-10-24)
---------------------

Requires Plone 4.3.  For information on upgrading Plone, visit
http://plone.org/documentation/manual/upgrade-guide

- Fix a serious error saving Analysis results.
- Improve upgrade handling in genericsetup profile
- Fix errors in setupdata loader
- Force UTF-8 encoding of usernames (imported client contacts can now login)
- Removed outdated test setup data
- Handle duplicate request values in bika_listing
- ID server handles changes in ID schemes without error
- Remove folder-full-view from front-page view
- Updated workflow and permissions to prevent some silly errors
- Add robot tests
- Add default robots.txt

3.0rc3.2 (2013-06-28)
---------------------

- Fix site-error displaying upgraded instruments
- Fix spinner (KSS is not always enabled)
- Add extra save button in ar_add
- Label Printing: "Return to list" uses browser history
- Bold worksheet position indicators
- Remove version.txt (use only setup.py for version)

3.0rc3.1 (2013-06-27)
---------------------

- Fix permission name in upgrade step

3.0rc3 (2013-06-25)
-------------------

- Many instrument management improvements! (Merge branch 'imm')
- Removed ReferenceManufacturer (use of generic Manufacturer instead)
- Removed ReferenceSupplier (use Supplier instead)
- Improve service/calculation interim field widgets
  Allows service to include custom fields (without calculation selected)
- Fix services display table categorisation in Analysis Specification views
- Stop focusing the search gadget input when page load completes. (revert)
- Limit access to Import tab (BIKA: Manage Bika)
- New permission: "BIKA: Import Instrument Results"
- New permission: "BIKA: Manage Login Details" - edit contact login details
- Some late changes to better handle the updates to ID creation
- Plone 4.3 compatibility (incomplete)
- Use Collections as a base for Queries (incomplete)
- Many many bugfixes.

3.0rc2.3 (2013-01-29)
-------------------

- Fix bad HTML

3.0rc2.2 (2013-01-28)
-------------------

- Fix an error during AR Publish

3.0rc2.1 (2013-01-21)
-------------------

- Fix bad HTML
- Pin collective.js.jqueryui version to 1.8.16.9

3.0rc2 (2013-01-21)
-------------------

- Updated all translations and added Brazilian Portuguese
- RecordsWidget: subfield_types include "date"
- RecordsWidget: Automatic combogrid lookups
- Added all bika types to Search and Live Search
- Transition SamplePartition IDs to new format (SampleType-000?-P?
- Always handle non-ASCII characters: UTF-8 encoding everywhere
- Accept un-floatable (text) results for analyses
- Hidden InterimFields in Calculations
- Added InterimFields on AnalysisServices for overriding Calculation Interimfields.
- Disable KSS inline-validation
- Categorized analyses in AR views
- Added remarks for individual analyses
- Improved Javascript i18n handling
- Improved default permissions
- New reports
    - Added 'Analysis summary per department' (merge of 'Analyses lab department weekly' and 'Analyses request summary by date range'
    - Added 'Analyses performed as % of total' report
    - Added Analyses per lab department report
    - Added 'Samples received vs. samples reported' report
    - Added Daily Samples Received report
- Many many bugfixes.

3.0rc1 (2012-10-01)
-------------------


- Removed Bika Health data from released egg
- Remove remarks from portal_factory screens
- Add Month/Year selectors to default datetime widget
- ClientFolder default sorting.
- Date formats for jquery datepicker
- Don't overwrite the Title specified in @@plone-addsite
- Bug fixes

3.0rc1 (2012-09-25)
-------------------

### Changes

- Requires Python 2.7 (Plone 4.2)
- Add GNUPlot dependency
- Added client sample points
- Added Sampling Deviation selections
- Added Ad-Hoc sample flag
- Added Sample Matrices (Sampletype categorisation)
- Added custom ResultsFooter field in bika setup
- Added PDF Attachments to published results
- Electronic signature included in Results and Reports
- Login details form to create users for LabContacts
- Sampling workflow is disabled by default
- Methods are versioned by default
- Methods are publicly accessible by default
- Queries WIP
- Reports WIP
- Modified label layouts for easier customisation
- Cleaned print styles
- Use plonelocales for handling Date/Time formats
- SMS and Fax setup items are disabled by default

2012-06-21
----------

- Partitioning & Preservation automation
- Reports
- Sample point & types relations in UI
- AR template enhancements
- Sample and AR layout improvements
- Labels
- Configuration logs
- Faster indexing
- JavaScript optimisation
- Better IE compatibility
- Set-up worksheet improvements
- Updated translations
- Workflow tweaks
- Tweaks to Icons, Views & Lists

2012-04-23
----------

- Optional sampling and preservation workflows and roles.
- Sample partitioning.
- AR templates - Sample point & Sample type restrictions.
- Reports - framework only. 'Analysis per service' shows what is planned.
- Improved i18n handling, and updated strings from Transifex.
- Numerous performance enhancements
- Analysis Service & Method associations.
- An improved Analysis Service pop-up window.
- Sample Type and Sample Point relationship.
- Currency selection from zope locales
- Combined AR View and Edit tabs.
- Re-factored AR 'Add/Remove Analyses' screen
- Store the date of capture for analysis results
- Append only remarks fields on more objects.

2012-01-23
----------

 - Made Bika compatible with Plone 4.1
 - Sampler and Preserver roles, users and permissions
 - Sampling and Preservation workflows
 - Inactive and Cancellation Workflows
 - Pre-preserved Containers
 - Automatic versioning for some bika_setup types
 - Analyst and Instrument on Worksheet templates
 - XLSX setup data loader
 - Sample disposal date based on date sampled, not date received.
 - Internal ID Server by default
 - user defined calculations and interim fields
 - Dry Matter results option does not appear until enabled in Site Setup
 - Accreditation portlet disabled until enabled in Site Setup
 - BikaListingView
 - New icons
 - (mostly) usable at 800x600
 - Column display toggles
 - Future dated samples and ARs
 - Accreditation template: i18n in locales/manual.pot/accreditation_*
 - intermediate workflow state for analyses requiring attachments
 - Labmanager has Site Administrator role (not Manager)
 - 'Indeterminate' results
 - use portal_factory everywhere
 - working test suite
 - static resource directories
 - Merged BikaMembers types
 - CoordinateField/Widget
 - DurationField/Widget
 - CustomRecordsWidget

2.3.3 Bug fix release
---------------------

 - Inclusion of BikaMembers 0.0.3. No changes to bika code, version bumped
   to facilitate release of new BikaMembers version.

2.3
---

 - Analysis categories introduced
 - Analysis service result restrictions - specification of possible results
 - Allow site and client specification of email and fax subject line content
 - Additional instrument/export formats:
   WinescanFT120, WinescanAuto, FIAStar and Bartelt's data-collector
 - Export worksheet analyses to instruments
 - PDF as a result output option
 - SMS result output option
 - Result publication options synchronized and signatures added to emails
 - Email batching of query results conforms to result mailing
 - IDServer batching of unique id request
 - Optmization of worksheet searching on selection criteria
 - Extract tab added with extract for analysis services or profiles
 - Batch update of analysis service prices
 - German translation module added
 - Added a light query form which excludes analysis category and service
 - Batch size setting in analysis request lists
 - BikaMembers replaces UpfrontContacts
 - ATSchemaEditor removed
 - Significant performance improvements

 - Resolve client action conflicts
 - Sampled date validation
 - Drymatter formatting on output corrected
 - Correct default none workflows
 - Review portlet optimization
 - Pricelist prints blank for analysis service with price not defined

2.2
---

 - Attachments permitted on analysis requests and analyses
 - Worksheet resequencing, and sort order for worksheet analysis selection
 - Worksheet deletion only available for open worksheets
 - Portlet to provide export of analysis services and analysis profiles
 - Requirement for unique analysis service names, analysis service keywords,
 - instrument import keywords and analysis profile keywords enforced.
 - Report headings and formats standardized accross different reports
 - AR import alternative layout provided with selection, including profiles
 - Progress bar introduced for long running processes

2.1.1
-----

 - Disposal Date for Samples and Retention Period per Sample Type added.
 - Various new search criteria added.
 - Standard Manufacturers introduced.
 - Labels for Standard Samples introduced.
 - "Print" and "Email" facilities introduced for lists of Standard Samples and Standard Stocks.
 - "Duplicate" facility for Analysis Services introduced.
 - Addresses added to top of emailed query results.
 - Labels for Samples and Analysis Requests changed.
 - Analysis Services can have multiple Methods.
 - Change log introduced for Methods.
 - Methods added to left navigation bar.
 - List of Methods included in pop-up for Analyses.
 - Documents may be uploaded for Methods.

2.1
---

 - Sample object and workflow introduced
 - Results specifications, lab and per client
 - Analysis profiles
 - Worksheet template engine
 - Interface to Bika Calendar
 - Import of analysisrequests from csv file
 -  Export of results to csv file
 - Print as publication option
 - Lab Departments, lab contacts, and department manager introduced
 - Quality Control calculations. Control, blank and duplicate analyses.
 - QC graphs, normal distribution, trends and duplicate variation
 - Various analysis calculations allowed. Described by Calculation Type
 - Dependant Calcs introduced. Where an analysis result is calculated from
 -  other analyses: e.g. AnalysisX = AnalysisY - Analysis Z
 - Dry matter result reporting. Results are reported on sample as received,
 -  and also as dry matter result on dried sample
 - Re-publication, Pre publication of individual results and per Client
 - Many reports including Turn around, analyses repeated and out of spec

1.2.1
-----


 - Removed invoice line item descriptions from core code to allow skin
   integration
 - Create dummy titration values for analyses imported from instrument
 - More language translations

1.2.0
-----

 - Statements renamed to Invoices
 - Jobcards renamed to Worksheets
 - New identification fields added to analysis request
 - Client Reference, Sample Type and Sample Point
 - Welcome page introduced
 - Late analyses list linked from late analyses portlet
 - Icon changes
 - Accreditation body logo and details added to laboratory info
 - Accreditation logo, disclaimers added throughout web site
 - Laboratory confidence level value data driven from laboratory info
 - Analyses methods provided as pop-up where analyses are listed
 - Titration factors and titration volumes added to analyses and worksheets
 - Measure of uncertainties introduced per analysis and intercept
 - Two new specialist roles created - verifier and publisher
 - Sample test data load script - load_sample_data.py
 - Implement generic instrument data import tool
 - Login portlet added
 - Modifications required to support interlab
   Permit analysis parent (sample) to be in 'released' state.
   Reference SampleID on AnalysisRequest-

 - 1566324: Logged in page redirected to welcome page.
 - 1573299: LiveSearch - Added permissions to InvoiceLineItem.
 - 1573083: Status Drop Down - Invoicing
 - 1551957: Contacts not visible to other contacts. Correct local owner role
 - 1566334: position of 'add new ar' button changed to conform to other forms
 - 1532008: query results sort order most recent first
 - 1532770: Order default listing correction
 - 1558458: Member discount data driven in messages on AR forms
 - 1538354: SubTotal and VAT calculation on edit AR
 - 1532796: AR edit - allow change of contact

1.1.3
-----

 This is a bug fix release. Migration from older versions has also
 been improved greatly.

 Please note that AnalysisRequest now has a custom mutator that
 expects the title of the Cultivar, not the UID. This will impact
 anybode that customised the *analysisrequed_add.cpy* controller
 script and the *validate_analysisrequest_add_form.vpy* validation
 script.


 - 1423182: IndexError on surfing to LIMS pages without being logged on
 - 1423238: Orders - Dispatch date
 - 1429992: AR edit tab - Cultivar uneditable
 - 1429996: Cultivar names to allow numbers
 - 1429999: Late analysis alert - 'More...' URL
 - 1430002: Sample due alerts - 'More...' URL
 - 1433787: Security - Clients
 - 1434100: Search - Index & Attribute errors
 - 1418473: Updated start-id-server.bat for Win2K & Win XP

1.1.2
-----

 - 1423205: Show logs to labmanager set-up
 - 1291750: Added default ID prefixes for Order and Statement
 - 1424589: Late analysis alert to be calulated on date received

1.1.1
-----


 - Updated portlets with Plone 2.1 style definition list markup

 - 1423179: Clients must not see JobCard links on Analysis Requests
 - 1423182: IndexError on surfing to LIMS pages without being logged on
 - 1423188: Site map - Clients should not have access to ...
 - 1423191: Link rot - 'logged in' page
 - 1423193: Groups folder should not be shown
 - 1423194: No 'More...' if there are less than 5
 - 1423204: AR view - Missing tabs and status drop down
 - 1423209: Schema Editor - Drop Down List Issue (Select)
 - 1423234: Late Analysis alert shows for anonymous visitors
 - 1423363: Report Analysis Totals
 - 1423386: Email publication error

1.1.0
-----

 - Made Bika compatibable with Plone 2.1
 - Added Spanish translation contributed by Luis Espinoza
 - Added Italian translation contributed by Pierpaolo Baldan
 - Added Dutch translation contributed by Joris Goudriaan
 - Added Portugese translation contributed by Nuno R. Pinhão
 - The schemas of Client, Contact, AnalysisRequest and Order can be
   edited in the through-the-web schema editor, ATSchemaEditorNG.
 - The maximum time allowed for the publication of results can now be
   set per analysis service. The portlet
   'skins/bika/portlet_late_analysis.pt' has been added to alert lab
   users when analyses are late.
 - Analyses on an AnalysisRequest have a reference to a Jobcard,
   rendered as a hyperlink on the AnalysisRequest view.
 - A bug has been fixed where 'not_requested' analyses were checked
   on the AnalysisRequest edit form.
 - Enabled 'changed_state' folder button globally and disabled on
   AnalysisRequest and Jobcard.

1.0.1
-----

 - Updated 'skins/bika/date_components_support.py' with latest
   version of script in Plone 2.0.5
 - Modified access to transitions in workflow scripts, normal
   attribute access seems to guarded since Zope 2.7.5.
 - Added CHANGES.txt and README.txt
 - Added windows batch script for ID server
   (scripts/start-id-server.bat)<|MERGE_RESOLUTION|>--- conflicted
+++ resolved
@@ -4,10 +4,7 @@
 - Dashboard: replace multi-bar charts by stacked-bar charts
 LIMS-2177: template_set error when no template has been selected
 HEALTH-410: AR Create. Auto-complete Contact field if only 1
-<<<<<<< HEAD
-=======
 LIMS-2175: "NaN" is shown automatically for result fields that have AS with "LDL" enabled and then an error is shown after submitting a result
->>>>>>> c6e63278
 LIMS-1917: Inconsistencies related to significant digits in uncertainties
 LIMS-2143: Statements vs Invoices
 LIMS-1989: Retracting a published AR fails if one or more ASs has been retracted before publishing
