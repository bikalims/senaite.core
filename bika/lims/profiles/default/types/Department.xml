<?xml version="1.0"?>
<object name="Department"
        meta_type="Factory-based Type Information with dynamic views"
        xmlns:i18n="http://xml.zope.org/namespaces/i18n"
        i18n:domain="plone"
        purge="True">
 <property name="title" i18n:translate="">Department</property>
 <property name="description"></property>
 <property name="content_icon">++resource++bika.lims.images/department.png</property>
 <property name="content_meta_type">Department</property>
 <property name="product">bika.lims</property>
 <property name="factory">addDepartment</property>
 <property name="add_view_expr"></property>
 <property name="link_target"></property>
 <property name="global_allow">False</property>
 <property name="filter_content_types">False</property>
 <property name="allowed_content_types"/>
 <property name="allow_discussion">False</property>
 <property name="default_view_fallback">False</property>

 <alias from="(Default)" to="base_edit"/>
 <alias from="view" to="base_view"/>
 <alias from="edit" to="base_edit"/>

 <action title="View"
         action_id="view"
         category="object"
         condition_expr=""
         url_expr="string:${object_url}"
         i18n:attributes="title"
         i18n:domain="plone"
         visible="False">
  <permission value="View"/>
 </action>

 <action title="Edit"
         action_id="edit"
         category="object"
         condition_expr=""
         url_expr="string:${object_url}/edit"
         i18n:attributes="title"
         i18n:domain="plone"
         visible="True">
  <permission value="Modify portal content"/>
 </action>

 <action title="Lab Contacts"
<<<<<<< HEAD
         action_id="labcontacts"
         category="object"
         condition_expr=""
         icon_expr="string:${portal_url}/images/lab_contact.png"
         url_expr="string:${object_url}/labcontacts"
         i18n:attributes="title"
         visible="True">
  <permission value="View"/>
 </action>

=======
          action_id="labcontacts"
          category="object"
          condition_expr=""
          icon_expr="string:${portal_url}/images/lab_contact.png"
          url_expr="string:${object_url}/labcontacts"
          i18n:attributes="title"
          visible="True">
  <permission value="View"/>
 </action>
>>>>>>> 6723bf55
</object><|MERGE_RESOLUTION|>--- conflicted
+++ resolved
@@ -45,7 +45,6 @@
  </action>
 
  <action title="Lab Contacts"
-<<<<<<< HEAD
          action_id="labcontacts"
          category="object"
          condition_expr=""
@@ -56,7 +55,7 @@
   <permission value="View"/>
  </action>
 
-=======
+ <action title="Lab Contacts"
           action_id="labcontacts"
           category="object"
           condition_expr=""
@@ -66,5 +65,4 @@
           visible="True">
   <permission value="View"/>
  </action>
->>>>>>> 6723bf55
 </object>