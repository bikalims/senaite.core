--- conflicted
+++ resolved
@@ -4,17 +4,4 @@
 
 
 def isTemporary(self):
-<<<<<<< HEAD
-    parent = aq_parent(aq_inner(self))
-    # Fix indexing of temporary objects resulting in orphan entries in catalog
-    # https://github.com/senaite/senaite.core/pull/1865
-    if is_tmp_id(self.id) or is_tmp_id(parent.id):
-        logger.debug("AT object %s is temporary!" % api.get_path(self))
-        return True
-    # Checks to see if we are created as temporary object by
-    # portal factory.
-    tmp = shasattr(parent, "meta_type") and parent.meta_type == "TempFolder"
-    return tmp
-=======
-    return api.is_temporary(self)
->>>>>>> 65303b91
+    return api.is_temporary(self)