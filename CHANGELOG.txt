3.1.7 (unreleased)
-----

LIMS-1587: Custom sample labels
LIMS-1517: Storage field tag untranslated?
LIMS-1518: Storage Location table


3.1.6 (2014-12-17)
------------------
<<<<<<< HEAD

=======
LIMS-1536: Add button [Add], to alow quickly addings in referencewidget
>>>>>>> 15d137e0
LIMS-1530: Scrambled Analysis Category order in Published Results
LIMS-1529: Error while inserting an AR with container-based partitioning is required
LIMS-1460: Additional field in AR for comments or results interpretation
LIMS-1441: An error message related to partitions unit is shown when selecting analysis during AR creation
LIMS-1470: AS Setup. File attachment field tag is missing
LIMS-1422: Results doesn't display yes/no once verified but 1 or 0
LIMS-1486: Typos in instrument messages
LIMS-1498: Published Results not Showing for Logged Clients
LIMS-1445: Scientific names should be written in italics in published reports
LIMS-1389: Units in results publishing should allow super(sub)script format, for example in cm2 or m3
LIMS-1500: Alere Pima's Instrument Interfice
LIMS-1457: Exponential notation in published AR pdf should be formatted like a×10^b instead of ae^+b
LIMS-1334: Calculate result precision from Uncertainty value
LIMS-1446: After retracting a published AR the Sample gets cancelled
LIMS-1390: More workflow for Batches
LIMS-1378: Bulking up Batches
LIMS-1479: new-version and upgrade-steps should be python viewlets
LIMS-1362: File attachment uploads to Batches
LIMS-1404: New Batch attributes (and their integration with existing ones on Batch views)
LIMS-1467: Sample Point Lookup doesn't work on AR modify
LIMS-1363: Batches per Client
LIMS-1405: New Sample and AR attributes
LIMS-1085: Allow Clients to add Attachments to ARs
LIMS-1444: In AR published report accredited analysis services are not marked as accredited
LIMS-1443: In published reports the publishing date is not shown in the pdf
LIMS-1420: Status filter is not kept after moving to next page
LIMS-1442: Sample Type is not filtred by Sample Point
LIMS-1448: Reports: when you click on "Analysis turnaround time" displays others
LIMS-1440: Error when trying to publish with analysis from different categories
LIMS-1459: Error when checking instrument validity in manage_results
LIMS-1430: Create an AR from batch allows you to introduce a non existent Client and Contacts don't work properly

- After modifying analysis Category, reindex category name and UID for all subordinate analyses
- Setup data import improvements and fixes
- Simplify installation with a custom Plone overview and add site


3.1.5 (2014-10-06)
------------------

LIMS-1082: Report Barcode. Was images for pdf/print reports etc
LIMS-1159: reapply fix for samplepoint visibility
LIMS-1325: WSTemplate loading incompatible reference analyses
LIMS-1333: Batch label replace with standard Plone keyword widget
LIMS-1335: Reference Definitions don't sort alphabetically on WS Template lay-outs
LIMS-1345: Analysis profiles don't sort
LIMS-1347: Analysis/AR background colour to be different to for Receive and To be Sampled
LIMS-1360: Number of analyses in ARs folder view
LIMS-1374: Auto label printing does not happen for an AR drop-down receive
LIMS-1377: Error when trying to publish after updating branch hotfix/next or develop
LIMS-1378: Add AR/Sample default fields to Batch
LIMS-1395: front page issue tracker url
LIMS-1402: If no date is chosen, it will never expire." not been accomplished
LIMS-1416: If a sample point has a default sample type the field is not pulled automatically during AR template creation
LIMS-1425: Verify Workflow (bika_listing) recursion

- added 'getusers' method to JSON API
- Added 'remove' method to JSON API
- Added AR 'Copy to new' action in more contexts
- Added basic handling of custom Sample Preparation Workflows
- Added decimal mark configuration for result reports
- Added help info regards to new templates creation
- Added IAcquireFieldDefaults - acquire field defaults through acquisition
- Added IATWidgetVisibility - runtime show/hide of AT edit/view widgets
- Added watermark on invalid reports
- Added watermark on provisional reports
- Alert panel when upgrades are available
- All relevant specification ranges are persisted when copying ARs or adding analyses
- Allow comma entry in numbers for e.g. German users
- Bika LIMS javascripts refactoring and optimization
- Fix ZeroDivisionError in variation calculation for DuplicateAnalysis
- Fixed spreadsheet load errors in Windows.
- Fixed template rendering errors in Windows
- JSONAPI update: always use field mutator if available
- JSONAPI: Added 'remove' and 'getusers' methods.
- Refactored ARSpecs, and added ResultsRange field to the AR

3.1.4.1 (2014-07-24)
--------------------

3.1.4 release was broken, simple ARs could not be created.



3.1.4.1 (2014-07-24)
--------------------

3.1.4 release was broken, simple ARs could not be created.

LIMS-1339: Published reports should use "±" symbol instead of "+/-"
LIMS-1327: Instrument from worksheet
LIMS-1328: Instrument calibration test graphs do not work on multiple samples
LIMS-1347: Analysis/AR background colour to be different to for Receive and To be Sampled
LIMS-1353: Analyses don't sort in Attachment look-up

Preview for Results reports
    - Single/Multi-AR preview
    - Allows to cancel the pre-publish/publish process
    - Allows to make visible/invisible the QC analyses
    - Allows to add new custom-made templates
    - JS machinery allowed for pdf reporting

3.1.4 (2014-07-23)
------------------

LIMS-113: Allow percentage value for AS uncertainty
LIMS-1087: Prevent listing of empty categories
LIMS-1203: Fix Batch-AnalysisRequests query
LIMS-1207: LIMS-113 Allow percentage value for AS uncertainty
LIMS-1221: use folder icon for ARImports in nav
LIMS-1240: fix permissions for "Copy To New" in AR lists
LIMS-1330: handle duplicate of reference analysis
LIMS-1340: soft-cache validator results
LIMS-1343: Prevent sudden death if no version information is available
LIMS-1352: SamplingWorkflow not saved to sample
LIMS-334: Add Service/ExponentialFormatPrecision
LIMS-334: Added ExponentialFormatThreshold setting
LIMS-334: Allow exponential notation entry in numeric fields
LIMS-334: Exponent Format used for analysis Result
LIMS-334: Remove duplicate getFormattedResult code
LIMS-83: Update Method->calculation reference version when Calculation changes

- Formula statements can be written on multiple lines for clarity.

- Replace kss-bbb ajax-spinner with a quieter one

- bika.lims.utils.log logs location url correctly

3.1.3 (2014-07-17)
------------------

Missing fixes from 3.1.2

LIMS-671: Preferred/Restricted client categories
LIMS-1251: Supply order permission error
LIMS-1272: Currency in Price Lists
LIMS-1310: Broken AnalysisProfile selector in AR Add form.

3.1.2 (2014-07-15)
------------------

LIMS-1292: UI fix Retracted ARs workfow: Warning msg on "full" retract.
LIMS.1287: UI fix Report parameter formatting
LIMS-1230: UI fix Livesearch's box
LIMS-1257: UI fix Long titles in Analysis Profiles, Sample Points, etc.
LIMS-1214: UI fix More columns
LIMS-1199: UI fix Worksheet listing: better columns
LIMS-1303: jsi18n strings must be added to bika-manual.pot.  i18ndude cannot find.
LIMS-1310: Filter SamplePoints by client in AR Template Edit View
LIMS-1256: Client objects included in AR-Add filters for Sample Point etc.
LIMS-1290: Allows Analyst to retract analyses, without giving extra permissions.
LIMS-1218: Slightly nicer monkey patch for translating content object ID's and titles.
LIMS-1070: Accreditation text can be customised in bika_setup
LIMS-1245: off-by-one in part indicators in ar_add
LIMS-1240: Hide "copy to new" from Analyst users

LIMS-1059: Added worksheet rejection workflow
    RejectAnalysis (Analysis subclass (has IAnalysis!)) workflow transition.
    Does not retract individual Analysis objects - instead, forces their state
        back to "Received", and assigns them onto newly created WS.
    Sets attributes on src and dst worksheets:
        WS instance rejected worksheet attribute: .replaced_by = UID
        WS instance replacement worksheet attribute: .replaces_rejected_worksheet:UID

Fixed some i18n and encoding snags, and updated translations.

3.1.1 (2014-06-29)
------------------

Some bugs which only appear while running Windows, have been fixed.

LIMS-1281: Fix Restricted and Default categories in ar_add
LIMS-1275: Fix lax Aalyst permissions
LIMS-1301: jsonapi can set ReferenceField=""
LIMS-1221: Icon for ARImports folder in Navigation
LIMS-1252: AR Published Results Signature Block formatting
LIMS-1297: Update frontpage


3.1 (2014-06-23)
----------------

- Product and Analysis specifications per AR
- Incorrect published results invalidation workflow
- Improved re-testing workflow
- Adjustment factors on worksheets
- Using '< n' and '> n' results values
- Sample Storage locations
- Sample Categories
- Analysis Prioritisation
- Bulk AR creation from file
- Results reports inclusion of relevant QC results
- Supply Inventory and Orders
- JSON interface
- Management Reports export to CSV
- Enhancements to AR Batching
- Enhancements to Results Reports

- Instrument management module

    Calibration certificates, maintenance, Instrument QC
    Method, Instrument and Analysis integrity

- Instrument interfaces

     Agilent MS 'Masshunter Quant'
     Thermo Gallery
     Foss Winescan FT 120, Auto

- Invoices

   Per AR, Analysis per Invoice line.
   Per Supply Order, inventory item per Invoice line
   Invoices by email
   Invoice 'batches' for selected time period, ARs aand Orders per Invoice line
   Invoice batch export to accounts systems
   Price lists. Analysis Services and Supplies

3.1.3036 (2014-05-30)
---------------------

Added two checboxes in BikaSetup > Security:
- Allow access to worksheets only to assigned analysts (Y/N)
- Only lab managers can create and amange new worksheets (Y/N)

** IMPORTANT NOTES **
The 3036 upgrade sets the above options to true by default, so after
being upgraded, only the labmanagers will be able to manage WS and the
analysts will only have access to the worksheets to which they are
assigned. These defaults can be changed in BikaSetup > Security.

3.0 (2014-03-15)
----------------

- Fix some out-dated dependencies that prevented the app from loading.

- Development of the current bika 3.0 code has slowed, and our efforts have been focused on
the 3.01a branch for some time.

3.0rc3.5.1 (2013-10-25)
-----------------------

Fix CSS AR Publication error

3.0rc3.5.1 (2013-10-25)
-----------------------

Fix error displaying client sample views

3.0rc3.5 (2013-10-24)
---------------------

Requires Plone 4.3.  For information on upgrading Plone, visit
http://plone.org/documentation/manual/upgrade-guide

- Fix a serious error saving Analysis results.
- Improve upgrade handling in genericsetup profile
- Fix errors in setupdata loader
- Force UTF-8 encoding of usernames (imported client contacts can now login)
- Removed outdated test setup data
- Handle duplicate request values in bika_listing
- ID server handles changes in ID schemes without error
- Remove folder-full-view from front-page view
- Updated workflow and permissions to prevent some silly errors
- Add robot tests
- Add default robots.txt

3.0rc3.2 (2013-06-28)
---------------------

- Fix site-error displaying upgraded instruments
- Fix spinner (KSS is not always enabled)
- Add extra save button in ar_add
- Label Printing: "Return to list" uses browser history
- Bold worksheet position indicators
- Remove version.txt (use only setup.py for version)

3.0rc3.1 (2013-06-27)
---------------------

- Fix permission name in upgrade step

3.0rc3 (2013-06-25)
-------------------

- Many instrument management improvements! (Merge branch 'imm')
- Removed ReferenceManufacturer (use of generic Manufacturer instead)
- Removed ReferenceSupplier (use Supplier instead)
- Improve service/calculation interim field widgets
  Allows service to include custom fields (without calculation selected)
- Fix services display table categorisation in Analysis Specification views
- Stop focusing the search gadget input when page load completes. (revert)
- Limit access to Import tab (BIKA: Manage Bika)
- New permission: "BIKA: Import Instrument Results"
- New permission: "BIKA: Manage Login Details" - edit contact login details
- Some late changes to better handle the updates to ID creation
- Plone 4.3 compatibility (incomplete)
- Use Collections as a base for Queries (incomplete)
- Many many bugfixes.

3.0rc2.3 (2013-01-29)
-------------------

- Fix bad HTML

3.0rc2.2 (2013-01-28)
-------------------

- Fix an error during AR Publish

3.0rc2.1 (2013-01-21)
-------------------

- Fix bad HTML
- Pin collective.js.jqueryui version to 1.8.16.9

3.0rc2 (2013-01-21)
-------------------

- Updated all translations and added Brazilian Portuguese
- RecordsWidget: subfield_types include "date"
- RecordsWidget: Automatic combogrid lookups
- Added all bika types to Search and Live Search
- Transition SamplePartition IDs to new format (SampleType-000?-P?
- Always handle non-ASCII characters: UTF-8 encoding everywhere
- Accept un-floatable (text) results for analyses
- Hidden InterimFields in Calculations
- Added InterimFields on AnalysisServices for overriding Calculation Interimfields.
- Disable KSS inline-validation
- Categorized analyses in AR views
- Added remarks for individual analyses
- Improved Javascript i18n handling
- Improved default permissions
- New reports
    - Added 'Analysis summary per department' (merge of 'Analyses lab department weekly' and 'Analyses request summary by date range'
    - Added 'Analyses performed as % of total' report
    - Added Analyses per lab department report
    - Added 'Samples received vs. samples reported' report
    - Added Daily Samples Received report
- Many many bugfixes.

3.0rc1 (2012-10-01)
-------------------


- Removed Bika Health data from released egg
- Remove remarks from portal_factory screens
- Add Month/Year selectors to default datetime widget
- ClientFolder default sorting.
- Date formats for jquery datepicker
- Don't overwrite the Title specified in @@plone-addsite
- Bug fixes

3.0rc1 (2012-09-25)
-------------------

### Changes

- Requires Python 2.7 (Plone 4.2)
- Add GNUPlot dependency
- Added client sample points
- Added Sampling Deviation selections
- Added Ad-Hoc sample flag
- Added Sample Matrices (Sampletype categorisation)
- Added custom ResultsFooter field in bika setup
- Added PDF Attachments to published results
- Electronic signature included in Results and Reports
- Login details form to create users for LabContacts
- Sampling workflow is disabled by default
- Methods are versioned by default
- Methods are publicly accessible by default
- Queries WIP
- Reports WIP
- Modified label layouts for easier customisation
- Cleaned print styles
- Use plonelocales for handling Date/Time formats
- SMS and Fax setup items are disabled by default

2012-06-21
----------

- Partitioning & Preservation automation
- Reports
- Sample point & types relations in UI
- AR template enhancements
- Sample and AR layout improvements
- Labels
- Configuration logs
- Faster indexing
- JavaScript optimisation
- Better IE compatibility
- Set-up worksheet improvements
- Updated translations
- Workflow tweaks
- Tweaks to Icons, Views & Lists

2012-04-23
----------

- Optional sampling and preservation workflows and roles.
- Sample partitioning.
- AR templates - Sample point & Sample type restrictions.
- Reports - framework only. 'Analysis per service' shows what is planned.
- Improved i18n handling, and updated strings from Transifex.
- Numerous performance enhancements
- Analysis Service & Method associations.
- An improved Analysis Service pop-up window.
- Sample Type and Sample Point relationship.
- Currency selection from zope locales
- Combined AR View and Edit tabs.
- Re-factored AR 'Add/Remove Analyses' screen
- Store the date of capture for analysis results
- Append only remarks fields on more objects.

2012-01-23
----------

 - Made Bika compatible with Plone 4.1
 - Sampler and Preserver roles, users and permissions
 - Sampling and Preservation workflows
 - Inactive and Cancellation Workflows
 - Pre-preserved Containers
 - Automatic versioning for some bika_setup types
 - Analyst and Instrument on Worksheet templates
 - XLSX setup data loader
 - Sample disposal date based on date sampled, not date received.
 - Internal ID Server by default
 - user defined calculations and interim fields
 - Dry Matter results option does not appear until enabled in Site Setup
 - Accreditation portlet disabled until enabled in Site Setup
 - BikaListingView
 - New icons
 - (mostly) usable at 800x600
 - Column display toggles
 - Future dated samples and ARs
 - Accreditation template: i18n in locales/manual.pot/accreditation_*
 - intermediate workflow state for analyses requiring attachments
 - Labmanager has Site Administrator role (not Manager)
 - 'Indeterminate' results
 - use portal_factory everywhere
 - working test suite
 - static resource directories
 - Merged BikaMembers types
 - CoordinateField/Widget
 - DurationField/Widget
 - CustomRecordsWidget

2.3.3 Bug fix release
---------------------

 - Inclusion of BikaMembers 0.0.3. No changes to bika code, version bumped
   to facilitate release of new BikaMembers version.

2.3
---

 - Analysis categories introduced
 - Analysis service result restrictions - specification of possible results
 - Allow site and client specification of email and fax subject line content
 - Additional instrument/export formats:
   WinescanFT120, WinescanAuto, FIAStar and Bartelt's data-collector
 - Export worksheet analyses to instruments
 - PDF as a result output option
 - SMS result output option
 - Result publication options synchronized and signatures added to emails
 - Email batching of query results conforms to result mailing
 - IDServer batching of unique id request
 - Optmization of worksheet searching on selection criteria
 - Extract tab added with extract for analysis services or profiles
 - Batch update of analysis service prices
 - German translation module added
 - Added a light query form which excludes analysis category and service
 - Batch size setting in analysis request lists
 - BikaMembers replaces UpfrontContacts
 - ATSchemaEditor removed
 - Significant performance improvements

 - Resolve client action conflicts
 - Sampled date validation
 - Drymatter formatting on output corrected
 - Correct default none workflows
 - Review portlet optimization
 - Pricelist prints blank for analysis service with price not defined

2.2
---

 - Attachments permitted on analysis requests and analyses
 - Worksheet resequencing, and sort order for worksheet analysis selection
 - Worksheet deletion only available for open worksheets
 - Portlet to provide export of analysis services and analysis profiles
 - Requirement for unique analysis service names, analysis service keywords,
 - instrument import keywords and analysis profile keywords enforced.
 - Report headings and formats standardized accross different reports
 - AR import alternative layout provided with selection, including profiles
 - Progress bar introduced for long running processes

2.1.1
-----

 - Disposal Date for Samples and Retention Period per Sample Type added.
 - Various new search criteria added.
 - Standard Manufacturers introduced.
 - Labels for Standard Samples introduced.
 - "Print" and "Email" facilities introduced for lists of Standard Samples and Standard Stocks.
 - "Duplicate" facility for Analysis Services introduced.
 - Addresses added to top of emailed query results.
 - Labels for Samples and Analysis Requests changed.
 - Analysis Services can have multiple Methods.
 - Change log introduced for Methods.
 - Methods added to left navigation bar.
 - List of Methods included in pop-up for Analyses.
 - Documents may be uploaded for Methods.

2.1
---

 - Sample object and workflow introduced
 - Results specifications, lab and per client
 - Analysis profiles
 - Worksheet template engine
 - Interface to Bika Calendar
 - Import of analysisrequests from csv file
 -  Export of results to csv file
 - Print as publication option
 - Lab Departments, lab contacts, and department manager introduced
 - Quality Control calculations. Control, blank and duplicate analyses.
 - QC graphs, normal distribution, trends and duplicate variation
 - Various analysis calculations allowed. Described by Calculation Type
 - Dependant Calcs introduced. Where an analysis result is calculated from
 -  other analyses: e.g. AnalysisX = AnalysisY - Analysis Z
 - Dry matter result reporting. Results are reported on sample as received,
 -  and also as dry matter result on dried sample
 - Re-publication, Pre publication of individual results and per Client
 - Many reports including Turn around, analyses repeated and out of spec

1.2.1
-----


 - Removed invoice line item descriptions from core code to allow skin
   integration
 - Create dummy titration values for analyses imported from instrument
 - More language translations

1.2.0
-----

 - Statements renamed to Invoices
 - Jobcards renamed to Worksheets
 - New identification fields added to analysis request
 - Client Reference, Sample Type and Sample Point
 - Welcome page introduced
 - Late analyses list linked from late analyses portlet
 - Icon changes
 - Accreditation body logo and details added to laboratory info
 - Accreditation logo, disclaimers added throughout web site
 - Laboratory confidence level value data driven from laboratory info
 - Analyses methods provided as pop-up where analyses are listed
 - Titration factors and titration volumes added to analyses and worksheets
 - Measure of uncertainties introduced per analysis and intercept
 - Two new specialist roles created - verifier and publisher
 - Sample test data load script - load_sample_data.py
 - Implement generic instrument data import tool
 - Login portlet added
 - Modifications required to support interlab
   Permit analysis parent (sample) to be in 'released' state.
   Reference SampleID on AnalysisRequest-

 - 1566324: Logged in page redirected to welcome page.
 - 1573299: LiveSearch - Added permissions to InvoiceLineItem.
 - 1573083: Status Drop Down - Invoicing
 - 1551957: Contacts not visible to other contacts. Correct local owner role
 - 1566334: position of 'add new ar' button changed to conform to other forms
 - 1532008: query results sort order most recent first
 - 1532770: Order default listing correction
 - 1558458: Member discount data driven in messages on AR forms
 - 1538354: SubTotal and VAT calculation on edit AR
 - 1532796: AR edit - allow change of contact

1.1.3
-----

 This is a bug fix release. Migration from older versions has also
 been improved greatly.

 Please note that AnalysisRequest now has a custom mutator that
 expects the title of the Cultivar, not the UID. This will impact
 anybode that customised the *analysisrequed_add.cpy* controller
 script and the *validate_analysisrequest_add_form.vpy* validation
 script.


 - 1423182: IndexError on surfing to LIMS pages without being logged on
 - 1423238: Orders - Dispatch date
 - 1429992: AR edit tab - Cultivar uneditable
 - 1429996: Cultivar names to allow numbers
 - 1429999: Late analysis alert - 'More...' URL
 - 1430002: Sample due alerts - 'More...' URL
 - 1433787: Security - Clients
 - 1434100: Search - Index & Attribute errors
 - 1418473: Updated start-id-server.bat for Win2K & Win XP

1.1.2
-----

 - 1423205: Show logs to labmanager set-up
 - 1291750: Added default ID prefixes for Order and Statement
 - 1424589: Late analysis alert to be calulated on date received

1.1.1
-----


 - Updated portlets with Plone 2.1 style definition list markup

 - 1423179: Clients must not see JobCard links on Analysis Requests
 - 1423182: IndexError on surfing to LIMS pages without being logged on
 - 1423188: Site map - Clients should not have access to ...
 - 1423191: Link rot - 'logged in' page
 - 1423193: Groups folder should not be shown
 - 1423194: No 'More...' if there are less than 5
 - 1423204: AR view - Missing tabs and status drop down
 - 1423209: Schema Editor - Drop Down List Issue (Select)
 - 1423234: Late Analysis alert shows for anonymous visitors
 - 1423363: Report Analysis Totals
 - 1423386: Email publication error

1.1.0
-----

 - Made Bika compatibable with Plone 2.1
 - Added Spanish translation contributed by Luis Espinoza
 - Added Italian translation contributed by Pierpaolo Baldan
 - Added Dutch translation contributed by Joris Goudriaan
 - Added Portugese translation contributed by Nuno R. Pinhão
 - The schemas of Client, Contact, AnalysisRequest and Order can be
   edited in the through-the-web schema editor, ATSchemaEditorNG.
 - The maximum time allowed for the publication of results can now be
   set per analysis service. The portlet
   'skins/bika/portlet_late_analysis.pt' has been added to alert lab
   users when analyses are late.
 - Analyses on an AnalysisRequest have a reference to a Jobcard,
   rendered as a hyperlink on the AnalysisRequest view.
 - A bug has been fixed where 'not_requested' analyses were checked
   on the AnalysisRequest edit form.
 - Enabled 'changed_state' folder button globally and disabled on
   AnalysisRequest and Jobcard.

1.0.1
-----

 - Updated 'skins/bika/date_components_support.py' with latest
   version of script in Plone 2.0.5
 - Modified access to transitions in workflow scripts, normal
   attribute access seems to guarded since Zope 2.7.5.
 - Added CHANGES.txt and README.txt
 - Added windows batch script for ID server
   (scripts/start-id-server.bat)
<|MERGE_RESOLUTION|>--- conflicted
+++ resolved
@@ -1,6 +1,7 @@
 3.1.7 (unreleased)
 -----
 
+LIMS-1536: Add button [Add], to alow quickly addings in referencewidget
 LIMS-1587: Custom sample labels
 LIMS-1517: Storage field tag untranslated?
 LIMS-1518: Storage Location table
@@ -8,11 +9,7 @@
 
 3.1.6 (2014-12-17)
 ------------------
-<<<<<<< HEAD
-
-=======
-LIMS-1536: Add button [Add], to alow quickly addings in referencewidget
->>>>>>> 15d137e0
+
 LIMS-1530: Scrambled Analysis Category order in Published Results
 LIMS-1529: Error while inserting an AR with container-based partitioning is required
 LIMS-1460: Additional field in AR for comments or results interpretation
