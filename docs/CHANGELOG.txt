3.1.11 (2016-04-22)
-----------------------------
<<<<<<< HEAD
LIMS-2223: Saving a recordswidget as hidden fails
=======
LIMS-2225: Formatted results not displayed properly in Worksheet's transposed layout
LIMS-2001: Duplicate for one analysis only
LIMS-1809: Typos. Perdiod an missing spaces
>>>>>>> 1e16c395
LIMS-2221: Decimal mark doesn't work in Sci Notation
LIMS-2219: Using a SciNotation diferent from 'aE+b / aE-b' throws an error
LIMS-2220: Raw display of exponential notations in results manage views
LIMS-2216: Results below LDL are not displayed in reports
LIMS-2217: Specifications are not set in analyses on Analysis Request creation
LIMS-2218: Result is replaced by min or max specs when "<Min" or ">Max" fields are used
LIMS-2215: Decimal mark not working
LIMS-2203: 'Comma' as decimal mark doesnt work
LIMS-2212: Sampling round- Sampling round templates show all system analysis request templates
LIMS-2209: error in manage analyises
LIMS-1917: Inconsistencies related to significant digits in uncertainties
LIMS-2015: Column spacing on Client look-up
LIMS-1807: Validation for Start Date - End date relationship while creating invoices and price lists
LIMS-1991: Sort Order for Analysis Categories and Services
LIMS-1521: Date verified column for AR lists
LIMS-2194: Error when submitting a result
LIMS-2169: Cannot start instance
WINE-125: Client users receive unauthorized when viewing some published ARs

3.1.10 (2016-01-13)
-------------------
- Updated Plone to 4.3.7
- Dashboard: replace multi-bar charts by stacked-bar charts
LIMS-2177: template_set error when no template has been selected
HEALTH-410: AR Create. Auto-complete Contact field if only 1
LIMS-2175: "NaN" is shown automatically for result fields that have AS with "LDL" enabled and then an error is shown after submitting a result
LIMS-1917: Inconsistencies related to significant digits in uncertainties
LIMS-2143: Statements vs Invoices
LIMS-1989: Retracting a published AR fails if one or more ASs has been retracted before publishing
LIMS-2071: Can't generate Invoice Batch/Monthly Statements
WINE-71: Instrument. BBK WS export to FIA fails
WINE-72: Instrument. BBK WineScan Auto Import fails
WINE-58: Instrument. BBK FIAStar import fails
WINE-76: WineScan FT120 Import warnings incorrect?
LIMS-1906: Spaces should be stripped out of the keywords coming from the Instrument
LIMS-2117: Analysis Categories don't expand on Analysis Specification creation
LIMS-1933: Regression: Selecting secondary AR in client batches, fails.
LIMS-2075: Ensure hiding of pricing information when disabled in site-setup
LIMS-2081: AR Batch Import WorkflowException after edit
LIMS-2106: Attribute error when creating AR inside batch with no client.
LIMS-2080: Correctly interpret default (empty) values in ARImport CSV file
LIMS-2115: Error rises when saving a Calculation
LIMS-2116: JSONAPI throws an UnicodeDecodeError
LIMS-2114: AR Import with Profiles, no Analyses are created
LIMS-2132: Reference Analyses got the same ID
LIMS-2133: Once in a while, specs var is going empty in results reports
LIMS-2136: Site Error on AR Verification
LIMS-2121: Fix possible Horiba ICP csv handling errors
LIMS-2042: Improving Horiba ICP to avoid Element Symbols as keywords
LIMS-2123: Analysis Categories don't expand in Worksheet Templates
LIMS-1993: Existing Sample look-up for AR Create in Batch does not work
LIMS-2124: QR missing on sticker preview
LIMS-2147: Add ARImport schema fields when creating ARs
LIMS-409: ShowPrices setting was getting ignored in some contexts
LIMS-2062: Cancelled ARs no longer appear in analysisrequest folder listings
LIMS-2076: Cancelled batches appear in listing views
LIMS-2154: Hide inactive ARs from BatchBook view
LIMS-2134: Inactive services appear in AR Create
LIMS-2139: WS Blank and Control Selection renderes whole page
LIMS-2156: Ignore blank index values when calculating ReferenceAnalysesGroupID
LIMS-2157: Cancelled ARs appear in AR listing inside Batches
LIMS-2042: Horiba ICP: Missing 'DefaultResult' for imported rows
LIMS-2030: Assign ARs in alphabetical ID order to WS
LIMS-2167: Cannot assign a QC analysis to an invalid instrument
LIMS-2067: Prevent initial method/instrument query for each analysis
WINE-82: Ignore invalid entry in Sample field during AR creation
LIMS-1717: Workflow transitions in edit context do not take effect
WINE-111: Do not attempt formatting of 'nan' analysis result values
WINE-114: Some users cannot view published ARs (unauthorised)
WINE-122: Transposed worksheet layout failed while rendering empty slots
LIMS-2149: Missing analyses can cause error accessing worksheet
LIMS-1521: Date verified column for AR lists
LIMS-2015: Column spacing on Client look-up
LIMS-1807: Validation for Start Date - End Date relationship

3.1.9 (2015-10-8)
------------------
LIMS-2068: LIMS-2068 Urgent. Analysis Catgories don't expand
LIMS-1875: Able to deactivate instruments and reference samples without logging in
LIMS-2049: Displaying lists doesn't work as expected in 319
LIMS-1908: Navigation tree order
LIMS-1543: Add "Security Seal Intact Y/N" checkbox for partition container
LIMS-1544: Add "File attachment" field on Sample Point
LIMS-1949: Enviromental conditions
LIMS-1549: Sampling Round Templates privileges and permissions
LIMS-1564: Cancelling a Sampling Round
LIMS-2020: Add Sampling Round - Department not available for selection
LIMS-1545: Add "Composite Y/N" checkbox on AR Template
LIMS-1547: AR Templates tab inside Sampling Round Template
LIMS-1561: Editing a Sampling Round
LIMS-1558: Creating Sampling Rounds
LIMS-1965: Modified default navtree order for new installations
LIMS-1987: AR Invoice tab should not be shown if pricing is toggled off
LIMS-1523: Site Error when transitioning AR from 'Manage Analyses' or 'Log' tab
LIMS-1970: Analyses with AR Specifications not displayed properly in AR Add form
LIMS-1969: AR Add error when "Categorise analysis services" is disabled
LIMS-1397: Fix Client Title accessor to prevent catalog error when data is imported
LIMS-1996: On new system with no instrument data is difficult to get going.
LIMS-2005: Click on Validations tab of Instruments it give error
LIMS-1806: Instrument Interface. AQ2. Seal Analytical - Error
LIMS-2002: Error creating Analysis Requests from batch.
LIMS-1996: On new system with no instrument data it is difficult to get going. The warnings could be confusing
LIMS-1312: Transposed Worksheet view, ARs in columns
LIMS-1760: Customised AR Import spreadsheets (refactored, support importing to Batch)
LIMS-1548: Client-specific Sampling Round Templates
LIMS-1546: Sampling Round Template Creation and Edit view
LIMS-1944: Prevent concurrent form submissions from clobbering each other's results
LIMS-1930: AssertionError: Having an orphan size, higher than batch size is undefined
LIMS-1959: Not possible to create an AR
LIMS-1956: Error upgrading to 319
LIMS-1934: Hyperlinks in invoices
LIMS-1943: Stickers preview and custom stickers templates support
LIMS-1855: Small Sticker layout. QR-code capabilities
LIMS-1627: Pricing per Analysis Profile
HEALTH-279: AS IDs to be near top of page. Columns in AS list
LIMS-1625: Instrument tab titles and headers do not correspond
LIMS-1924: Instrument tab very miss-titled. Internal Calibration Tests
LIMS-1922: Instrument out of date typo and improvement
HEALTH-175: Supplier does not resolve on Instrument view page
LIMS-1887: uniquefield validator doesn't work properly
LIMS-1869: Not possible to create an Analysis Request
LIMS-1867: Auto-header, auto-footer and auto-pagination in results reports
LIMS-1743: Reports: ISO (A4) or ANSI (letter) pdf report size
LIMS-1695: Invoice export function missing
LIMS-1812: Use asynchronous requests for expanding categories in listings
LIMS-1811: Refactor AR Add form Javascript, and related code.
LIMS-1818: Instrument Interface. Eltra CS-2000
LIMS-1817: Instrument Interface. Rigaku Supermini XRF
- New System Dashboard for LabManagers and Admins

3.1.8.3 (2015-10-01)
--------------------
LIMS-1755: PDF writer should be using a world-writeable tmp location
LIMS-2041: Resolve ${analysis_keyword) in instrument import alert.
LIMS-2041: Resolve translation syntax error in instrument import alert
LIMS-1933: Secondary Sample selection in Client Batches does not locate samples

3.1.8.2 (2015-09-27)
--------------------
LIMS-1996: On new system with no instrument data is difficult to get going.
LIMS-1760: Customised AR Import spreadsheets (refactored, support importing to Batch)
LIMS-1930: AssertionError: Having an orphan size, higher than batch size is undefined
LIMS-1818: Instrument Interface. Eltra CS-2000
LIMS-1817: Instrument Interface. Rigaku Supermini XRF
LIMS-2037: Gracefully anticipate missing analysis workflow history
LIMS-2035: Prevent Weasyprint flooding due to asyncronous publish

3.1.8.1 (2015-06-23)
--------------------
LIMS-1806: Instrument Interface. AQ2. Seal Analytical - Error
LIMS-1760: Customised AR Import spreadsheets (refactored, support importing to Batch)
Fix portlets.xml for Plone 4.3.6 compatibility

3.1.8 (2015-06-03)
------------------
LIMS-1923: Typo InstrumentCalibration
HEALTH-287: Hyperlink in Instrument messages
LIMS-1929: Translation error on Instrument Document page
LIMS-1928 Asset Number on Instruments' Certificate tab should use Instrument's default
LIMS-1929: Translation error on Instrument Document page
LIMS-1773: Instrument. Thermo Fisher ELISA Spectrophotometer
LIMS-1697: Error updating bika.lims 317 to 318 via quickinstaller
LIMS-1820: QC Graphs DateTime's X-Axis not well sorted
LIMS-280 : System IDs starting from a specific value
LIMS-1819: Bika LIMS in footer, not Bika Lab Systems
LIMS-1808: Uncertainty calculation on DL
LIMS-1522: Site Error adding display columns to sorted AR list
LIMS-1705: Invoices. Currency unit overcooked
LIMS-1806: Instrument Interface. AQ2. Seal Analytical
LIMS-1770: FIAStar import 'no header'
LIMS-1771: Instrument. Scil Vet abc Plus
LIMS-1772: Instrument. VetScan VS2
LIMS-1507: Bika must notify why is not possible to publish an AR
LIMS-1805: Instrument Interface. Horiba JY ICP
LIMS-1710: UnicodeEncode error while creating an Invoice from AR view
WINE-44: Sample stickers uses Partition ID only if ShowPartitions option is enabled
LIMS-1634: AR Import fields (ClientRef, ClientSid) not importing correctly
LIMS-1474: Disposed date is not shown in Sample View
LIMS-1779: Results report new fields and improvements
LIMS-1775: Allow to select LDL or UDL defaults in results with readonly mode
LIMS-1769: Allow to use LDL and UDL in calculations.
LIMS-1700: Lower and Upper Detection Limits (LDL/UDL). Allow manual input
LIMS-1379: Allow manual uncertainty value input
LIMS-1324: Allow to hide analyses in results reports
LIMS-1754: Easy install for LIMS' add-ons was not possible
LIMS-1741: Fixed unwanted overlay when trying to save supply order
LIMS-1748: Error in adding supply order when a product has no price
LIMS-1745: Retracted analyses in duplicates
LIMS-1629: Pdf reports should split analysis results in different pages according to the lab department
Some new ID Generator's features, as the possibility of select the separator type
LIMS-1738: Regression. 'NoneType' object has no attribute 'getResultsRangeDict'
LIMS-1739: Error with results interpretation field of an AR lacking departments
LIMS-1740: Error when trying to view any Sample
LIMS-1724: Fixed missing start and end dates on reports
LIMS-1628: There should be a results interpretation field per lab department
LIMS-1737: Error when adding pricelists of lab products with no volume and unit
LIMS-1696: Decimal mark conversion is not working with "<0,002" results type
LIMS-1729: Analysis Specification Not applying to Sample when Selected
LIMS-1507: Do not cause exception on SMTPServerDisconnect when publishing AR results.


3.1.7 (2015-02-26)
------------------
LIMS-1693: Error trying to save a new AR
LIMS-1570: Instrument interface: Roche Cobas Taqman 48
LIMS-1520: Allow to invalidate verified ARs
LIMS-1690: Typo. Instrument page
LIMS-1688: After AR invalidation, ARs list throws an error
LIMS-1569: Instrument interface: Beckman Coulter Access 2
LIMS-1689: Error while creating a new invoice batch
LIMS-1266: Sampling date format error
LIMS-1365: Batch search parameters on Work sheets/Work sheets insides Batches
LIMS-1428: After receiving a sample with Sampling Workflow enable is not possible to input results
LIMS-1540: When accent characters are used in a "Sample Type" name, it is not possible to create a new AR
LIMS-1617: Error with bin/test
LIMS-1571: Instrument interface: Sysmex XS-1000i
LIMS-1574: Fixed AR and Analysis attachments
LIMS-1670: Fixed windows incompatibility in TAL (referencewidget.pt)
LIMS-1594: Added option to select landing page for clients in configuration registry
LIMS-1594: Re-ordered tabs on Client home page
LIMS-1520: Allow to invalidate verified ARs
LIMS-1539: Printable Worksheets. In both AR by row or column orientations
LIMS-1199: Worksheet totals in WS lists
LIMS-257: Set Blank and Warning icons in Reference Sample main view
LIMS-1636: Batch Sample View crash
LIMS-1524: Invalidate email does not have variables populated
LIMS-1572: Instrument interface: Sysmex XS-500i
LIMS-1575: Thermo Arena 20XT
LIMS-1423: Save details when AR workflow action kicked off
LIMS-1624: Import default test.xlsx fails
LIMS-1614: Error when selecting Analysis Administration Tab after receiving a sample with Sampling Workflow enabled
LIMS-1605: Tescan TIMA interface
LIMS-1604: BioDrop uLite interface
LIMS-1603: Life Technologies Qubit interface
LIMS-1517: Storage field tag untranslated?
LIMS-1518: Storage Location table
LIMS-1527: CC Contact on AR view (edit) offers all contacts in system
LIMS-1536: Add button [Add], to alow quickly addings in referencewidget
LIMS-1587: Better support for extension of custom sample labels
LIMS-1622: Version Check does not correctly check cache
LIMS-1623: Implement bika-frontpage as a BrowserView


3.1.6 (2014-12-17)
------------------
LIMS-1530: Scrambled Analysis Category order in Published Results
LIMS-1529: Error while inserting an AR with container-based partitioning is required
LIMS-1460: Additional field in AR for comments or results interpretation
LIMS-1441: An error message related to partitions unit is shown when selecting analysis during AR creation
LIMS-1470: AS Setup. File attachment field tag is missing
LIMS-1422: Results doesn't display yes/no once verified but 1 or 0
LIMS-1486: Typos in instrument messages
LIMS-1498: Published Results not Showing for Logged Clients
LIMS-1445: Scientific names should be written in italics in published reports
LIMS-1389: Units in results publishing should allow super(sub)script format, for example in cm2 or m3
LIMS-1500: Alere Pima's Instrument Interfice
LIMS-1457: Exponential notation in published AR pdf should be formatted like a×10^b instead of ae^+b
LIMS-1334: Calculate result precision from Uncertainty value
LIMS-1446: After retracting a published AR the Sample gets cancelled
LIMS-1390: More workflow for Batches
LIMS-1378: Bulking up Batches
LIMS-1479: new-version and upgrade-steps should be python viewlets
LIMS-1362: File attachment uploads to Batches
LIMS-1404: New Batch attributes (and their integration with existing ones on Batch views)
LIMS-1467: Sample Point Lookup doesn't work on AR modify
LIMS-1363: Batches per Client
LIMS-1405: New Sample and AR attributes
LIMS-1085: Allow Clients to add Attachments to ARs
LIMS-1444: In AR published report accredited analysis services are not marked as accredited
LIMS-1443: In published reports the publishing date is not shown in the pdf
LIMS-1420: Status filter is not kept after moving to next page
LIMS-1442: Sample Type is not filtred by Sample Point
LIMS-1448: Reports: when you click on "Analysis turnaround time" displays others
LIMS-1440: Error when trying to publish with analysis from different categories
LIMS-1459: Error when checking instrument validity in manage_results
LIMS-1430: Create an AR from batch allows you to introduce a non existent Client and Contacts don't work properly

- After modifying analysis Category, reindex category name and UID for all subordinate analyses
- Setup data import improvements and fixes
- Simplify installation with a custom Plone overview and add site


3.1.5 (2014-10-06)
------------------

LIMS-1082: Report Barcode. Was images for pdf/print reports etc
LIMS-1159: reapply fix for samplepoint visibility
LIMS-1325: WSTemplate loading incompatible reference analyses
LIMS-1333: Batch label replace with standard Plone keyword widget
LIMS-1335: Reference Definitions don't sort alphabetically on WS Template lay-outs
LIMS-1345: Analysis profiles don't sort
LIMS-1347: Analysis/AR background colour to be different to for Receive and To be Sampled
LIMS-1360: Number of analyses in ARs folder view
LIMS-1374: Auto label printing does not happen for an AR drop-down receive
LIMS-1377: Error when trying to publish after updating branch hotfix/next or develop
LIMS-1378: Add AR/Sample default fields to Batch
LIMS-1395: front page issue tracker url
LIMS-1402: If no date is chosen, it will never expire." not been accomplished
LIMS-1416: If a sample point has a default sample type the field is not pulled automatically during AR template creation
LIMS-1425: Verify Workflow (bika_listing) recursion

- added 'getusers' method to JSON API
- Added 'remove' method to JSON API
- Added AR 'Copy to new' action in more contexts
- Added basic handling of custom Sample Preparation Workflows
- Added decimal mark configuration for result reports
- Added help info regards to new templates creation
- Added IAcquireFieldDefaults - acquire field defaults through acquisition
- Added IATWidgetVisibility - runtime show/hide of AT edit/view widgets
- Added watermark on invalid reports
- Added watermark on provisional reports
- Alert panel when upgrades are available
- All relevant specification ranges are persisted when copying ARs or adding analyses
- Allow comma entry in numbers for e.g. German users
- Bika LIMS javascripts refactoring and optimization
- Fix ZeroDivisionError in variation calculation for DuplicateAnalysis
- Fixed spreadsheet load errors in Windows.
- Fixed template rendering errors in Windows
- JSONAPI update: always use field mutator if available
- JSONAPI: Added 'remove' and 'getusers' methods.
- Refactored ARSpecs, and added ResultsRange field to the AR

3.1.4.1 (2014-07-24)
--------------------

3.1.4 release was broken, simple ARs could not be created.



3.1.4.1 (2014-07-24)
--------------------

3.1.4 release was broken, simple ARs could not be created.

LIMS-1339: Published reports should use "±" symbol instead of "+/-"
LIMS-1327: Instrument from worksheet
LIMS-1328: Instrument calibration test graphs do not work on multiple samples
LIMS-1347: Analysis/AR background colour to be different to for Receive and To be Sampled
LIMS-1353: Analyses don't sort in Attachment look-up

Preview for Results reports
    - Single/Multi-AR preview
    - Allows to cancel the pre-publish/publish process
    - Allows to make visible/invisible the QC analyses
    - Allows to add new custom-made templates
    - JS machinery allowed for pdf reporting

3.1.4 (2014-07-23)
------------------

LIMS-113: Allow percentage value for AS uncertainty
LIMS-1087: Prevent listing of empty categories
LIMS-1203: Fix Batch-AnalysisRequests query
LIMS-1207: LIMS-113 Allow percentage value for AS uncertainty
LIMS-1221: use folder icon for ARImports in nav
LIMS-1240: fix permissions for "Copy To New" in AR lists
LIMS-1330: handle duplicate of reference analysis
LIMS-1340: soft-cache validator results
LIMS-1343: Prevent sudden death if no version information is available
LIMS-1352: SamplingWorkflow not saved to sample
LIMS-334: Add Service/ExponentialFormatPrecision
LIMS-334: Added ExponentialFormatThreshold setting
LIMS-334: Allow exponential notation entry in numeric fields
LIMS-334: Exponent Format used for analysis Result
LIMS-334: Remove duplicate getFormattedResult code
LIMS-83: Update Method->calculation reference version when Calculation changes

- Formula statements can be written on multiple lines for clarity.

- Replace kss-bbb ajax-spinner with a quieter one

- bika.lims.utils.log logs location url correctly

3.1.3 (2014-07-17)
------------------

Missing fixes from 3.1.2

LIMS-671: Preferred/Restricted client categories
LIMS-1251: Supply order permission error
LIMS-1272: Currency in Price Lists
LIMS-1310: Broken AnalysisProfile selector in AR Add form.

3.1.2 (2014-07-15)
------------------

LIMS-1292: UI fix Retracted ARs workfow: Warning msg on "full" retract.
LIMS.1287: UI fix Report parameter formatting
LIMS-1230: UI fix Livesearch's box
LIMS-1257: UI fix Long titles in Analysis Profiles, Sample Points, etc.
LIMS-1214: UI fix More columns
LIMS-1199: UI fix Worksheet listing: better columns
LIMS-1303: jsi18n strings must be added to bika-manual.pot.  i18ndude cannot find.
LIMS-1310: Filter SamplePoints by client in AR Template Edit View
LIMS-1256: Client objects included in AR-Add filters for Sample Point etc.
LIMS-1290: Allows Analyst to retract analyses, without giving extra permissions.
LIMS-1218: Slightly nicer monkey patch for translating content object ID's and titles.
LIMS-1070: Accreditation text can be customised in bika_setup
LIMS-1245: off-by-one in part indicators in ar_add
LIMS-1240: Hide "copy to new" from Analyst users

LIMS-1059: Added worksheet rejection workflow
    RejectAnalysis (Analysis subclass (has IAnalysis!)) workflow transition.
    Does not retract individual Analysis objects - instead, forces their state
        back to "Received", and assigns them onto newly created WS.
    Sets attributes on src and dst worksheets:
        WS instance rejected worksheet attribute: .replaced_by = UID
        WS instance replacement worksheet attribute: .replaces_rejected_worksheet:UID

Fixed some i18n and encoding snags, and updated translations.

3.1.1 (2014-06-29)
------------------

Some bugs which only appear while running Windows, have been fixed.

LIMS-1281: Fix Restricted and Default categories in ar_add
LIMS-1275: Fix lax Aalyst permissions
LIMS-1301: jsonapi can set ReferenceField=""
LIMS-1221: Icon for ARImports folder in Navigation
LIMS-1252: AR Published Results Signature Block formatting
LIMS-1297: Update frontpage


3.1 (2014-06-23)
----------------

- Product and Analysis specifications per AR
- Incorrect published results invalidation workflow
- Improved re-testing workflow
- Adjustment factors on worksheets
- Using '< n' and '> n' results values
- Sample Storage locations
- Sample Categories
- Analysis Prioritisation
- Bulk AR creation from file
- Results reports inclusion of relevant QC results
- Supply Inventory and Orders
- JSON interface
- Management Reports export to CSV
- Enhancements to AR Batching
- Enhancements to Results Reports

- Instrument management module

    Calibration certificates, maintenance, Instrument QC
    Method, Instrument and Analysis integrity

- Instrument interfaces

     Agilent MS 'Masshunter Quant'
     Thermo Gallery
     Foss Winescan FT 120, Auto

- Invoices

   Per AR, Analysis per Invoice line.
   Per Supply Order, inventory item per Invoice line
   Invoices by email
   Invoice 'batches' for selected time period, ARs aand Orders per Invoice line
   Invoice batch export to accounts systems
   Price lists. Analysis Services and Supplies

3.1.3036 (2014-05-30)
---------------------

Added two checboxes in BikaSetup > Security:
- Allow access to worksheets only to assigned analysts (Y/N)
- Only lab managers can create and amange new worksheets (Y/N)

** IMPORTANT NOTES **
The 3036 upgrade sets the above options to true by default, so after
being upgraded, only the labmanagers will be able to manage WS and the
analysts will only have access to the worksheets to which they are
assigned. These defaults can be changed in BikaSetup > Security.

3.0 (2014-03-15)
----------------

- Fix some out-dated dependencies that prevented the app from loading.

- Development of the current bika 3.0 code has slowed, and our efforts have been focused on
the 3.01a branch for some time.

3.0rc3.5.1 (2013-10-25)
-----------------------

Fix CSS AR Publication error

3.0rc3.5.1 (2013-10-25)
-----------------------

Fix error displaying client sample views

3.0rc3.5 (2013-10-24)
---------------------

Requires Plone 4.3.  For information on upgrading Plone, visit
http://plone.org/documentation/manual/upgrade-guide

- Fix a serious error saving Analysis results.
- Improve upgrade handling in genericsetup profile
- Fix errors in setupdata loader
- Force UTF-8 encoding of usernames (imported client contacts can now login)
- Removed outdated test setup data
- Handle duplicate request values in bika_listing
- ID server handles changes in ID schemes without error
- Remove folder-full-view from front-page view
- Updated workflow and permissions to prevent some silly errors
- Add robot tests
- Add default robots.txt

3.0rc3.2 (2013-06-28)
---------------------

- Fix site-error displaying upgraded instruments
- Fix spinner (KSS is not always enabled)
- Add extra save button in ar_add
- Label Printing: "Return to list" uses browser history
- Bold worksheet position indicators
- Remove version.txt (use only setup.py for version)

3.0rc3.1 (2013-06-27)
---------------------

- Fix permission name in upgrade step

3.0rc3 (2013-06-25)
-------------------

- Many instrument management improvements! (Merge branch 'imm')
- Removed ReferenceManufacturer (use of generic Manufacturer instead)
- Removed ReferenceSupplier (use Supplier instead)
- Improve service/calculation interim field widgets
  Allows service to include custom fields (without calculation selected)
- Fix services display table categorisation in Analysis Specification views
- Stop focusing the search gadget input when page load completes. (revert)
- Limit access to Import tab (BIKA: Manage Bika)
- New permission: "BIKA: Import Instrument Results"
- New permission: "BIKA: Manage Login Details" - edit contact login details
- Some late changes to better handle the updates to ID creation
- Plone 4.3 compatibility (incomplete)
- Use Collections as a base for Queries (incomplete)
- Many many bugfixes.

3.0rc2.3 (2013-01-29)
-------------------

- Fix bad HTML

3.0rc2.2 (2013-01-28)
-------------------

- Fix an error during AR Publish

3.0rc2.1 (2013-01-21)
-------------------

- Fix bad HTML
- Pin collective.js.jqueryui version to 1.8.16.9

3.0rc2 (2013-01-21)
-------------------

- Updated all translations and added Brazilian Portuguese
- RecordsWidget: subfield_types include "date"
- RecordsWidget: Automatic combogrid lookups
- Added all bika types to Search and Live Search
- Transition SamplePartition IDs to new format (SampleType-000?-P?
- Always handle non-ASCII characters: UTF-8 encoding everywhere
- Accept un-floatable (text) results for analyses
- Hidden InterimFields in Calculations
- Added InterimFields on AnalysisServices for overriding Calculation Interimfields.
- Disable KSS inline-validation
- Categorized analyses in AR views
- Added remarks for individual analyses
- Improved Javascript i18n handling
- Improved default permissions
- New reports
    - Added 'Analysis summary per department' (merge of 'Analyses lab department weekly' and 'Analyses request summary by date range'
    - Added 'Analyses performed as % of total' report
    - Added Analyses per lab department report
    - Added 'Samples received vs. samples reported' report
    - Added Daily Samples Received report
- Many many bugfixes.

3.0rc1 (2012-10-01)
-------------------


- Removed Bika Health data from released egg
- Remove remarks from portal_factory screens
- Add Month/Year selectors to default datetime widget
- ClientFolder default sorting.
- Date formats for jquery datepicker
- Don't overwrite the Title specified in @@plone-addsite
- Bug fixes

3.0rc1 (2012-09-25)
-------------------

### Changes

- Requires Python 2.7 (Plone 4.2)
- Add GNUPlot dependency
- Added client sample points
- Added Sampling Deviation selections
- Added Ad-Hoc sample flag
- Added Sample Matrices (Sampletype categorisation)
- Added custom ResultsFooter field in bika setup
- Added PDF Attachments to published results
- Electronic signature included in Results and Reports
- Login details form to create users for LabContacts
- Sampling workflow is disabled by default
- Methods are versioned by default
- Methods are publicly accessible by default
- Queries WIP
- Reports WIP
- Modified label layouts for easier customisation
- Cleaned print styles
- Use plonelocales for handling Date/Time formats
- SMS and Fax setup items are disabled by default

2012-06-21
----------

- Partitioning & Preservation automation
- Reports
- Sample point & types relations in UI
- AR template enhancements
- Sample and AR layout improvements
- Labels
- Configuration logs
- Faster indexing
- JavaScript optimisation
- Better IE compatibility
- Set-up worksheet improvements
- Updated translations
- Workflow tweaks
- Tweaks to Icons, Views & Lists

2012-04-23
----------

- Optional sampling and preservation workflows and roles.
- Sample partitioning.
- AR templates - Sample point & Sample type restrictions.
- Reports - framework only. 'Analysis per service' shows what is planned.
- Improved i18n handling, and updated strings from Transifex.
- Numerous performance enhancements
- Analysis Service & Method associations.
- An improved Analysis Service pop-up window.
- Sample Type and Sample Point relationship.
- Currency selection from zope locales
- Combined AR View and Edit tabs.
- Re-factored AR 'Add/Remove Analyses' screen
- Store the date of capture for analysis results
- Append only remarks fields on more objects.

2012-01-23
----------

 - Made Bika compatible with Plone 4.1
 - Sampler and Preserver roles, users and permissions
 - Sampling and Preservation workflows
 - Inactive and Cancellation Workflows
 - Pre-preserved Containers
 - Automatic versioning for some bika_setup types
 - Analyst and Instrument on Worksheet templates
 - XLSX setup data loader
 - Sample disposal date based on date sampled, not date received.
 - Internal ID Server by default
 - user defined calculations and interim fields
 - Dry Matter results option does not appear until enabled in Site Setup
 - Accreditation portlet disabled until enabled in Site Setup
 - BikaListingView
 - New icons
 - (mostly) usable at 800x600
 - Column display toggles
 - Future dated samples and ARs
 - Accreditation template: i18n in locales/manual.pot/accreditation_*
 - intermediate workflow state for analyses requiring attachments
 - Labmanager has Site Administrator role (not Manager)
 - 'Indeterminate' results
 - use portal_factory everywhere
 - working test suite
 - static resource directories
 - Merged BikaMembers types
 - CoordinateField/Widget
 - DurationField/Widget
 - CustomRecordsWidget

2.3.3 Bug fix release
---------------------

 - Inclusion of BikaMembers 0.0.3. No changes to bika code, version bumped
   to facilitate release of new BikaMembers version.

2.3
---

 - Analysis categories introduced
 - Analysis service result restrictions - specification of possible results
 - Allow site and client specification of email and fax subject line content
 - Additional instrument/export formats:
   WinescanFT120, WinescanAuto, FIAStar and Bartelt's data-collector
 - Export worksheet analyses to instruments
 - PDF as a result output option
 - SMS result output option
 - Result publication options synchronized and signatures added to emails
 - Email batching of query results conforms to result mailing
 - IDServer batching of unique id request
 - Optmization of worksheet searching on selection criteria
 - Extract tab added with extract for analysis services or profiles
 - Batch update of analysis service prices
 - German translation module added
 - Added a light query form which excludes analysis category and service
 - Batch size setting in analysis request lists
 - BikaMembers replaces UpfrontContacts
 - ATSchemaEditor removed
 - Significant performance improvements

 - Resolve client action conflicts
 - Sampled date validation
 - Drymatter formatting on output corrected
 - Correct default none workflows
 - Review portlet optimization
 - Pricelist prints blank for analysis service with price not defined

2.2
---

 - Attachments permitted on analysis requests and analyses
 - Worksheet resequencing, and sort order for worksheet analysis selection
 - Worksheet deletion only available for open worksheets
 - Portlet to provide export of analysis services and analysis profiles
 - Requirement for unique analysis service names, analysis service keywords,
 - instrument import keywords and analysis profile keywords enforced.
 - Report headings and formats standardized accross different reports
 - AR import alternative layout provided with selection, including profiles
 - Progress bar introduced for long running processes

2.1.1
-----

 - Disposal Date for Samples and Retention Period per Sample Type added.
 - Various new search criteria added.
 - Standard Manufacturers introduced.
 - Labels for Standard Samples introduced.
 - "Print" and "Email" facilities introduced for lists of Standard Samples and Standard Stocks.
 - "Duplicate" facility for Analysis Services introduced.
 - Addresses added to top of emailed query results.
 - Labels for Samples and Analysis Requests changed.
 - Analysis Services can have multiple Methods.
 - Change log introduced for Methods.
 - Methods added to left navigation bar.
 - List of Methods included in pop-up for Analyses.
 - Documents may be uploaded for Methods.

2.1
---

 - Sample object and workflow introduced
 - Results specifications, lab and per client
 - Analysis profiles
 - Worksheet template engine
 - Interface to Bika Calendar
 - Import of analysisrequests from csv file
 -  Export of results to csv file
 - Print as publication option
 - Lab Departments, lab contacts, and department manager introduced
 - Quality Control calculations. Control, blank and duplicate analyses.
 - QC graphs, normal distribution, trends and duplicate variation
 - Various analysis calculations allowed. Described by Calculation Type
 - Dependant Calcs introduced. Where an analysis result is calculated from
 -  other analyses: e.g. AnalysisX = AnalysisY - Analysis Z
 - Dry matter result reporting. Results are reported on sample as received,
 -  and also as dry matter result on dried sample
 - Re-publication, Pre publication of individual results and per Client
 - Many reports including Turn around, analyses repeated and out of spec

1.2.1
-----


 - Removed invoice line item descriptions from core code to allow skin
   integration
 - Create dummy titration values for analyses imported from instrument
 - More language translations

1.2.0
-----

 - Statements renamed to Invoices
 - Jobcards renamed to Worksheets
 - New identification fields added to analysis request
 - Client Reference, Sample Type and Sample Point
 - Welcome page introduced
 - Late analyses list linked from late analyses portlet
 - Icon changes
 - Accreditation body logo and details added to laboratory info
 - Accreditation logo, disclaimers added throughout web site
 - Laboratory confidence level value data driven from laboratory info
 - Analyses methods provided as pop-up where analyses are listed
 - Titration factors and titration volumes added to analyses and worksheets
 - Measure of uncertainties introduced per analysis and intercept
 - Two new specialist roles created - verifier and publisher
 - Sample test data load script - load_sample_data.py
 - Implement generic instrument data import tool
 - Login portlet added
 - Modifications required to support interlab
   Permit analysis parent (sample) to be in 'released' state.
   Reference SampleID on AnalysisRequest-

 - 1566324: Logged in page redirected to welcome page.
 - 1573299: LiveSearch - Added permissions to InvoiceLineItem.
 - 1573083: Status Drop Down - Invoicing
 - 1551957: Contacts not visible to other contacts. Correct local owner role
 - 1566334: position of 'add new ar' button changed to conform to other forms
 - 1532008: query results sort order most recent first
 - 1532770: Order default listing correction
 - 1558458: Member discount data driven in messages on AR forms
 - 1538354: SubTotal and VAT calculation on edit AR
 - 1532796: AR edit - allow change of contact

1.1.3
-----

 This is a bug fix release. Migration from older versions has also
 been improved greatly.

 Please note that AnalysisRequest now has a custom mutator that
 expects the title of the Cultivar, not the UID. This will impact
 anybode that customised the *analysisrequed_add.cpy* controller
 script and the *validate_analysisrequest_add_form.vpy* validation
 script.


 - 1423182: IndexError on surfing to LIMS pages without being logged on
 - 1423238: Orders - Dispatch date
 - 1429992: AR edit tab - Cultivar uneditable
 - 1429996: Cultivar names to allow numbers
 - 1429999: Late analysis alert - 'More...' URL
 - 1430002: Sample due alerts - 'More...' URL
 - 1433787: Security - Clients
 - 1434100: Search - Index & Attribute errors
 - 1418473: Updated start-id-server.bat for Win2K & Win XP

1.1.2
-----

 - 1423205: Show logs to labmanager set-up
 - 1291750: Added default ID prefixes for Order and Statement
 - 1424589: Late analysis alert to be calulated on date received

1.1.1
-----


 - Updated portlets with Plone 2.1 style definition list markup

 - 1423179: Clients must not see JobCard links on Analysis Requests
 - 1423182: IndexError on surfing to LIMS pages without being logged on
 - 1423188: Site map - Clients should not have access to ...
 - 1423191: Link rot - 'logged in' page
 - 1423193: Groups folder should not be shown
 - 1423194: No 'More...' if there are less than 5
 - 1423204: AR view - Missing tabs and status drop down
 - 1423209: Schema Editor - Drop Down List Issue (Select)
 - 1423234: Late Analysis alert shows for anonymous visitors
 - 1423363: Report Analysis Totals
 - 1423386: Email publication error

1.1.0
-----

 - Made Bika compatibable with Plone 2.1
 - Added Spanish translation contributed by Luis Espinoza
 - Added Italian translation contributed by Pierpaolo Baldan
 - Added Dutch translation contributed by Joris Goudriaan
 - Added Portugese translation contributed by Nuno R. Pinhão
 - The schemas of Client, Contact, AnalysisRequest and Order can be
   edited in the through-the-web schema editor, ATSchemaEditorNG.
 - The maximum time allowed for the publication of results can now be
   set per analysis service. The portlet
   'skins/bika/portlet_late_analysis.pt' has been added to alert lab
   users when analyses are late.
 - Analyses on an AnalysisRequest have a reference to a Jobcard,
   rendered as a hyperlink on the AnalysisRequest view.
 - A bug has been fixed where 'not_requested' analyses were checked
   on the AnalysisRequest edit form.
 - Enabled 'changed_state' folder button globally and disabled on
   AnalysisRequest and Jobcard.

1.0.1
-----

 - Updated 'skins/bika/date_components_support.py' with latest
   version of script in Plone 2.0.5
 - Modified access to transitions in workflow scripts, normal
   attribute access seems to guarded since Zope 2.7.5.
 - Added CHANGES.txt and README.txt
 - Added windows batch script for ID server
   (scripts/start-id-server.bat)<|MERGE_RESOLUTION|>--- conflicted
+++ resolved
@@ -1,12 +1,9 @@
 3.1.11 (2016-04-22)
 -----------------------------
-<<<<<<< HEAD
 LIMS-2223: Saving a recordswidget as hidden fails
-=======
 LIMS-2225: Formatted results not displayed properly in Worksheet's transposed layout
 LIMS-2001: Duplicate for one analysis only
 LIMS-1809: Typos. Perdiod an missing spaces
->>>>>>> 1e16c395
 LIMS-2221: Decimal mark doesn't work in Sci Notation
 LIMS-2219: Using a SciNotation diferent from 'aE+b / aE-b' throws an error
 LIMS-2220: Raw display of exponential notations in results manage views
