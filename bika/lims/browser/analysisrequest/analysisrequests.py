--- conflicted
+++ resolved
@@ -686,18 +686,11 @@
                          'getDatePublished']},
             {'id': 'assigned',
              'title': "<img title='%s'\
-<<<<<<< HEAD
                        src='%s/++resource++bika.lims.images/assigned.png'/>" \
                        % (t(_("Assigned")), self.portal_url),
-             'contentFilter': {'worksheetanalysis_review_state': 'assigned',
+             'contentFilter': {'assigned_state': 'assigned',
                                'review_state': ('sample_received',
                                                 'to_be_verified',
-=======
-                       src='%s/++resource++bika.lims.images/assigned.png'/>" % (
-                       t(_("Assigned")), self.portal_url),
-             'contentFilter': {'assigned_state': 'assigned',
-                               'review_state': ('sample_received', 'to_be_verified',
->>>>>>> d6fbdf2e
                                                 'attachment_due', 'verified',
                                                 'published'),
                                'sort_on': 'Created',
@@ -744,21 +737,12 @@
                          'state_title']},
             {'id': 'unassigned',
              'title': "<img title='%s'\
-<<<<<<< HEAD
                        src='%s/++resource++bika.lims.images/unassigned.png'/>"\
                        % (t(_("Unassigned")), self.portal_url),
-             'contentFilter': {'worksheetanalysis_review_state': 'unassigned',
+             'contentFilter': {'assigned_state': 'unassigned',
                                'cancellation_state': 'active',
                                'review_state': ('sample_received',
                                                 'attachment_due',),
-=======
-                       src='%s/++resource++bika.lims.images/unassigned.png'/>" % (
-                       t(_("Unassigned")), self.portal_url),
-             'contentFilter': {'assigned_state': 'unassigned',
-                               'review_state': ('sample_received', 'to_be_verified',
-                                                'attachment_due', 'verified',
-                                                'published'),
->>>>>>> d6fbdf2e
                                'sort_on': 'Created',
                                'sort_order': 'reverse'},
              'transitions': [{'id': 'receive'},
@@ -981,17 +965,11 @@
         after_icons = ""
         # Getting a dictionary with each workflow id and current state in it
         states_dict = obj.getObjectWorkflowStates
-<<<<<<< HEAD
-        if states_dict.get('worksheetanalysis_review_state', '') == 'assigned':
+        if obj.assigned_state == 'assigned':
             after_icons += \
                 """<img src='%s/++resource++bika.lims.images/worksheet.png'
                     title='%s'/>
                 """ % (self.portal_url, t(_("All analyses assigned")))
-=======
-        if obj.assigned_state == 'assigned':
-            after_icons += "<img src='%s/++resource++bika.lims.images/worksheet.png' title='%s'/>" % \
-                (self.portal_url, t(_("All analyses assigned")))
->>>>>>> d6fbdf2e
         if states_dict.get('review_state', '') == 'invalid':
             after_icons += \
                 """<img src='%s/++resource++bika.lims.images/delete.png'
