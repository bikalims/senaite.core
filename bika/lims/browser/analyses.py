--- conflicted
+++ resolved
@@ -380,72 +380,12 @@
             items[i]['CaptureDate'] = cd and self.ulocalized_time(cd, long_format=1) or ''
             items[i]['Attachments'] = ''
 
-<<<<<<< HEAD
             item['allow_edit'] = []
+            client_or_lab = ""
 
             Analyst = obj.getAnalyst()
             items[i]['Analyst'] = Analyst
             item['choices']['Analyst'] = self.getAnalysts()
-=======
-            # calculate specs
-            client_or_lab = ""
-            if obj.portal_type == 'ReferenceAnalysis':
-                items[i]['st_uid'] = obj.aq_parent.UID()
-            elif obj.portal_type == 'DuplicateAnalysis' and \
-                obj.getAnalysis().portal_type == 'ReferenceAnalysis':
-                items[i]['st_uid'] = obj.aq_parent.UID()
-            else:
-                if self.context.portal_type == 'AnalysisRequest':
-                    sample = self.context.getSample()
-                    st_uid = sample.getSampleType().UID()
-                    items[i]['st_uid'] = st_uid
-                    if st_uid not in self.specs:
-                        proxies = bsc(portal_type = 'AnalysisSpec',
-                                      getSampleTypeUID = st_uid)
-                elif self.context.portal_type == "Worksheet":
-                    if obj.portal_type == "DuplicateAnalysis":
-                        sample = obj.getAnalysis().getSample()
-                    else:
-                        sample = obj.aq_parent.getSample()
-                    st_uid = sample.getSampleType().UID()
-                    items[i]['st_uid'] = st_uid
-                    if st_uid not in self.specs:
-                        proxies = bsc(portal_type = 'AnalysisSpec',
-                                      getSampleTypeUID = st_uid)
-                elif self.context.portal_type == 'Sample':
-                    st_uid = self.context.getSampleType().UID()
-                    items[i]['st_uid'] = st_uid
-                    if st_uid not in self.specs:
-                        proxies = bsc(portal_type = 'AnalysisSpec',
-                                      getSampleTypeUID = st_uid)
-                else:
-                    proxies = []
-                if st_uid not in self.specs:
-                    for spec in (p.getObject() for p in proxies):
-                        if spec.getClientUID() == obj.getClientUID():
-                            client_or_lab = 'client'
-                        elif spec.getClientUID() == self.context.bika_setup.bika_analysisspecs.UID():
-                            client_or_lab = 'lab'
-                        else:
-                            continue
-                        for keyword, results_range in \
-                            spec.getResultsRangeDict().items():
-                            # hidden form field 'specs' keyed by sampletype uid:
-                            # {st_uid: {'lab/client':{keyword:{min,max,error}}}}
-                            if st_uid in self.specs:
-                                if client_or_lab in self.specs[st_uid]:
-                                    self.specs[st_uid][client_or_lab][keyword] = results_range
-                                else:
-                                    self.specs[st_uid][client_or_lab] = {keyword: results_range}
-                            else:
-                                self.specs[st_uid] = {client_or_lab: {keyword: results_range}}
-
-            method = service.getMethod()
-            items[i]['Method'] = method and method.Title() or ''
-            if method:
-                items[i]['replace']['Method'] = "<a href='%s'>%s</a>" % \
-                    (method.absolute_url(), method.Title())
->>>>>>> 3b9bcf40
 
             if checkPermission(ManageBika, self.context):
                 service_uid = service.UID()
