--- conflicted
+++ resolved
@@ -203,14 +203,10 @@
 msgstr ""
 
 # File: bika.lims/bika/lims/content/bikasetup.py, line: 291
-<<<<<<< HEAD
-msgid "'Classic' indicates importing analysis requests per sample and analysis service selection. With 'Profiles', analysis profile keywords are used to select multiple analysis services together"
-=======
 msgid ""
 "'Classic' indicates importing analysis requests per sample and analysis "
 "service selection. With 'Profiles', analysis profile keywords are used to "
 "select multiple analysis services together"
->>>>>>> 22f227b3
 msgstr "\"Classic\" angiver importere analyse requests pr prøve og analyse service valg. Med 'Profiler', er analyse profil søgeord bruges til at vælge flere analyser sammen"
 
 # File: bika.lims/bika/lims/content/referencesample.py, line: 184
@@ -245,12 +241,72 @@
 msgid "+-"
 msgstr "+-"
 
+# File:
+# bika.lims/bika/lims/browser/analysisrequest/templates/analysisrequests.pt,
+# line: 35
+msgid "1"
+msgstr ""
+
+# File:
+# bika.lims/bika/lims/browser/analysisrequest/templates/analysisrequests.pt,
+# line: 44
+msgid "10"
+msgstr ""
+
 # File: bika.lims/bika/lims/content/arpriority.py, line: 28
 msgid "16x16 pixel icon used for the this priority in listings."
 msgstr ""
 
+# File:
+# bika.lims/bika/lims/browser/analysisrequest/templates/analysisrequests.pt,
+# line: 36
+msgid "2"
+msgstr ""
+
+# File:
+# bika.lims/bika/lims/browser/analysisrequest/templates/analysisrequests.pt,
+# line: 37
+msgid "3"
+msgstr ""
+
 # File: bika.lims/bika/lims/content/arpriority.py, line: 34
 msgid "32x32 pixel icon used for the this priority in object views."
+msgstr ""
+
+# File:
+# bika.lims/bika/lims/browser/analysisrequest/templates/analysisrequests.pt,
+# line: 38
+msgid "4"
+msgstr ""
+
+# File:
+# bika.lims/bika/lims/browser/analysisrequest/templates/analysisrequests.pt,
+# line: 39
+msgid "5"
+msgstr ""
+
+# File:
+# bika.lims/bika/lims/browser/analysisrequest/templates/analysisrequests.pt,
+# line: 40
+msgid "6"
+msgstr ""
+
+# File:
+# bika.lims/bika/lims/browser/analysisrequest/templates/analysisrequests.pt,
+# line: 41
+msgid "7"
+msgstr ""
+
+# File:
+# bika.lims/bika/lims/browser/analysisrequest/templates/analysisrequests.pt,
+# line: 42
+msgid "8"
+msgstr ""
+
+# File:
+# bika.lims/bika/lims/browser/analysisrequest/templates/analysisrequests.pt,
+# line: 43
+msgid "9"
 msgstr ""
 
 # File: bika.lims/bika/lims/browser/widgets/analysisspecificationwidget.py,
@@ -1310,17 +1366,6 @@
 msgstr ""
 
 # File: bika.lims/bika/lims/content/analysisservice.py, line: 515
-<<<<<<< HEAD
-msgid "Check this box if the analysis service is included in the laboratory's schedule of accredited analyses"
-msgstr "Marker dette felt, hvis analysen er inkluderet i laboratoriets tidsplan for akkrediterede analyser"
-
-# File: bika.lims/bika/lims/content/samplepoint.py, line: 77
-msgid "Check this box if the samples taken at this point are 'composite' and put together from more than one sub sample, e.g. several surface samples from a dam mixed together to be a representative sample for the dam. The default, unchecked, indicates 'grab' samples"
-msgstr "Check this box if the samples taken at this point are 'composite' and put together from more than one sub sample, e.g. several surface samples from a dam mixed together to be a representative sample for the dam. The default, unchecked, indicates 'grab' samples"
-
-# File: bika.lims/bika/lims/content/container.py, line: 43
-msgid "Check this box if this container is already preserved.Setting this will short-circuit the preservation workflow for sample partitions stored in this container."
-=======
 msgid ""
 "Check this box if the analysis service is included in the laboratory's "
 "schedule of accredited analyses"
@@ -1339,7 +1384,6 @@
 "Check this box if this container is already preserved.Setting this will "
 "short-circuit the preservation workflow for sample partitions stored in this"
 " container."
->>>>>>> 22f227b3
 msgstr "Check this box if this container is already preserved.Setting this will short-circuit the preservation workflow for sample partitions stored in this container."
 
 # File: bika.lims/bika/lims/content/arpriority.py, line: 40
@@ -1383,9 +1427,6 @@
 
 # File: bika.lims/bika/lims/browser/referencesample.py, line: 210
 # File: bika.lims/bika/lims/content/referencedefinition.py, line: 28
-<<<<<<< HEAD
-msgid "Click on Analysis Categories (against shaded background) to see Analysis Services in each category. Enter minimum and maximum values to indicate a valid results range. Any result outside this range will raise an alert. The % Error field allows for an % uncertainty to be considered when evaluating results against minimum and maximum values. A result out of range but still in range if the % error is taken into consideration, will raise a less severe alert."
-=======
 msgid ""
 "Click on Analysis Categories (against shaded background) to see Analysis "
 "Services in each category. Enter minimum and maximum values to indicate a "
@@ -1394,7 +1435,6 @@
 "results against minimum and maximum values. A result out of range but still "
 "in range if the % error is taken into consideration, will raise a less "
 "severe alert."
->>>>>>> 22f227b3
 msgstr "Click on Analysis Categories (against shaded background) to see Analysis Services in each category. Enter minimum and maximum values to indicate a valid results range. Any result outside this range will raise an alert. The % Error field allows for an % uncertainty to be considered when evaluating results against minimum and maximum values. A result out of range but still in range if the % error is taken into consideration, will raise a less severe alert."
 
 # File: bika.lims/bika/lims/content/analysisspec.py, line: 79
@@ -1525,11 +1565,6 @@
 msgid "Code the the shelf"
 msgstr ""
 
-#
-# File: bika.lims/bika/lims/browser/analysisrequest/templates/analysisrequests.pt, line: 42
-msgid "Columns Based"
-msgstr ""
-
 # File:
 # bika.lims/bika/lims/browser/reports/templates/administration_usershistory.pt,
 # line: 77
@@ -1598,16 +1633,6 @@
 # File: bika.lims/bika/lims/content/analysisservice.py, line: 123
 msgid "Container"
 msgstr "Beholder"
-
-#
-# File: bika.lims/bika/lims/content/batch.py, line: 118
-msgid "Container Condition"
-msgstr ""
-
-#
-# File: bika.lims/bika/lims/content/batch.py, line: 109
-msgid "Container Temperature"
-msgstr ""
 
 # File: bika.lims/bika/lims/content/analysisservice.py, line: 90
 # File: bika.lims/bika/lims/content/arimportitem.py, line: 59
@@ -2008,13 +2033,9 @@
 msgstr "Afhængige analyser"
 
 # File: bika.lims/bika/lims/content/method.py, line: 109
-<<<<<<< HEAD
-msgid "Describes the method in layman terms. This information is made available to lab clients"
-=======
 msgid ""
 "Describes the method in layman terms. This information is made available to "
 "lab clients"
->>>>>>> 22f227b3
 msgstr "Beskrives metoden i almindeligt sprog. Disse oplysninger gøres tilgængelige for labkunder"
 
 # File: bika.lims/bika/lims/browser/batchfolder.py, line: 38
@@ -2051,6 +2072,11 @@
 # 89
 msgid "Deviation"
 msgstr "Afvigelse"
+
+# File: bika.lims/bika/lims/browser/analysisrequest/templates/ar_add.pt, line:
+# 243
+msgid "Discount"
+msgstr "Rabat"
 
 # File: bika.lims/bika/lims/content/pricelist.py, line: 36
 msgid "Discount %"
@@ -2272,13 +2298,9 @@
 msgstr "Indtast procentværdi f.eks. 14,0"
 
 # File: bika.lims/bika/lims/content/bikasetup.py, line: 147
-<<<<<<< HEAD
-msgid "Enter percentage value eg. 14.0. This percentage is applied system wide but can be overwrittem on individual items"
-=======
 msgid ""
 "Enter percentage value eg. 14.0. This percentage is applied system wide but "
 "can be overwrittem on individual items"
->>>>>>> 22f227b3
 msgstr "Angiv procentværdi fx. 14,0. Denne procentsats anvendes i hele systemet, men kan overskrives på den enkelte vare"
 
 # File: bika.lims/bika/lims/content/analysisrequest.py, line: 657
@@ -2772,11 +2794,6 @@
 msgid "Invoice"
 msgstr ""
 
-#
-# File: bika.lims/bika/lims/content/analysisrequest.py, line: 143
-msgid "Invoice Contacts"
-msgstr ""
-
 # File: bika.lims/bika/lims/browser/invoicebatch.py, line: 27
 msgid "Invoice Date"
 msgstr ""
@@ -2923,11 +2940,6 @@
 # File: bika.lims/bika/lims/content/samplepoint.py, line: 24
 msgid "Latitude"
 msgstr "Breddegrad - Latitude"
-
-#
-# File: bika.lims/bika/lims/browser/analysisrequest/templates/analysisrequests.pt, line: 38
-msgid "Layout"
-msgstr ""
 
 # File: bika.lims/bika/lims/content/query.py, line: 77
 msgid "Limit Search Results"
@@ -3496,13 +3508,9 @@
 msgstr ""
 
 # File: bika.lims/bika/lims/browser/templates/login_details.pt, line: 26
-<<<<<<< HEAD
-msgid "No user exists for ${contact_fullname} and he/she will not be able to log in. Fill in the form below to create one for him/her."
-=======
 msgid ""
 "No user exists for ${contact_fullname} and he/she will not be able to log "
 "in. Fill in the form below to create one for him/her."
->>>>>>> 22f227b3
 msgstr "Der findes ingen bruger for $ {contact_fullname} og han / hun vil ikke være i stand til at logge ind Udfyld formularen nedenfor til at lave en for ham / hende."
 
 # File: bika.lims/bika/lims/exportimport/instruments/foss/fiastar/fiastar.py,
@@ -3551,14 +3559,6 @@
 # line: 453
 msgid "Not invoiced"
 msgstr "Ikke fakturerede"
-<<<<<<< HEAD
-
-#
-# File: bika.lims/bika/lims/browser/analysisrequest/templates/analysisrequests.pt, line: 33
-msgid "Number of ARs"
-msgstr ""
-=======
->>>>>>> 22f227b3
 
 # File: bika.lims/bika/lims/browser/reports/productivity_analysesperclient.py,
 # line: 47
@@ -4517,11 +4517,6 @@
 msgid "Review state"
 msgstr ""
 
-#
-# File: bika.lims/bika/lims/browser/analysisrequest/templates/analysisrequests.pt, line: 43
-msgid "Rows Based"
-msgstr ""
-
 # File: bika.lims/bika/lims/controlpanel/bika_srtemplates.py, line: 34
 msgid "SR Templates"
 msgstr ""
@@ -4929,13 +4924,6 @@
 # File: bika.lims/bika/lims/browser/referencesample.py, line: 103
 msgid "Service"
 msgstr "Service"
-<<<<<<< HEAD
-
-# ../browser/js/analysisrequest.js
-msgid "Service dependencies"
-msgstr ""
-=======
->>>>>>> 22f227b3
 
 # File: bika.lims/bika/lims/browser/templates/analysisservice_popup.pt, line:
 # 59
@@ -5029,13 +5017,6 @@
 # File: bika.lims/bika/lims/browser/reports/__init__.py, line: 126
 msgid "Size"
 msgstr "Størrelse"
-<<<<<<< HEAD
-
-# ../browser/js/attachments.js
-msgid "Slot"
-msgstr ""
-=======
->>>>>>> 22f227b3
 
 # File: bika.lims/bika/lims/content/bikasetup.py, line: 47
 msgid "Small"
@@ -5422,11 +5403,6 @@
 msgid "The person that created an item"
 msgstr ""
 
-#
-# File: bika.lims/bika/lims/content/batch.py, line: 119
-msgid "The physical condition of the sample container on arrival"
-msgstr ""
-
 # File: bika.lims/bika/lims/content/analysisservice.py, line: 565
 msgid ""
 "The price charged per analysis for clients who qualify for bulk discounts"
@@ -5470,11 +5446,6 @@
 msgid ""
 "The system wide default configuration to indicate whether file attachments "
 "are required, permitted or not per analysis request"
-msgstr ""
-
-#
-# File: bika.lims/bika/lims/content/batch.py, line: 110
-msgid "The temperature of the sample container on arrival"
 msgstr ""
 
 # File: bika.lims/bika/lims/browser/reports/productivity_analysestats.py,
@@ -5571,13 +5542,6 @@
 msgstr ""
 
 # File: bika.lims/bika/lims/content/analysisservice.py, line: 1013
-<<<<<<< HEAD
-msgid "This Analysis Service cannot be activated because it's calculation is inactive."
-msgstr "Denne analyse service kan ikke aktiveres, fordi det beregning er inaktiv."
-
-# File: bika.lims/bika/lims/content/analysisservice.py, line: 1029
-msgid "This Analysis Service cannot be deactivated because one or more active calculations list it as a dependency"
-=======
 msgid ""
 "This Analysis Service cannot be activated because it's calculation is "
 "inactive."
@@ -5587,18 +5551,13 @@
 msgid ""
 "This Analysis Service cannot be deactivated because one or more active "
 "calculations list it as a dependency"
->>>>>>> 22f227b3
 msgstr "Denne analyse service kan ikke deaktiveres, da en eller flere aktive beregninger liste det som en afhængighed"
 
 # File: bika.lims/bika/lims/browser/mailtemplates/analysisrequest_results.pt,
 # line: 456
-<<<<<<< HEAD
-msgid "This document shall not be reproduced except in full, without the written approval of ${name_lab}"
-=======
 msgid ""
 "This document shall not be reproduced except in full, without the written "
 "approval of ${name_lab}"
->>>>>>> 22f227b3
 msgstr "Dette dokument må ikke gengives, undtagen i sin helhed, uden skriftlig godkendelse af $ {name_lab}"
 
 # File: bika.lims/bika/lims/browser/templates/analysisservice_popup.pt, line:
@@ -6252,55 +6211,30 @@
 msgid "heading_import_ar"
 msgstr ""
 
-<<<<<<< HEAD
-# File: bika.lims/bika/lims/browser/templates/arimport_views.pt, line: 76
-# File: bika.lims/bika/lims/browser/templates/arpriority_views.pt, line: 68
-=======
->>>>>>> 22f227b3
 #. Default: "CC Emails - Invoice"
 # File: bika.lims/bika/lims/browser/templates/arimport_views.pt, line: 76
 # File: bika.lims/bika/lims/browser/templates/arpriority_views.pt, line: 68
 msgid "label_CCEmailsInvoice"
 msgstr ""
 
-<<<<<<< HEAD
-# File: bika.lims/bika/lims/browser/templates/arimport_views.pt, line: 69
-# File: bika.lims/bika/lims/browser/templates/arpriority_views.pt, line: 62
-=======
->>>>>>> 22f227b3
 #. Default: "CC Names - Report"
 # File: bika.lims/bika/lims/browser/templates/arimport_views.pt, line: 69
 # File: bika.lims/bika/lims/browser/templates/arpriority_views.pt, line: 62
 msgid "label_CCNamesReport"
 msgstr ""
 
-<<<<<<< HEAD
-# File: bika.lims/bika/lims/browser/templates/arimport_views.pt, line: 89
-# File: bika.lims/bika/lims/browser/templates/arpriority_views.pt, line: 79
-=======
->>>>>>> 22f227b3
 #. Default: "Client Reference"
 # File: bika.lims/bika/lims/browser/templates/arimport_views.pt, line: 89
 # File: bika.lims/bika/lims/browser/templates/arpriority_views.pt, line: 79
 msgid "label_ClientReference"
 msgstr ""
 
-<<<<<<< HEAD
-# File: bika.lims/bika/lims/browser/templates/arimport_views.pt, line: 229
-# File: bika.lims/bika/lims/browser/templates/arpriority_views.pt, line: 192
-=======
->>>>>>> 22f227b3
 #. Default: "Detail"
 # File: bika.lims/bika/lims/browser/templates/arimport_views.pt, line: 229
 # File: bika.lims/bika/lims/browser/templates/arpriority_views.pt, line: 192
 msgid "label_Detail"
 msgstr ""
 
-<<<<<<< HEAD
-# File: bika.lims/bika/lims/browser/templates/arimport_views.pt, line: 85
-# File: bika.lims/bika/lims/browser/templates/arpriority_views.pt, line: 76
-=======
->>>>>>> 22f227b3
 #. Default: "Order"
 # File: bika.lims/bika/lims/browser/templates/arimport_views.pt, line: 85
 # File: bika.lims/bika/lims/browser/templates/arpriority_views.pt, line: 76
@@ -6312,21 +6246,13 @@
 msgid "label_add_to_groups"
 msgstr ""
 
-<<<<<<< HEAD
-# File: bika.lims/bika/lims/browser/templates/arimport_views.pt, line: 160
-# File: bika.lims/bika/lims/browser/templates/arpriority_views.pt, line: 138
-=======
->>>>>>> 22f227b3
 #. Default: "Analyses"
 # File: bika.lims/bika/lims/browser/templates/arimport_views.pt, line: 160
 # File: bika.lims/bika/lims/browser/templates/arpriority_views.pt, line: 138
 msgid "label_analyses"
 msgstr ""
 
-<<<<<<< HEAD
-=======
 #. Default: "CC"
->>>>>>> 22f227b3
 # File: bika.lims/bika/lims/browser/templates/arimport_views.pt, line: 49
 # File: bika.lims/bika/lims/browser/templates/arpriority_views.pt, line: 45
 msgid "label_cc"
@@ -6338,11 +6264,6 @@
 msgid "label_cccontactid"
 msgstr ""
 
-<<<<<<< HEAD
-# File: bika.lims/bika/lims/browser/templates/arimport_views.pt, line: 65
-# File: bika.lims/bika/lims/browser/templates/arpriority_views.pt, line: 59
-=======
->>>>>>> 22f227b3
 #. Default: "CC Emails - Report"
 # File: bika.lims/bika/lims/browser/templates/arimport_views.pt, line: 65
 # File: bika.lims/bika/lims/browser/templates/arpriority_views.pt, line: 59
@@ -6361,22 +6282,12 @@
 msgid "label_clientname"
 msgstr ""
 
-<<<<<<< HEAD
-# File: bika.lims/bika/lims/browser/templates/arimport_views.pt, line: 152
-# File: bika.lims/bika/lims/browser/templates/arpriority_views.pt, line: 129
-=======
->>>>>>> 22f227b3
 #. Default: "Client Ref"
 # File: bika.lims/bika/lims/browser/templates/arimport_views.pt, line: 152
 # File: bika.lims/bika/lims/browser/templates/arpriority_views.pt, line: 129
 msgid "label_clientref"
 msgstr ""
 
-<<<<<<< HEAD
-# File: bika.lims/bika/lims/browser/templates/arimport_views.pt, line: 153
-# File: bika.lims/bika/lims/browser/templates/arpriority_views.pt, line: 130
-=======
->>>>>>> 22f227b3
 #. Default: "Client Sid"
 # File: bika.lims/bika/lims/browser/templates/arimport_views.pt, line: 153
 # File: bika.lims/bika/lims/browser/templates/arpriority_views.pt, line: 130
@@ -6395,44 +6306,24 @@
 msgid "label_contactid"
 msgstr ""
 
-<<<<<<< HEAD
-# File: bika.lims/bika/lims/browser/templates/arimport_views.pt, line: 157
-# File: bika.lims/bika/lims/browser/templates/arpriority_views.pt, line: 134
-=======
->>>>>>> 22f227b3
 #. Default: "Container Type"
 # File: bika.lims/bika/lims/browser/templates/arimport_views.pt, line: 157
 # File: bika.lims/bika/lims/browser/templates/arpriority_views.pt, line: 134
 msgid "label_containertype"
 msgstr ""
 
-<<<<<<< HEAD
-# File: bika.lims/bika/lims/browser/templates/arimport_views.pt, line: 119
-# File: bika.lims/bika/lims/browser/templates/arpriority_views.pt, line: 104
-=======
->>>>>>> 22f227b3
 #. Default: "Date applied"
 # File: bika.lims/bika/lims/browser/templates/arimport_views.pt, line: 119
 # File: bika.lims/bika/lims/browser/templates/arpriority_views.pt, line: 104
 msgid "label_dateapplied"
 msgstr ""
 
-<<<<<<< HEAD
-# File: bika.lims/bika/lims/browser/templates/arimport_views.pt, line: 114
-# File: bika.lims/bika/lims/browser/templates/arpriority_views.pt, line: 100
-=======
->>>>>>> 22f227b3
 #. Default: "Date imported"
 # File: bika.lims/bika/lims/browser/templates/arimport_views.pt, line: 114
 # File: bika.lims/bika/lims/browser/templates/arpriority_views.pt, line: 100
 msgid "label_dateimported"
 msgstr ""
 
-<<<<<<< HEAD
-# File: bika.lims/bika/lims/browser/templates/arimport_views.pt, line: 97
-# File: bika.lims/bika/lims/browser/templates/arpriority_views.pt, line: 85
-=======
->>>>>>> 22f227b3
 #. Default: "File name"
 # File: bika.lims/bika/lims/browser/templates/arimport_views.pt, line: 97
 # File: bika.lims/bika/lims/browser/templates/arpriority_views.pt, line: 85
@@ -6454,110 +6345,60 @@
 msgid "label_orderid"
 msgstr ""
 
-<<<<<<< HEAD
-# File: bika.lims/bika/lims/browser/templates/arimport_views.pt, line: 156
-# File: bika.lims/bika/lims/browser/templates/arpriority_views.pt, line: 133
-=======
->>>>>>> 22f227b3
 #. Default: "Picking slip"
 # File: bika.lims/bika/lims/browser/templates/arimport_views.pt, line: 156
 # File: bika.lims/bika/lims/browser/templates/arpriority_views.pt, line: 133
 msgid "label_pickingslip"
 msgstr ""
 
-<<<<<<< HEAD
-# File: bika.lims/bika/lims/browser/templates/arimport_views.pt, line: 159
-# File: bika.lims/bika/lims/browser/templates/arpriority_views.pt, line: 136
-=======
->>>>>>> 22f227b3
 #. Default: "Priority"
 # File: bika.lims/bika/lims/browser/templates/arimport_views.pt, line: 159
 # File: bika.lims/bika/lims/browser/templates/arpriority_views.pt, line: 136
 msgid "label_priority"
 msgstr ""
 
-<<<<<<< HEAD
-# File: bika.lims/bika/lims/browser/templates/arimport_views.pt, line: 162
-# File: bika.lims/bika/lims/browser/templates/arpriority_views.pt, line: 140
-=======
->>>>>>> 22f227b3
 #. Default: "Profile"
 # File: bika.lims/bika/lims/browser/templates/arimport_views.pt, line: 162
 # File: bika.lims/bika/lims/browser/templates/arpriority_views.pt, line: 140
 msgid "label_profile"
 msgstr ""
 
-<<<<<<< HEAD
-# File: bika.lims/bika/lims/browser/templates/arimport_views.pt, line: 262
-# File: bika.lims/bika/lims/browser/templates/arpriority_views.pt, line: 223
-=======
->>>>>>> 22f227b3
 #. Default: "Remarks"
 # File: bika.lims/bika/lims/browser/templates/arimport_views.pt, line: 262
 # File: bika.lims/bika/lims/browser/templates/arpriority_views.pt, line: 223
 msgid "label_remarks"
 msgstr ""
 
-<<<<<<< HEAD
-# File: bika.lims/bika/lims/browser/templates/arimport_views.pt, line: 158
-# File: bika.lims/bika/lims/browser/templates/arpriority_views.pt, line: 135
-=======
->>>>>>> 22f227b3
 #. Default: "Report as DM"
 # File: bika.lims/bika/lims/browser/templates/arimport_views.pt, line: 158
 # File: bika.lims/bika/lims/browser/templates/arpriority_views.pt, line: 135
 msgid "label_report_dry_matter"
 msgstr ""
 
-<<<<<<< HEAD
-# File: bika.lims/bika/lims/browser/templates/arimport_views.pt, line: 150
-# File: bika.lims/bika/lims/browser/templates/arpriority_views.pt, line: 127
-=======
->>>>>>> 22f227b3
 #. Default: "Request ID"
 # File: bika.lims/bika/lims/browser/templates/arimport_views.pt, line: 150
 # File: bika.lims/bika/lims/browser/templates/arpriority_views.pt, line: 127
 msgid "label_requestid"
 msgstr ""
 
-<<<<<<< HEAD
-# File: bika.lims/bika/lims/browser/templates/arimport_views.pt, line: 154
-# File: bika.lims/bika/lims/browser/templates/arpriority_views.pt, line: 131
-=======
->>>>>>> 22f227b3
 #. Default: "Sample Date"
 # File: bika.lims/bika/lims/browser/templates/arimport_views.pt, line: 154
 # File: bika.lims/bika/lims/browser/templates/arpriority_views.pt, line: 131
 msgid "label_sampledate"
 msgstr ""
 
-<<<<<<< HEAD
-# File: bika.lims/bika/lims/browser/templates/arimport_views.pt, line: 147
-# File: bika.lims/bika/lims/browser/templates/arpriority_views.pt, line: 124
-=======
->>>>>>> 22f227b3
 #. Default: "Sample"
 # File: bika.lims/bika/lims/browser/templates/arimport_views.pt, line: 147
 # File: bika.lims/bika/lims/browser/templates/arpriority_views.pt, line: 124
 msgid "label_samplename"
 msgstr ""
 
-<<<<<<< HEAD
-# File: bika.lims/bika/lims/browser/templates/arimport_views.pt, line: 131
-# File: bika.lims/bika/lims/browser/templates/arpriority_views.pt, line: 114
-=======
->>>>>>> 22f227b3
 #. Default: "Sample Point"
 # File: bika.lims/bika/lims/browser/templates/arimport_views.pt, line: 131
 # File: bika.lims/bika/lims/browser/templates/arpriority_views.pt, line: 114
 msgid "label_samplepoint"
 msgstr ""
 
-<<<<<<< HEAD
-# File: bika.lims/bika/lims/browser/templates/arimport_views.pt, line: 155
-# File: bika.lims/bika/lims/browser/templates/arpriority_views.pt, line: 132
-=======
->>>>>>> 22f227b3
 #. Default: "Sample type"
 # File: bika.lims/bika/lims/browser/templates/arimport_views.pt, line: 155
 # File: bika.lims/bika/lims/browser/templates/arpriority_views.pt, line: 132
@@ -6571,22 +6412,12 @@
 msgid "label_specification"
 msgstr ""
 
-<<<<<<< HEAD
-# File: bika.lims/bika/lims/browser/templates/arimport_views.pt, line: 103
-# File: bika.lims/bika/lims/browser/templates/arpriority_views.pt, line: 90
-=======
->>>>>>> 22f227b3
 #. Default: "Status"
 # File: bika.lims/bika/lims/browser/templates/arimport_views.pt, line: 103
 # File: bika.lims/bika/lims/browser/templates/arpriority_views.pt, line: 90
 msgid "label_status"
 msgstr ""
 
-<<<<<<< HEAD
-# File: bika.lims/bika/lims/browser/templates/arimport_views.pt, line: 164
-# File: bika.lims/bika/lims/browser/templates/arpriority_views.pt, line: 142
-=======
->>>>>>> 22f227b3
 #. Default: "Valid"
 # File: bika.lims/bika/lims/browser/templates/arimport_views.pt, line: 164
 # File: bika.lims/bika/lims/browser/templates/arpriority_views.pt, line: 142
