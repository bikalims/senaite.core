3.1.8 (unreleased)
------------------
<<<<<<< HEAD
Some new ID Generator's features, as the possibility of select the separator type
LIMS-1739: Error with results interpretation field of an AR lacking departments
=======
LIMS-1740: Error when trying to view any Sample
LIMS-1739: Error with results interpretation field of an AR lacking deparments
LIMS-1738: Regression. 'NoneType' object has no attribute 'getResultsRangeDict'
>>>>>>> 66527a3d
LIMS-1724: Fixed missing start and end dates on reports
LIMS-1628: There should be a results interpretation field per lab department
LIMS-1737: Error when adding pricelists of lab products with no volume and unit
LIMS-1696: Decimal mark conversion is not working with "<0,002" results type
LIMS-1729: Analysis Specification Not applying to Sample when Selected
LIMS-1507: Do not cause exception on SMTPServerDisconnect when publishing AR results.


3.1.7 (2015-02-26)
------------------
LIMS-1693: Error trying to save a new AR
LIMS-1570: Instrument interface: Roche Cobas Taqman 48
LIMS-1520: Allow to invalidate verified ARs
LIMS-1690: Typo. Instrument page
LIMS-1688: After AR invalidation, ARs list throws an error
LIMS-1569: Instrument interface: Beckman Coulter Access 2
LIMS-1689: Error while creating a new invoice batch
LIMS-1266: Sampling date format error
LIMS-1365: Batch search parameters on Work sheets/Work sheets insides Batches
LIMS-1428: After receiving a sample with Sampling Workflow enable is not possible to input results
LIMS-1540: When accent characters are used in a "Sample Type" name, it is not possible to create a new AR
LIMS-1617: Error with bin/test
LIMS-1571: Instrument interface: Sysmex XS-1000i
LIMS-1574: Fixed AR and Analysis attachments
LIMS-1670: Fixed windows incompatibility in TAL (referencewidget.pt)
LIMS-1594: Added option to select landing page for clients in configuration registry
LIMS-1594: Re-ordered tabs on Client home page
LIMS-1520: Allow to invalidate verified ARs
LIMS-1539: Printable Worksheets. In both AR by row or column orientations
LIMS-1199: Worksheet totals in WS lists
LIMS-257: Set Blank and Warning icons in Reference Sample main view
LIMS-1636: Batch Sample View crash
LIMS-1524: Invalidate email does not have variables populated
LIMS-1572: Instrument interface: Sysmex XS-500i
LIMS-1575: Thermo Arena 20XT
LIMS-1423: Save details when AR workflow action kicked off
LIMS-1624: Import default test.xlsx fails
LIMS-1614: Error when selecting Analysis Administration Tab after receiving a sample with Sampling Workflow enabled
LIMS-1605: Tescan TIMA interface
LIMS-1604: BioDrop uLite interface
LIMS-1603: Life Technologies Qubit interface
LIMS-1517: Storage field tag untranslated?
LIMS-1518: Storage Location table
LIMS-1527: CC Contact on AR view (edit) offers all contacts in system
LIMS-1536: Add button [Add], to alow quickly addings in referencewidget
LIMS-1587: Better support for extension of custom sample labels
LIMS-1622: Version Check does not correctly check cache
LIMS-1623: Implement bika-frontpage as a BrowserView


3.1.6 (2014-12-17)
------------------
LIMS-1530: Scrambled Analysis Category order in Published Results
LIMS-1529: Error while inserting an AR with container-based partitioning is required
LIMS-1460: Additional field in AR for comments or results interpretation
LIMS-1441: An error message related to partitions unit is shown when selecting analysis during AR creation
LIMS-1470: AS Setup. File attachment field tag is missing
LIMS-1422: Results doesn't display yes/no once verified but 1 or 0
LIMS-1486: Typos in instrument messages
LIMS-1498: Published Results not Showing for Logged Clients
LIMS-1445: Scientific names should be written in italics in published reports
LIMS-1389: Units in results publishing should allow super(sub)script format, for example in cm2 or m3
LIMS-1500: Alere Pima's Instrument Interfice
LIMS-1457: Exponential notation in published AR pdf should be formatted like a×10^b instead of ae^+b
LIMS-1334: Calculate result precision from Uncertainty value
LIMS-1446: After retracting a published AR the Sample gets cancelled
LIMS-1390: More workflow for Batches
LIMS-1378: Bulking up Batches
LIMS-1479: new-version and upgrade-steps should be python viewlets
LIMS-1362: File attachment uploads to Batches
LIMS-1404: New Batch attributes (and their integration with existing ones on Batch views)
LIMS-1467: Sample Point Lookup doesn't work on AR modify
LIMS-1363: Batches per Client
LIMS-1405: New Sample and AR attributes
LIMS-1085: Allow Clients to add Attachments to ARs
LIMS-1444: In AR published report accredited analysis services are not marked as accredited
LIMS-1443: In published reports the publishing date is not shown in the pdf
LIMS-1420: Status filter is not kept after moving to next page
LIMS-1442: Sample Type is not filtred by Sample Point
LIMS-1448: Reports: when you click on "Analysis turnaround time" displays others
LIMS-1440: Error when trying to publish with analysis from different categories
LIMS-1459: Error when checking instrument validity in manage_results
LIMS-1430: Create an AR from batch allows you to introduce a non existent Client and Contacts don't work properly

- After modifying analysis Category, reindex category name and UID for all subordinate analyses
- Setup data import improvements and fixes
- Simplify installation with a custom Plone overview and add site


3.1.5 (2014-10-06)
------------------

LIMS-1082: Report Barcode. Was images for pdf/print reports etc
LIMS-1159: reapply fix for samplepoint visibility
LIMS-1325: WSTemplate loading incompatible reference analyses
LIMS-1333: Batch label replace with standard Plone keyword widget
LIMS-1335: Reference Definitions don't sort alphabetically on WS Template lay-outs
LIMS-1345: Analysis profiles don't sort
LIMS-1347: Analysis/AR background colour to be different to for Receive and To be Sampled
LIMS-1360: Number of analyses in ARs folder view
LIMS-1374: Auto label printing does not happen for an AR drop-down receive
LIMS-1377: Error when trying to publish after updating branch hotfix/next or develop
LIMS-1378: Add AR/Sample default fields to Batch
LIMS-1395: front page issue tracker url
LIMS-1402: If no date is chosen, it will never expire." not been accomplished
LIMS-1416: If a sample point has a default sample type the field is not pulled automatically during AR template creation
LIMS-1425: Verify Workflow (bika_listing) recursion

- added 'getusers' method to JSON API
- Added 'remove' method to JSON API
- Added AR 'Copy to new' action in more contexts
- Added basic handling of custom Sample Preparation Workflows
- Added decimal mark configuration for result reports
- Added help info regards to new templates creation
- Added IAcquireFieldDefaults - acquire field defaults through acquisition
- Added IATWidgetVisibility - runtime show/hide of AT edit/view widgets
- Added watermark on invalid reports
- Added watermark on provisional reports
- Alert panel when upgrades are available
- All relevant specification ranges are persisted when copying ARs or adding analyses
- Allow comma entry in numbers for e.g. German users
- Bika LIMS javascripts refactoring and optimization
- Fix ZeroDivisionError in variation calculation for DuplicateAnalysis
- Fixed spreadsheet load errors in Windows.
- Fixed template rendering errors in Windows
- JSONAPI update: always use field mutator if available
- JSONAPI: Added 'remove' and 'getusers' methods.
- Refactored ARSpecs, and added ResultsRange field to the AR

3.1.4.1 (2014-07-24)
--------------------

3.1.4 release was broken, simple ARs could not be created.



3.1.4.1 (2014-07-24)
--------------------

3.1.4 release was broken, simple ARs could not be created.

LIMS-1339: Published reports should use "±" symbol instead of "+/-"
LIMS-1327: Instrument from worksheet
LIMS-1328: Instrument calibration test graphs do not work on multiple samples
LIMS-1347: Analysis/AR background colour to be different to for Receive and To be Sampled
LIMS-1353: Analyses don't sort in Attachment look-up

Preview for Results reports
    - Single/Multi-AR preview
    - Allows to cancel the pre-publish/publish process
    - Allows to make visible/invisible the QC analyses
    - Allows to add new custom-made templates
    - JS machinery allowed for pdf reporting

3.1.4 (2014-07-23)
------------------

LIMS-113: Allow percentage value for AS uncertainty
LIMS-1087: Prevent listing of empty categories
LIMS-1203: Fix Batch-AnalysisRequests query
LIMS-1207: LIMS-113 Allow percentage value for AS uncertainty
LIMS-1221: use folder icon for ARImports in nav
LIMS-1240: fix permissions for "Copy To New" in AR lists
LIMS-1330: handle duplicate of reference analysis
LIMS-1340: soft-cache validator results
LIMS-1343: Prevent sudden death if no version information is available
LIMS-1352: SamplingWorkflow not saved to sample
LIMS-334: Add Service/ExponentialFormatPrecision
LIMS-334: Added ExponentialFormatThreshold setting
LIMS-334: Allow exponential notation entry in numeric fields
LIMS-334: Exponent Format used for analysis Result
LIMS-334: Remove duplicate getFormattedResult code
LIMS-83: Update Method->calculation reference version when Calculation changes

- Formula statements can be written on multiple lines for clarity.

- Replace kss-bbb ajax-spinner with a quieter one

- bika.lims.utils.log logs location url correctly

3.1.3 (2014-07-17)
------------------

Missing fixes from 3.1.2

LIMS-671: Preferred/Restricted client categories
LIMS-1251: Supply order permission error
LIMS-1272: Currency in Price Lists
LIMS-1310: Broken AnalysisProfile selector in AR Add form.

3.1.2 (2014-07-15)
------------------

LIMS-1292: UI fix Retracted ARs workfow: Warning msg on "full" retract.
LIMS.1287: UI fix Report parameter formatting
LIMS-1230: UI fix Livesearch's box
LIMS-1257: UI fix Long titles in Analysis Profiles, Sample Points, etc.
LIMS-1214: UI fix More columns
LIMS-1199: UI fix Worksheet listing: better columns
LIMS-1303: jsi18n strings must be added to bika-manual.pot.  i18ndude cannot find.
LIMS-1310: Filter SamplePoints by client in AR Template Edit View
LIMS-1256: Client objects included in AR-Add filters for Sample Point etc.
LIMS-1290: Allows Analyst to retract analyses, without giving extra permissions.
LIMS-1218: Slightly nicer monkey patch for translating content object ID's and titles.
LIMS-1070: Accreditation text can be customised in bika_setup
LIMS-1245: off-by-one in part indicators in ar_add
LIMS-1240: Hide "copy to new" from Analyst users

LIMS-1059: Added worksheet rejection workflow
    RejectAnalysis (Analysis subclass (has IAnalysis!)) workflow transition.
    Does not retract individual Analysis objects - instead, forces their state
        back to "Received", and assigns them onto newly created WS.
    Sets attributes on src and dst worksheets:
        WS instance rejected worksheet attribute: .replaced_by = UID
        WS instance replacement worksheet attribute: .replaces_rejected_worksheet:UID

Fixed some i18n and encoding snags, and updated translations.

3.1.1 (2014-06-29)
------------------

Some bugs which only appear while running Windows, have been fixed.

LIMS-1281: Fix Restricted and Default categories in ar_add
LIMS-1275: Fix lax Aalyst permissions
LIMS-1301: jsonapi can set ReferenceField=""
LIMS-1221: Icon for ARImports folder in Navigation
LIMS-1252: AR Published Results Signature Block formatting
LIMS-1297: Update frontpage


3.1 (2014-06-23)
----------------

- Product and Analysis specifications per AR
- Incorrect published results invalidation workflow
- Improved re-testing workflow
- Adjustment factors on worksheets
- Using '< n' and '> n' results values
- Sample Storage locations
- Sample Categories
- Analysis Prioritisation
- Bulk AR creation from file
- Results reports inclusion of relevant QC results
- Supply Inventory and Orders
- JSON interface
- Management Reports export to CSV
- Enhancements to AR Batching
- Enhancements to Results Reports

- Instrument management module

    Calibration certificates, maintenance, Instrument QC
    Method, Instrument and Analysis integrity

- Instrument interfaces

     Agilent MS 'Masshunter Quant'
     Thermo Gallery
     Foss Winescan FT 120, Auto

- Invoices

   Per AR, Analysis per Invoice line.
   Per Supply Order, inventory item per Invoice line
   Invoices by email
   Invoice 'batches' for selected time period, ARs aand Orders per Invoice line
   Invoice batch export to accounts systems
   Price lists. Analysis Services and Supplies

3.1.3036 (2014-05-30)
---------------------

Added two checboxes in BikaSetup > Security:
- Allow access to worksheets only to assigned analysts (Y/N)
- Only lab managers can create and amange new worksheets (Y/N)

** IMPORTANT NOTES **
The 3036 upgrade sets the above options to true by default, so after
being upgraded, only the labmanagers will be able to manage WS and the
analysts will only have access to the worksheets to which they are
assigned. These defaults can be changed in BikaSetup > Security.

3.0 (2014-03-15)
----------------

- Fix some out-dated dependencies that prevented the app from loading.

- Development of the current bika 3.0 code has slowed, and our efforts have been focused on
the 3.01a branch for some time.

3.0rc3.5.1 (2013-10-25)
-----------------------

Fix CSS AR Publication error

3.0rc3.5.1 (2013-10-25)
-----------------------

Fix error displaying client sample views

3.0rc3.5 (2013-10-24)
---------------------

Requires Plone 4.3.  For information on upgrading Plone, visit
http://plone.org/documentation/manual/upgrade-guide

- Fix a serious error saving Analysis results.
- Improve upgrade handling in genericsetup profile
- Fix errors in setupdata loader
- Force UTF-8 encoding of usernames (imported client contacts can now login)
- Removed outdated test setup data
- Handle duplicate request values in bika_listing
- ID server handles changes in ID schemes without error
- Remove folder-full-view from front-page view
- Updated workflow and permissions to prevent some silly errors
- Add robot tests
- Add default robots.txt

3.0rc3.2 (2013-06-28)
---------------------

- Fix site-error displaying upgraded instruments
- Fix spinner (KSS is not always enabled)
- Add extra save button in ar_add
- Label Printing: "Return to list" uses browser history
- Bold worksheet position indicators
- Remove version.txt (use only setup.py for version)

3.0rc3.1 (2013-06-27)
---------------------

- Fix permission name in upgrade step

3.0rc3 (2013-06-25)
-------------------

- Many instrument management improvements! (Merge branch 'imm')
- Removed ReferenceManufacturer (use of generic Manufacturer instead)
- Removed ReferenceSupplier (use Supplier instead)
- Improve service/calculation interim field widgets
  Allows service to include custom fields (without calculation selected)
- Fix services display table categorisation in Analysis Specification views
- Stop focusing the search gadget input when page load completes. (revert)
- Limit access to Import tab (BIKA: Manage Bika)
- New permission: "BIKA: Import Instrument Results"
- New permission: "BIKA: Manage Login Details" - edit contact login details
- Some late changes to better handle the updates to ID creation
- Plone 4.3 compatibility (incomplete)
- Use Collections as a base for Queries (incomplete)
- Many many bugfixes.

3.0rc2.3 (2013-01-29)
-------------------

- Fix bad HTML

3.0rc2.2 (2013-01-28)
-------------------

- Fix an error during AR Publish

3.0rc2.1 (2013-01-21)
-------------------

- Fix bad HTML
- Pin collective.js.jqueryui version to 1.8.16.9

3.0rc2 (2013-01-21)
-------------------

- Updated all translations and added Brazilian Portuguese
- RecordsWidget: subfield_types include "date"
- RecordsWidget: Automatic combogrid lookups
- Added all bika types to Search and Live Search
- Transition SamplePartition IDs to new format (SampleType-000?-P?
- Always handle non-ASCII characters: UTF-8 encoding everywhere
- Accept un-floatable (text) results for analyses
- Hidden InterimFields in Calculations
- Added InterimFields on AnalysisServices for overriding Calculation Interimfields.
- Disable KSS inline-validation
- Categorized analyses in AR views
- Added remarks for individual analyses
- Improved Javascript i18n handling
- Improved default permissions
- New reports
    - Added 'Analysis summary per department' (merge of 'Analyses lab department weekly' and 'Analyses request summary by date range'
    - Added 'Analyses performed as % of total' report
    - Added Analyses per lab department report
    - Added 'Samples received vs. samples reported' report
    - Added Daily Samples Received report
- Many many bugfixes.

3.0rc1 (2012-10-01)
-------------------


- Removed Bika Health data from released egg
- Remove remarks from portal_factory screens
- Add Month/Year selectors to default datetime widget
- ClientFolder default sorting.
- Date formats for jquery datepicker
- Don't overwrite the Title specified in @@plone-addsite
- Bug fixes

3.0rc1 (2012-09-25)
-------------------

### Changes

- Requires Python 2.7 (Plone 4.2)
- Add GNUPlot dependency
- Added client sample points
- Added Sampling Deviation selections
- Added Ad-Hoc sample flag
- Added Sample Matrices (Sampletype categorisation)
- Added custom ResultsFooter field in bika setup
- Added PDF Attachments to published results
- Electronic signature included in Results and Reports
- Login details form to create users for LabContacts
- Sampling workflow is disabled by default
- Methods are versioned by default
- Methods are publicly accessible by default
- Queries WIP
- Reports WIP
- Modified label layouts for easier customisation
- Cleaned print styles
- Use plonelocales for handling Date/Time formats
- SMS and Fax setup items are disabled by default

2012-06-21
----------

- Partitioning & Preservation automation
- Reports
- Sample point & types relations in UI
- AR template enhancements
- Sample and AR layout improvements
- Labels
- Configuration logs
- Faster indexing
- JavaScript optimisation
- Better IE compatibility
- Set-up worksheet improvements
- Updated translations
- Workflow tweaks
- Tweaks to Icons, Views & Lists

2012-04-23
----------

- Optional sampling and preservation workflows and roles.
- Sample partitioning.
- AR templates - Sample point & Sample type restrictions.
- Reports - framework only. 'Analysis per service' shows what is planned.
- Improved i18n handling, and updated strings from Transifex.
- Numerous performance enhancements
- Analysis Service & Method associations.
- An improved Analysis Service pop-up window.
- Sample Type and Sample Point relationship.
- Currency selection from zope locales
- Combined AR View and Edit tabs.
- Re-factored AR 'Add/Remove Analyses' screen
- Store the date of capture for analysis results
- Append only remarks fields on more objects.

2012-01-23
----------

 - Made Bika compatible with Plone 4.1
 - Sampler and Preserver roles, users and permissions
 - Sampling and Preservation workflows
 - Inactive and Cancellation Workflows
 - Pre-preserved Containers
 - Automatic versioning for some bika_setup types
 - Analyst and Instrument on Worksheet templates
 - XLSX setup data loader
 - Sample disposal date based on date sampled, not date received.
 - Internal ID Server by default
 - user defined calculations and interim fields
 - Dry Matter results option does not appear until enabled in Site Setup
 - Accreditation portlet disabled until enabled in Site Setup
 - BikaListingView
 - New icons
 - (mostly) usable at 800x600
 - Column display toggles
 - Future dated samples and ARs
 - Accreditation template: i18n in locales/manual.pot/accreditation_*
 - intermediate workflow state for analyses requiring attachments
 - Labmanager has Site Administrator role (not Manager)
 - 'Indeterminate' results
 - use portal_factory everywhere
 - working test suite
 - static resource directories
 - Merged BikaMembers types
 - CoordinateField/Widget
 - DurationField/Widget
 - CustomRecordsWidget

2.3.3 Bug fix release
---------------------

 - Inclusion of BikaMembers 0.0.3. No changes to bika code, version bumped
   to facilitate release of new BikaMembers version.

2.3
---

 - Analysis categories introduced
 - Analysis service result restrictions - specification of possible results
 - Allow site and client specification of email and fax subject line content
 - Additional instrument/export formats:
   WinescanFT120, WinescanAuto, FIAStar and Bartelt's data-collector
 - Export worksheet analyses to instruments
 - PDF as a result output option
 - SMS result output option
 - Result publication options synchronized and signatures added to emails
 - Email batching of query results conforms to result mailing
 - IDServer batching of unique id request
 - Optmization of worksheet searching on selection criteria
 - Extract tab added with extract for analysis services or profiles
 - Batch update of analysis service prices
 - German translation module added
 - Added a light query form which excludes analysis category and service
 - Batch size setting in analysis request lists
 - BikaMembers replaces UpfrontContacts
 - ATSchemaEditor removed
 - Significant performance improvements

 - Resolve client action conflicts
 - Sampled date validation
 - Drymatter formatting on output corrected
 - Correct default none workflows
 - Review portlet optimization
 - Pricelist prints blank for analysis service with price not defined

2.2
---

 - Attachments permitted on analysis requests and analyses
 - Worksheet resequencing, and sort order for worksheet analysis selection
 - Worksheet deletion only available for open worksheets
 - Portlet to provide export of analysis services and analysis profiles
 - Requirement for unique analysis service names, analysis service keywords,
 - instrument import keywords and analysis profile keywords enforced.
 - Report headings and formats standardized accross different reports
 - AR import alternative layout provided with selection, including profiles
 - Progress bar introduced for long running processes

2.1.1
-----

 - Disposal Date for Samples and Retention Period per Sample Type added.
 - Various new search criteria added.
 - Standard Manufacturers introduced.
 - Labels for Standard Samples introduced.
 - "Print" and "Email" facilities introduced for lists of Standard Samples and Standard Stocks.
 - "Duplicate" facility for Analysis Services introduced.
 - Addresses added to top of emailed query results.
 - Labels for Samples and Analysis Requests changed.
 - Analysis Services can have multiple Methods.
 - Change log introduced for Methods.
 - Methods added to left navigation bar.
 - List of Methods included in pop-up for Analyses.
 - Documents may be uploaded for Methods.

2.1
---

 - Sample object and workflow introduced
 - Results specifications, lab and per client
 - Analysis profiles
 - Worksheet template engine
 - Interface to Bika Calendar
 - Import of analysisrequests from csv file
 -  Export of results to csv file
 - Print as publication option
 - Lab Departments, lab contacts, and department manager introduced
 - Quality Control calculations. Control, blank and duplicate analyses.
 - QC graphs, normal distribution, trends and duplicate variation
 - Various analysis calculations allowed. Described by Calculation Type
 - Dependant Calcs introduced. Where an analysis result is calculated from
 -  other analyses: e.g. AnalysisX = AnalysisY - Analysis Z
 - Dry matter result reporting. Results are reported on sample as received,
 -  and also as dry matter result on dried sample
 - Re-publication, Pre publication of individual results and per Client
 - Many reports including Turn around, analyses repeated and out of spec

1.2.1
-----


 - Removed invoice line item descriptions from core code to allow skin
   integration
 - Create dummy titration values for analyses imported from instrument
 - More language translations

1.2.0
-----

 - Statements renamed to Invoices
 - Jobcards renamed to Worksheets
 - New identification fields added to analysis request
 - Client Reference, Sample Type and Sample Point
 - Welcome page introduced
 - Late analyses list linked from late analyses portlet
 - Icon changes
 - Accreditation body logo and details added to laboratory info
 - Accreditation logo, disclaimers added throughout web site
 - Laboratory confidence level value data driven from laboratory info
 - Analyses methods provided as pop-up where analyses are listed
 - Titration factors and titration volumes added to analyses and worksheets
 - Measure of uncertainties introduced per analysis and intercept
 - Two new specialist roles created - verifier and publisher
 - Sample test data load script - load_sample_data.py
 - Implement generic instrument data import tool
 - Login portlet added
 - Modifications required to support interlab
   Permit analysis parent (sample) to be in 'released' state.
   Reference SampleID on AnalysisRequest-

 - 1566324: Logged in page redirected to welcome page.
 - 1573299: LiveSearch - Added permissions to InvoiceLineItem.
 - 1573083: Status Drop Down - Invoicing
 - 1551957: Contacts not visible to other contacts. Correct local owner role
 - 1566334: position of 'add new ar' button changed to conform to other forms
 - 1532008: query results sort order most recent first
 - 1532770: Order default listing correction
 - 1558458: Member discount data driven in messages on AR forms
 - 1538354: SubTotal and VAT calculation on edit AR
 - 1532796: AR edit - allow change of contact

1.1.3
-----

 This is a bug fix release. Migration from older versions has also
 been improved greatly.

 Please note that AnalysisRequest now has a custom mutator that
 expects the title of the Cultivar, not the UID. This will impact
 anybode that customised the *analysisrequed_add.cpy* controller
 script and the *validate_analysisrequest_add_form.vpy* validation
 script.


 - 1423182: IndexError on surfing to LIMS pages without being logged on
 - 1423238: Orders - Dispatch date
 - 1429992: AR edit tab - Cultivar uneditable
 - 1429996: Cultivar names to allow numbers
 - 1429999: Late analysis alert - 'More...' URL
 - 1430002: Sample due alerts - 'More...' URL
 - 1433787: Security - Clients
 - 1434100: Search - Index & Attribute errors
 - 1418473: Updated start-id-server.bat for Win2K & Win XP

1.1.2
-----

 - 1423205: Show logs to labmanager set-up
 - 1291750: Added default ID prefixes for Order and Statement
 - 1424589: Late analysis alert to be calulated on date received

1.1.1
-----


 - Updated portlets with Plone 2.1 style definition list markup

 - 1423179: Clients must not see JobCard links on Analysis Requests
 - 1423182: IndexError on surfing to LIMS pages without being logged on
 - 1423188: Site map - Clients should not have access to ...
 - 1423191: Link rot - 'logged in' page
 - 1423193: Groups folder should not be shown
 - 1423194: No 'More...' if there are less than 5
 - 1423204: AR view - Missing tabs and status drop down
 - 1423209: Schema Editor - Drop Down List Issue (Select)
 - 1423234: Late Analysis alert shows for anonymous visitors
 - 1423363: Report Analysis Totals
 - 1423386: Email publication error

1.1.0
-----

 - Made Bika compatibable with Plone 2.1
 - Added Spanish translation contributed by Luis Espinoza
 - Added Italian translation contributed by Pierpaolo Baldan
 - Added Dutch translation contributed by Joris Goudriaan
 - Added Portugese translation contributed by Nuno R. Pinhão
 - The schemas of Client, Contact, AnalysisRequest and Order can be
   edited in the through-the-web schema editor, ATSchemaEditorNG.
 - The maximum time allowed for the publication of results can now be
   set per analysis service. The portlet
   'skins/bika/portlet_late_analysis.pt' has been added to alert lab
   users when analyses are late.
 - Analyses on an AnalysisRequest have a reference to a Jobcard,
   rendered as a hyperlink on the AnalysisRequest view.
 - A bug has been fixed where 'not_requested' analyses were checked
   on the AnalysisRequest edit form.
 - Enabled 'changed_state' folder button globally and disabled on
   AnalysisRequest and Jobcard.

1.0.1
-----

 - Updated 'skins/bika/date_components_support.py' with latest
   version of script in Plone 2.0.5
 - Modified access to transitions in workflow scripts, normal
   attribute access seems to guarded since Zope 2.7.5.
 - Added CHANGES.txt and README.txt
 - Added windows batch script for ID server
   (scripts/start-id-server.bat)
<|MERGE_RESOLUTION|>--- conflicted
+++ resolved
@@ -1,13 +1,11 @@
 3.1.8 (unreleased)
 ------------------
-<<<<<<< HEAD
+
 Some new ID Generator's features, as the possibility of select the separator type
 LIMS-1739: Error with results interpretation field of an AR lacking departments
-=======
 LIMS-1740: Error when trying to view any Sample
 LIMS-1739: Error with results interpretation field of an AR lacking deparments
 LIMS-1738: Regression. 'NoneType' object has no attribute 'getResultsRangeDict'
->>>>>>> 66527a3d
 LIMS-1724: Fixed missing start and end dates on reports
 LIMS-1628: There should be a results interpretation field per lab department
 LIMS-1737: Error when adding pricelists of lab products with no volume and unit
