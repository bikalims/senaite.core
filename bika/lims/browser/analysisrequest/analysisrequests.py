--- conflicted
+++ resolved
@@ -141,12 +141,14 @@
             'state_title': {'title': _('State'),
                             'index': 'review_state'},
             'getProfilesTitle': {'title': _('Profile'),
+                                'index': 'getProfilesTitle',
                                 'toggle': False},
             'getAnalysesNum': {'title': _('Number of Analyses'),
                                'index': 'getAnalysesNum',
                                'sortable': True,
                                'toggle': False},
             'getTemplateTitle': {'title': _('Template'),
+                                 'index': 'getTemplateTitle',
                                  'toggle': False},
             'Printed': {'title': _('Printed'),
                                       'toggle': False},
@@ -690,11 +692,8 @@
                         'BatchID',
                         'SubGroup',
                         'Client',
-<<<<<<< HEAD
-                        'Province',
-                        'District',
-=======
->>>>>>> 5848984e
+                        'Province',
+                        'District',
                         'getProfilesTitle',
                         'getTemplateTitle',
                         'Creator',
@@ -731,11 +730,7 @@
         if not self.context.bika_setup.getAllowDepartmentFiltering():
             return True
         # Gettin the department from analysis service
-<<<<<<< HEAD
-        deps = obj.getDepartmentUIDs()
-=======
         deps = obj.getDepartmentUIDs() if hasattr(obj, 'getDepartmentUIDs') else []
->>>>>>> 5848984e
         result = True
         if deps:
             # Getting the cookie value
@@ -773,13 +768,11 @@
         if (self.hideclientlink == False):
             item['replace']['Client'] = "<a href='%s'>%s</a>" % \
                 (client.absolute_url(), client.Title())
-<<<<<<< HEAD
+
         # extract province and district
         item['Province'] = client.getProvince()
         item['District'] = client.getDistrict()
-=======
-
->>>>>>> 5848984e
+
         item['Creator'] = self.user_fullname(obj.Creator())
         item['getRequestID'] = obj.getRequestID()
         item['replace']['getRequestID'] = "<a href='%s'>%s</a>" % \
@@ -831,20 +824,6 @@
                 print_icon="<img src='%s/++resource++bika.lims.images/exclamation.png' title='%s'>" % \
                     (self.portal_url, t(_("Republished after last print")))
             item['after']['Printed']=print_icon
-
-        item['Printed']= ''
-        printed=obj.getPrinted()
-        print_icon=''
-        if printed=="0":
-            print_icon="<img src='%s/++resource++bika.lims.images/delete.png' title='%s'>" % \
-                (self.portal_url, t(_("Not printed yet")))
-        elif printed=="1":
-            print_icon="<img src='%s/++resource++bika.lims.images/ok.png' title='%s'>" % \
-                (self.portal_url, t(_("Printed")))
-        elif printed=="2":
-            print_icon="<img src='%s/++resource++bika.lims.images/exclamation.png' title='%s'>" % \
-                (self.portal_url, t(_("Republished after last print")))
-        item['after']['Printed']=print_icon
 
         deviation = sample.getSamplingDeviation()
         item['SamplingDeviation'] = deviation and deviation.Title() or ''
@@ -980,17 +959,6 @@
         self.editresults = -1
         self.clients = {}
 
-<<<<<<< HEAD
-        #Print button to choose multiple ARs and print them.
-        review_states = []
-        for review_state in self.review_states:
-            review_state.get('custom_actions', []).extend(
-                [{'id': 'print',
-                  'title': _('Print'),
-                  'url': 'workflow_action?action=print'}, ])
-            review_states.append(review_state)
-        self.review_states = review_states
-=======
         # Printing workflow enabled?
         # If not, remove the Column
         self.printwfenabled = self.context.bika_setup.getPrintingWorkflowEnabled()
@@ -1015,7 +983,6 @@
                       'url': 'workflow_action?action=print'}, ])
                 review_states.append(review_state)
             self.review_states = review_states
->>>>>>> 5848984e
 
         # Only "BIKA: ManageAnalysisRequests" may see the copy to new button.
         # elsewhere it is hacked in where required.
