--- conflicted
+++ resolved
@@ -18,7 +18,7 @@
 from Products.CMFPlone.utils import transaction_note
 from Products.CMFPlone.utils import safe_unicode
 from bika.lims.browser.fields import ARAnalysesField
-from bika.lims.browser.widgets import DateTimeWidget
+from bika.lims.browser.widgets import DateTimeWidget, DecimalWidget
 from bika.lims.config import PROJECTNAME, \
     ManageInvoices
 from bika.lims.content.bikaschema import BikaSchema
@@ -603,21 +603,13 @@
             manager_id = manager.getId()
             if manager_id not in managers:
                 managers[manager_id] = {}
-<<<<<<< HEAD
                 managers[manager_id]['name'] = to_unicode(manager.getFullname())
                 managers[manager_id]['email'] = to_unicode(manager.getEmailAddress())
                 managers[manager_id]['phone'] = to_unicode(manager.getBusinessPhone())
-                managers[manager_id][
-                    'signature'] = '%s/Signature' % manager.absolute_url()
-=======
-                managers[manager_id]['name'] = manager.getFullname()
-                managers[manager_id]['email'] = manager.getEmailAddress()
-                managers[manager_id]['phone'] = manager.getBusinessPhone()
                 if manager.getSignature():
                     managers[manager_id]['signature'] = '%s/Signature' % manager.absolute_url()
                 else:
                     managers[manager_id]['signature'] = False
->>>>>>> 93c9623b
                 managers[manager_id]['departments'] = ''
             mngr_dept = managers[manager_id]['departments']
             if mngr_dept:
@@ -701,26 +693,23 @@
             [Decimal(obj.getService() and obj.getService().getPrice() or 0)
             for obj in self.getBillableItems()])
 
-    security.declareProtected(View, 'getVAT')
-
-    def getVAT(self):
+    security.declareProtected(View, 'getVATTotal')
+
+    def getVATTotal(self):
         """ Compute VAT """
-        return Decimal(self.getTotalPrice()) - Decimal(self.getSubtotal())
+        billable = self.getBillableItems()
+        services = [o.getService() for o in billable]
+        if None in services: return 0
+        else: return sum([o.getVATAmount() for o in services])
 
     security.declareProtected(View, 'getTotalPrice')
 
     def getTotalPrice(self):
         """ Compute TotalPrice """
         billable = self.getBillableItems()
-        TotalPrice = Decimal(0, 2)
-        for item in billable:
-            service = item.getService()
-            if not service:
-                return Decimal(0, 2)
-            itemPrice = Decimal(service.getPrice() or 0)
-            VAT = Decimal(service.getVAT() or 0)
-            TotalPrice += Decimal(itemPrice) * (Decimal(1, 2) + VAT)
-        return TotalPrice
+        services = [o.getService() for o in billable]
+        if None in services: return 0
+        else: return sum([o.getTotalPrice() for o in services])
     getTotal = getTotalPrice
 
     security.declareProtected(ManageInvoices, 'issueInvoice')
@@ -839,9 +828,9 @@
         RESPONSE.redirect(
             '%s/manage_results' % self.absolute_url())
 
-    security.declarePublic('get_verifier')
-
-    def get_verifier(self):
+    security.declarePublic('getVerifier')
+
+    def getVerifier(self):
         wtool = getToolByName(self, 'portal_workflow')
         mtool = getToolByName(self, 'portal_membership')
 
@@ -936,6 +925,32 @@
             child = child.getChildAnalysisRequest()
         return child
 
+    def getRequestedAnalyses(self):
+        ##
+        ##title=Get requested analyses
+        ##
+        result = []
+        cats = {}
+        workflow = getToolByName(self, 'portal_workflow')
+        for analysis in self.getAnalyses(full_objects = True):
+            review_state = workflow.getInfoFor(analysis, 'review_state')
+            if review_state == 'not_requested':
+                continue
+            service = analysis.getService()
+            category_name = service.getCategoryTitle()
+            if not category_name in cats:
+                cats[category_name] = {}
+            cats[category_name][analysis.Title()] = analysis
+        cat_keys = cats.keys()
+        cat_keys.sort(lambda x, y:cmp(x.lower(), y.lower()))
+        for cat_key in cat_keys:
+            analyses = cats[cat_key]
+            analysis_keys = analyses.keys()
+            analysis_keys.sort(lambda x, y:cmp(x.lower(), y.lower()))
+            for analysis_key in analysis_keys:
+                result.append(analyses[analysis_key])
+        return result
+
     def guard_unassign_transition(self):
         """Allow or disallow transition depending on our children's states
         """
