3.1.8 (unreleased)
------------------
<<<<<<< HEAD
LIMS-1379: Allow manual uncertainty value input
LIMS-1740: Error when trying to view any Sample
LIMS-1739: Error with results interpretation field of an AR lacking deparments
=======

LIMS-1745: Retracted analyses in duplicates
LIMS-1629: Pdf reports should split analysis results in different pages according to the lab department
Some new ID Generator's features, as the possibility of select the separator type
>>>>>>> 9174d6a0
LIMS-1738: Regression. 'NoneType' object has no attribute 'getResultsRangeDict'
LIMS-1739: Error with results interpretation field of an AR lacking departments
LIMS-1740: Error when trying to view any Sample
LIMS-1724: Fixed missing start and end dates on reports
LIMS-1628: There should be a results interpretation field per lab department
LIMS-1737: Error when adding pricelists of lab products with no volume and unit
LIMS-1696: Decimal mark conversion is not working with "<0,002" results type
LIMS-1729: Analysis Specification Not applying to Sample when Selected
LIMS-1507: Do not cause exception on SMTPServerDisconnect when publishing AR results.


3.1.7 (2015-02-26)
------------------
LIMS-1693: Error trying to save a new AR
LIMS-1570: Instrument interface: Roche Cobas Taqman 48
LIMS-1520: Allow to invalidate verified ARs
LIMS-1690: Typo. Instrument page
LIMS-1688: After AR invalidation, ARs list throws an error
LIMS-1569: Instrument interface: Beckman Coulter Access 2
LIMS-1689: Error while creating a new invoice batch
LIMS-1266: Sampling date format error
LIMS-1365: Batch search parameters on Work sheets/Work sheets insides Batches
LIMS-1428: After receiving a sample with Sampling Workflow enable is not possible to input results
LIMS-1540: When accent characters are used in a "Sample Type" name, it is not possible to create a new AR
LIMS-1617: Error with bin/test
LIMS-1571: Instrument interface: Sysmex XS-1000i
LIMS-1574: Fixed AR and Analysis attachments
LIMS-1670: Fixed windows incompatibility in TAL (referencewidget.pt)
LIMS-1594: Added option to select landing page for clients in configuration registry
LIMS-1594: Re-ordered tabs on Client home page
LIMS-1520: Allow to invalidate verified ARs
LIMS-1539: Printable Worksheets. In both AR by row or column orientations
LIMS-1199: Worksheet totals in WS lists
LIMS-257: Set Blank and Warning icons in Reference Sample main view
LIMS-1636: Batch Sample View crash
LIMS-1524: Invalidate email does not have variables populated
LIMS-1572: Instrument interface: Sysmex XS-500i
LIMS-1575: Thermo Arena 20XT
LIMS-1423: Save details when AR workflow action kicked off
LIMS-1624: Import default test.xlsx fails
LIMS-1614: Error when selecting Analysis Administration Tab after receiving a sample with Sampling Workflow enabled
LIMS-1605: Tescan TIMA interface
LIMS-1604: BioDrop uLite interface
LIMS-1603: Life Technologies Qubit interface
LIMS-1517: Storage field tag untranslated?
LIMS-1518: Storage Location table
LIMS-1527: CC Contact on AR view (edit) offers all contacts in system
LIMS-1536: Add button [Add], to alow quickly addings in referencewidget
LIMS-1587: Better support for extension of custom sample labels
LIMS-1622: Version Check does not correctly check cache
LIMS-1623: Implement bika-frontpage as a BrowserView


3.1.6 (2014-12-17)
------------------
LIMS-1530: Scrambled Analysis Category order in Published Results
LIMS-1529: Error while inserting an AR with container-based partitioning is required
LIMS-1460: Additional field in AR for comments or results interpretation
LIMS-1441: An error message related to partitions unit is shown when selecting analysis during AR creation
LIMS-1470: AS Setup. File attachment field tag is missing
LIMS-1422: Results doesn't display yes/no once verified but 1 or 0
LIMS-1486: Typos in instrument messages
LIMS-1498: Published Results not Showing for Logged Clients
LIMS-1445: Scientific names should be written in italics in published reports
LIMS-1389: Units in results publishing should allow super(sub)script format, for example in cm2 or m3
LIMS-1500: Alere Pima's Instrument Interfice
LIMS-1457: Exponential notation in published AR pdf should be formatted like a×10^b instead of ae^+b
LIMS-1334: Calculate result precision from Uncertainty value
LIMS-1446: After retracting a published AR the Sample gets cancelled
LIMS-1390: More workflow for Batches
LIMS-1378: Bulking up Batches
LIMS-1479: new-version and upgrade-steps should be python viewlets
LIMS-1362: File attachment uploads to Batches
LIMS-1404: New Batch attributes (and their integration with existing ones on Batch views)
LIMS-1467: Sample Point Lookup doesn't work on AR modify
LIMS-1363: Batches per Client
LIMS-1405: New Sample and AR attributes
LIMS-1085: Allow Clients to add Attachments to ARs
LIMS-1444: In AR published report accredited analysis services are not marked as accredited
LIMS-1443: In published reports the publishing date is not shown in the pdf
LIMS-1420: Status filter is not kept after moving to next page
LIMS-1442: Sample Type is not filtred by Sample Point
LIMS-1448: Reports: when you click on "Analysis turnaround time" displays others
LIMS-1440: Error when trying to publish with analysis from different categories
LIMS-1459: Error when checking instrument validity in manage_results
LIMS-1430: Create an AR from batch allows you to introduce a non existent Client and Contacts don't work properly

- After modifying analysis Category, reindex category name and UID for all subordinate analyses
- Setup data import improvements and fixes
- Simplify installation with a custom Plone overview and add site


3.1.5 (2014-10-06)
------------------

LIMS-1082: Report Barcode. Was images for pdf/print reports etc
LIMS-1159: reapply fix for samplepoint visibility
LIMS-1325: WSTemplate loading incompatible reference analyses
LIMS-1333: Batch label replace with standard Plone keyword widget
LIMS-1335: Reference Definitions don't sort alphabetically on WS Template lay-outs
LIMS-1345: Analysis profiles don't sort
LIMS-1347: Analysis/AR background colour to be different to for Receive and To be Sampled
LIMS-1360: Number of analyses in ARs folder view
LIMS-1374: Auto label printing does not happen for an AR drop-down receive
LIMS-1377: Error when trying to publish after updating branch hotfix/next or develop
LIMS-1378: Add AR/Sample default fields to Batch
LIMS-1395: front page issue tracker url
LIMS-1402: If no date is chosen, it will never expire." not been accomplished
LIMS-1416: If a sample point has a default sample type the field is not pulled automatically during AR template creation
LIMS-1425: Verify Workflow (bika_listing) recursion

- added 'getusers' method to JSON API
- Added 'remove' method to JSON API
- Added AR 'Copy to new' action in more contexts
- Added basic handling of custom Sample Preparation Workflows
- Added decimal mark configuration for result reports
- Added help info regards to new templates creation
- Added IAcquireFieldDefaults - acquire field defaults through acquisition
- Added IATWidgetVisibility - runtime show/hide of AT edit/view widgets
- Added watermark on invalid reports
- Added watermark on provisional reports
- Alert panel when upgrades are available
- All relevant specification ranges are persisted when copying ARs or adding analyses
- Allow comma entry in numbers for e.g. German users
- Bika LIMS javascripts refactoring and optimization
- Fix ZeroDivisionError in variation calculation for DuplicateAnalysis
- Fixed spreadsheet load errors in Windows.
- Fixed template rendering errors in Windows
- JSONAPI update: always use field mutator if available
- JSONAPI: Added 'remove' and 'getusers' methods.
- Refactored ARSpecs, and added ResultsRange field to the AR

3.1.4.1 (2014-07-24)
--------------------

3.1.4 release was broken, simple ARs could not be created.



3.1.4.1 (2014-07-24)
--------------------

3.1.4 release was broken, simple ARs could not be created.

LIMS-1339: Published reports should use "±" symbol instead of "+/-"
LIMS-1327: Instrument from worksheet
LIMS-1328: Instrument calibration test graphs do not work on multiple samples
LIMS-1347: Analysis/AR background colour to be different to for Receive and To be Sampled
LIMS-1353: Analyses don't sort in Attachment look-up

Preview for Results reports
    - Single/Multi-AR preview
    - Allows to cancel the pre-publish/publish process
    - Allows to make visible/invisible the QC analyses
    - Allows to add new custom-made templates
    - JS machinery allowed for pdf reporting

3.1.4 (2014-07-23)
------------------

LIMS-113: Allow percentage value for AS uncertainty
LIMS-1087: Prevent listing of empty categories
LIMS-1203: Fix Batch-AnalysisRequests query
LIMS-1207: LIMS-113 Allow percentage value for AS uncertainty
LIMS-1221: use folder icon for ARImports in nav
LIMS-1240: fix permissions for "Copy To New" in AR lists
LIMS-1330: handle duplicate of reference analysis
LIMS-1340: soft-cache validator results
LIMS-1343: Prevent sudden death if no version information is available
LIMS-1352: SamplingWorkflow not saved to sample
LIMS-334: Add Service/ExponentialFormatPrecision
LIMS-334: Added ExponentialFormatThreshold setting
LIMS-334: Allow exponential notation entry in numeric fields
LIMS-334: Exponent Format used for analysis Result
LIMS-334: Remove duplicate getFormattedResult code
LIMS-83: Update Method->calculation reference version when Calculation changes

- Formula statements can be written on multiple lines for clarity.

- Replace kss-bbb ajax-spinner with a quieter one

- bika.lims.utils.log logs location url correctly

3.1.3 (2014-07-17)
------------------

Missing fixes from 3.1.2

LIMS-671: Preferred/Restricted client categories
LIMS-1251: Supply order permission error
LIMS-1272: Currency in Price Lists
LIMS-1310: Broken AnalysisProfile selector in AR Add form.

3.1.2 (2014-07-15)
------------------

LIMS-1292: UI fix Retracted ARs workfow: Warning msg on "full" retract.
LIMS.1287: UI fix Report parameter formatting
LIMS-1230: UI fix Livesearch's box
LIMS-1257: UI fix Long titles in Analysis Profiles, Sample Points, etc.
LIMS-1214: UI fix More columns
LIMS-1199: UI fix Worksheet listing: better columns
LIMS-1303: jsi18n strings must be added to bika-manual.pot.  i18ndude cannot find.
LIMS-1310: Filter SamplePoints by client in AR Template Edit View
LIMS-1256: Client objects included in AR-Add filters for Sample Point etc.
LIMS-1290: Allows Analyst to retract analyses, without giving extra permissions.
LIMS-1218: Slightly nicer monkey patch for translating content object ID's and titles.
LIMS-1070: Accreditation text can be customised in bika_setup
LIMS-1245: off-by-one in part indicators in ar_add
LIMS-1240: Hide "copy to new" from Analyst users

LIMS-1059: Added worksheet rejection workflow
    RejectAnalysis (Analysis subclass (has IAnalysis!)) workflow transition.
    Does not retract individual Analysis objects - instead, forces their state
        back to "Received", and assigns them onto newly created WS.
    Sets attributes on src and dst worksheets:
        WS instance rejected worksheet attribute: .replaced_by = UID
        WS instance replacement worksheet attribute: .replaces_rejected_worksheet:UID

Fixed some i18n and encoding snags, and updated translations.

3.1.1 (2014-06-29)
------------------

Some bugs which only appear while running Windows, have been fixed.

LIMS-1281: Fix Restricted and Default categories in ar_add
LIMS-1275: Fix lax Aalyst permissions
LIMS-1301: jsonapi can set ReferenceField=""
LIMS-1221: Icon for ARImports folder in Navigation
LIMS-1252: AR Published Results Signature Block formatting
LIMS-1297: Update frontpage


3.1 (2014-06-23)
----------------

- Product and Analysis specifications per AR
- Incorrect published results invalidation workflow
- Improved re-testing workflow
- Adjustment factors on worksheets
- Using '< n' and '> n' results values
- Sample Storage locations
- Sample Categories
- Analysis Prioritisation
- Bulk AR creation from file
- Results reports inclusion of relevant QC results
- Supply Inventory and Orders
- JSON interface
- Management Reports export to CSV
- Enhancements to AR Batching
- Enhancements to Results Reports

- Instrument management module

    Calibration certificates, maintenance, Instrument QC
    Method, Instrument and Analysis integrity

- Instrument interfaces

     Agilent MS 'Masshunter Quant'
     Thermo Gallery
     Foss Winescan FT 120, Auto

- Invoices

   Per AR, Analysis per Invoice line.
   Per Supply Order, inventory item per Invoice line
   Invoices by email
   Invoice 'batches' for selected time period, ARs aand Orders per Invoice line
   Invoice batch export to accounts systems
   Price lists. Analysis Services and Supplies

3.1.3036 (2014-05-30)
---------------------

Added two checboxes in BikaSetup > Security:
- Allow access to worksheets only to assigned analysts (Y/N)
- Only lab managers can create and amange new worksheets (Y/N)

** IMPORTANT NOTES **
The 3036 upgrade sets the above options to true by default, so after
being upgraded, only the labmanagers will be able to manage WS and the
analysts will only have access to the worksheets to which they are
assigned. These defaults can be changed in BikaSetup > Security.

3.0 (2014-03-15)
----------------

- Fix some out-dated dependencies that prevented the app from loading.

- Development of the current bika 3.0 code has slowed, and our efforts have been focused on
the 3.01a branch for some time.

3.0rc3.5.1 (2013-10-25)
-----------------------

Fix CSS AR Publication error

3.0rc3.5.1 (2013-10-25)
-----------------------

Fix error displaying client sample views

3.0rc3.5 (2013-10-24)
---------------------

Requires Plone 4.3.  For information on upgrading Plone, visit
http://plone.org/documentation/manual/upgrade-guide

- Fix a serious error saving Analysis results.
- Improve upgrade handling in genericsetup profile
- Fix errors in setupdata loader
- Force UTF-8 encoding of usernames (imported client contacts can now login)
- Removed outdated test setup data
- Handle duplicate request values in bika_listing
- ID server handles changes in ID schemes without error
- Remove folder-full-view from front-page view
- Updated workflow and permissions to prevent some silly errors
- Add robot tests
- Add default robots.txt

3.0rc3.2 (2013-06-28)
---------------------

- Fix site-error displaying upgraded instruments
- Fix spinner (KSS is not always enabled)
- Add extra save button in ar_add
- Label Printing: "Return to list" uses browser history
- Bold worksheet position indicators
- Remove version.txt (use only setup.py for version)

3.0rc3.1 (2013-06-27)
---------------------

- Fix permission name in upgrade step

3.0rc3 (2013-06-25)
-------------------

- Many instrument management improvements! (Merge branch 'imm')
- Removed ReferenceManufacturer (use of generic Manufacturer instead)
- Removed ReferenceSupplier (use Supplier instead)
- Improve service/calculation interim field widgets
  Allows service to include custom fields (without calculation selected)
- Fix services display table categorisation in Analysis Specification views
- Stop focusing the search gadget input when page load completes. (revert)
- Limit access to Import tab (BIKA: Manage Bika)
- New permission: "BIKA: Import Instrument Results"
- New permission: "BIKA: Manage Login Details" - edit contact login details
- Some late changes to better handle the updates to ID creation
- Plone 4.3 compatibility (incomplete)
- Use Collections as a base for Queries (incomplete)
- Many many bugfixes.

3.0rc2.3 (2013-01-29)
-------------------

- Fix bad HTML

3.0rc2.2 (2013-01-28)
-------------------

- Fix an error during AR Publish

3.0rc2.1 (2013-01-21)
-------------------

- Fix bad HTML
- Pin collective.js.jqueryui version to 1.8.16.9

3.0rc2 (2013-01-21)
-------------------

- Updated all translations and added Brazilian Portuguese
- RecordsWidget: subfield_types include "date"
- RecordsWidget: Automatic combogrid lookups
- Added all bika types to Search and Live Search
- Transition SamplePartition IDs to new format (SampleType-000?-P?
- Always handle non-ASCII characters: UTF-8 encoding everywhere
- Accept un-floatable (text) results for analyses
- Hidden InterimFields in Calculations
- Added InterimFields on AnalysisServices for overriding Calculation Interimfields.
- Disable KSS inline-validation
- Categorized analyses in AR views
- Added remarks for individual analyses
- Improved Javascript i18n handling
- Improved default permissions
- New reports
    - Added 'Analysis summary per department' (merge of 'Analyses lab department weekly' and 'Analyses request summary by date range'
    - Added 'Analyses performed as % of total' report
    - Added Analyses per lab department report
    - Added 'Samples received vs. samples reported' report
    - Added Daily Samples Received report
- Many many bugfixes.

3.0rc1 (2012-10-01)
-------------------


- Removed Bika Health data from released egg
- Remove remarks from portal_factory screens
- Add Month/Year selectors to default datetime widget
- ClientFolder default sorting.
- Date formats for jquery datepicker
- Don't overwrite the Title specified in @@plone-addsite
- Bug fixes

3.0rc1 (2012-09-25)
-------------------

### Changes

- Requires Python 2.7 (Plone 4.2)
- Add GNUPlot dependency
- Added client sample points
- Added Sampling Deviation selections
- Added Ad-Hoc sample flag
- Added Sample Matrices (Sampletype categorisation)
- Added custom ResultsFooter field in bika setup
- Added PDF Attachments to published results
- Electronic signature included in Results and Reports
- Login details form to create users for LabContacts
- Sampling workflow is disabled by default
- Methods are versioned by default
- Methods are publicly accessible by default
- Queries WIP
- Reports WIP
- Modified label layouts for easier customisation
- Cleaned print styles
- Use plonelocales for handling Date/Time formats
- SMS and Fax setup items are disabled by default

2012-06-21
----------

- Partitioning & Preservation automation
- Reports
- Sample point & types relations in UI
- AR template enhancements
- Sample and AR layout improvements
- Labels
- Configuration logs
- Faster indexing
- JavaScript optimisation
- Better IE compatibility
- Set-up worksheet improvements
- Updated translations
- Workflow tweaks
- Tweaks to Icons, Views & Lists

2012-04-23
----------

- Optional sampling and preservation workflows and roles.
- Sample partitioning.
- AR templates - Sample point & Sample type restrictions.
- Reports - framework only. 'Analysis per service' shows what is planned.
- Improved i18n handling, and updated strings from Transifex.
- Numerous performance enhancements
- Analysis Service & Method associations.
- An improved Analysis Service pop-up window.
- Sample Type and Sample Point relationship.
- Currency selection from zope locales
- Combined AR View and Edit tabs.
- Re-factored AR 'Add/Remove Analyses' screen
- Store the date of capture for analysis results
- Append only remarks fields on more objects.

2012-01-23
----------

 - Made Bika compatible with Plone 4.1
 - Sampler and Preserver roles, users and permissions
 - Sampling and Preservation workflows
 - Inactive and Cancellation Workflows
 - Pre-preserved Containers
 - Automatic versioning for some bika_setup types
 - Analyst and Instrument on Worksheet templates
 - XLSX setup data loader
 - Sample disposal date based on date sampled, not date received.
 - Internal ID Server by default
 - user defined calculations and interim fields
 - Dry Matter results option does not appear until enabled in Site Setup
 - Accreditation portlet disabled until enabled in Site Setup
 - BikaListingView
 - New icons
 - (mostly) usable at 800x600
 - Column display toggles
 - Future dated samples and ARs
 - Accreditation template: i18n in locales/manual.pot/accreditation_*
 - intermediate workflow state for analyses requiring attachments
 - Labmanager has Site Administrator role (not Manager)
 - 'Indeterminate' results
 - use portal_factory everywhere
 - working test suite
 - static resource directories
 - Merged BikaMembers types
 - CoordinateField/Widget
 - DurationField/Widget
 - CustomRecordsWidget

2.3.3 Bug fix release
---------------------

 - Inclusion of BikaMembers 0.0.3. No changes to bika code, version bumped
   to facilitate release of new BikaMembers version.

2.3
---

 - Analysis categories introduced
 - Analysis service result restrictions - specification of possible results
 - Allow site and client specification of email and fax subject line content
 - Additional instrument/export formats:
   WinescanFT120, WinescanAuto, FIAStar and Bartelt's data-collector
 - Export worksheet analyses to instruments
 - PDF as a result output option
 - SMS result output option
 - Result publication options synchronized and signatures added to emails
 - Email batching of query results conforms to result mailing
 - IDServer batching of unique id request
 - Optmization of worksheet searching on selection criteria
 - Extract tab added with extract for analysis services or profiles
 - Batch update of analysis service prices
 - German translation module added
 - Added a light query form which excludes analysis category and service
 - Batch size setting in analysis request lists
 - BikaMembers replaces UpfrontContacts
 - ATSchemaEditor removed
 - Significant performance improvements

 - Resolve client action conflicts
 - Sampled date validation
 - Drymatter formatting on output corrected
 - Correct default none workflows
 - Review portlet optimization
 - Pricelist prints blank for analysis service with price not defined

2.2
---

 - Attachments permitted on analysis requests and analyses
 - Worksheet resequencing, and sort order for worksheet analysis selection
 - Worksheet deletion only available for open worksheets
 - Portlet to provide export of analysis services and analysis profiles
 - Requirement for unique analysis service names, analysis service keywords,
 - instrument import keywords and analysis profile keywords enforced.
 - Report headings and formats standardized accross different reports
 - AR import alternative layout provided with selection, including profiles
 - Progress bar introduced for long running processes

2.1.1
-----

 - Disposal Date for Samples and Retention Period per Sample Type added.
 - Various new search criteria added.
 - Standard Manufacturers introduced.
 - Labels for Standard Samples introduced.
 - "Print" and "Email" facilities introduced for lists of Standard Samples and Standard Stocks.
 - "Duplicate" facility for Analysis Services introduced.
 - Addresses added to top of emailed query results.
 - Labels for Samples and Analysis Requests changed.
 - Analysis Services can have multiple Methods.
 - Change log introduced for Methods.
 - Methods added to left navigation bar.
 - List of Methods included in pop-up for Analyses.
 - Documents may be uploaded for Methods.

2.1
---

 - Sample object and workflow introduced
 - Results specifications, lab and per client
 - Analysis profiles
 - Worksheet template engine
 - Interface to Bika Calendar
 - Import of analysisrequests from csv file
 -  Export of results to csv file
 - Print as publication option
 - Lab Departments, lab contacts, and department manager introduced
 - Quality Control calculations. Control, blank and duplicate analyses.
 - QC graphs, normal distribution, trends and duplicate variation
 - Various analysis calculations allowed. Described by Calculation Type
 - Dependant Calcs introduced. Where an analysis result is calculated from
 -  other analyses: e.g. AnalysisX = AnalysisY - Analysis Z
 - Dry matter result reporting. Results are reported on sample as received,
 -  and also as dry matter result on dried sample
 - Re-publication, Pre publication of individual results and per Client
 - Many reports including Turn around, analyses repeated and out of spec

1.2.1
-----


 - Removed invoice line item descriptions from core code to allow skin
   integration
 - Create dummy titration values for analyses imported from instrument
 - More language translations

1.2.0
-----

 - Statements renamed to Invoices
 - Jobcards renamed to Worksheets
 - New identification fields added to analysis request
 - Client Reference, Sample Type and Sample Point
 - Welcome page introduced
 - Late analyses list linked from late analyses portlet
 - Icon changes
 - Accreditation body logo and details added to laboratory info
 - Accreditation logo, disclaimers added throughout web site
 - Laboratory confidence level value data driven from laboratory info
 - Analyses methods provided as pop-up where analyses are listed
 - Titration factors and titration volumes added to analyses and worksheets
 - Measure of uncertainties introduced per analysis and intercept
 - Two new specialist roles created - verifier and publisher
 - Sample test data load script - load_sample_data.py
 - Implement generic instrument data import tool
 - Login portlet added
 - Modifications required to support interlab
   Permit analysis parent (sample) to be in 'released' state.
   Reference SampleID on AnalysisRequest-

 - 1566324: Logged in page redirected to welcome page.
 - 1573299: LiveSearch - Added permissions to InvoiceLineItem.
 - 1573083: Status Drop Down - Invoicing
 - 1551957: Contacts not visible to other contacts. Correct local owner role
 - 1566334: position of 'add new ar' button changed to conform to other forms
 - 1532008: query results sort order most recent first
 - 1532770: Order default listing correction
 - 1558458: Member discount data driven in messages on AR forms
 - 1538354: SubTotal and VAT calculation on edit AR
 - 1532796: AR edit - allow change of contact

1.1.3
-----

 This is a bug fix release. Migration from older versions has also
 been improved greatly.

 Please note that AnalysisRequest now has a custom mutator that
 expects the title of the Cultivar, not the UID. This will impact
 anybode that customised the *analysisrequed_add.cpy* controller
 script and the *validate_analysisrequest_add_form.vpy* validation
 script.


 - 1423182: IndexError on surfing to LIMS pages without being logged on
 - 1423238: Orders - Dispatch date
 - 1429992: AR edit tab - Cultivar uneditable
 - 1429996: Cultivar names to allow numbers
 - 1429999: Late analysis alert - 'More...' URL
 - 1430002: Sample due alerts - 'More...' URL
 - 1433787: Security - Clients
 - 1434100: Search - Index & Attribute errors
 - 1418473: Updated start-id-server.bat for Win2K & Win XP

1.1.2
-----

 - 1423205: Show logs to labmanager set-up
 - 1291750: Added default ID prefixes for Order and Statement
 - 1424589: Late analysis alert to be calulated on date received

1.1.1
-----


 - Updated portlets with Plone 2.1 style definition list markup

 - 1423179: Clients must not see JobCard links on Analysis Requests
 - 1423182: IndexError on surfing to LIMS pages without being logged on
 - 1423188: Site map - Clients should not have access to ...
 - 1423191: Link rot - 'logged in' page
 - 1423193: Groups folder should not be shown
 - 1423194: No 'More...' if there are less than 5
 - 1423204: AR view - Missing tabs and status drop down
 - 1423209: Schema Editor - Drop Down List Issue (Select)
 - 1423234: Late Analysis alert shows for anonymous visitors
 - 1423363: Report Analysis Totals
 - 1423386: Email publication error

1.1.0
-----

 - Made Bika compatibable with Plone 2.1
 - Added Spanish translation contributed by Luis Espinoza
 - Added Italian translation contributed by Pierpaolo Baldan
 - Added Dutch translation contributed by Joris Goudriaan
 - Added Portugese translation contributed by Nuno R. Pinhão
 - The schemas of Client, Contact, AnalysisRequest and Order can be
   edited in the through-the-web schema editor, ATSchemaEditorNG.
 - The maximum time allowed for the publication of results can now be
   set per analysis service. The portlet
   'skins/bika/portlet_late_analysis.pt' has been added to alert lab
   users when analyses are late.
 - Analyses on an AnalysisRequest have a reference to a Jobcard,
   rendered as a hyperlink on the AnalysisRequest view.
 - A bug has been fixed where 'not_requested' analyses were checked
   on the AnalysisRequest edit form.
 - Enabled 'changed_state' folder button globally and disabled on
   AnalysisRequest and Jobcard.

1.0.1
-----

 - Updated 'skins/bika/date_components_support.py' with latest
   version of script in Plone 2.0.5
 - Modified access to transitions in workflow scripts, normal
   attribute access seems to guarded since Zope 2.7.5.
 - Added CHANGES.txt and README.txt
 - Added windows batch script for ID server
   (scripts/start-id-server.bat)
<|MERGE_RESOLUTION|>--- conflicted
+++ resolved
@@ -1,15 +1,9 @@
 3.1.8 (unreleased)
 ------------------
-<<<<<<< HEAD
 LIMS-1379: Allow manual uncertainty value input
-LIMS-1740: Error when trying to view any Sample
-LIMS-1739: Error with results interpretation field of an AR lacking deparments
-=======
-
 LIMS-1745: Retracted analyses in duplicates
 LIMS-1629: Pdf reports should split analysis results in different pages according to the lab department
 Some new ID Generator's features, as the possibility of select the separator type
->>>>>>> 9174d6a0
 LIMS-1738: Regression. 'NoneType' object has no attribute 'getResultsRangeDict'
 LIMS-1739: Error with results interpretation field of an AR lacking departments
 LIMS-1740: Error when trying to view any Sample
