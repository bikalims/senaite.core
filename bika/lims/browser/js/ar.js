// ar.js and sample.js are nearly identical
// they are both loaded in AR and sample views, so they must be careful
// not to overlap.  The functions that are common go in sample.js
(function( $ ) {
"use strict";

function workflow_transition_publish(event){
    event.preventDefault();
    var requestdata = {};
    var spec_uid = $("#PublicationSpecification_uid").val();
    requestdata.PublicationSpecification = spec_uid;
    requestdata.workflow_action = "publish";
    var requeststring = $.param(requestdata);
    var href = window.location.href.split("?")[0]
        .replace("/base_view", "")
        .replace("/view", "") + "/workflow_action?" + requeststring;
    window.location.href = href;
}

function workflow_transition_republish(event){
    event.preventDefault();
    var requestdata = {};
    var spec_uid = $("#PublicationSpecification_uid").val();
    requestdata.PublicationSpecification = spec_uid;
    requestdata.workflow_action = "republish";
    var requeststring = $.param(requestdata);
    var href = window.location.href.split("?")[0]
        .replace("/base_view", "")
        .replace("/view", "") + "/workflow_action?" + requeststring;
    window.location.href = href;
}

function addParam(address, param, val){
    var argparts;
    var parts = address.split("?");
    var url = parts[0];
    var args = [];
    if (parts.length > 1) {
        var found = false;
        args = parts[1].split("&");
        for (var arg=0; arg<args.length; arg++) {
            argparts = args[arg].split('=');
            if (argparts[0] == param) {
                args[arg] = param + '=' + val;
                found = true;
            }
        };
        if (found == false) {
            args.push(param + '=' + val);
        };
    } else {
        args.push(param + '=' + val);
    };
    return url + "?" + args.join('&');
};

$(document).ready(function(){

<<<<<<< HEAD
    $('#layout').change(function(){
        var address = $(".context_action_link").attr('href');
        var href = addParam(address, 'layout', $(this).val())
        $(".context_action_link").attr('href', href);
    });
    $('#ar_count').each(function() {
        var elem = $(this);

        // Save current value of element
        elem.data('oldVal', elem.val());

        // Look for changes in the value
        elem.bind("propertychange keyup input paste", function(event){
            var new_val = elem.val();
            // If value has changed...
            if (new_val != '' && elem.data('oldVal') != new_val) {
                // Updated stored value
                elem.data('oldVal', new_val);
                var address = $(".context_action_link").attr('href');
                var href = addParam(address, 'ar_count', $(this).val())
                $(".context_action_link").attr('href', href);
            }
        });
    });

	$("#workflow-transition-publish").click(workflow_transition_publish);
	$("#workflow-transition-republish").click(workflow_transition_publish);
=======
    $("#workflow-transition-publish").click(workflow_transition_publish);
    $("#workflow-transition-republish").click(workflow_transition_publish);
>>>>>>> 1046e475

    // Set the analyst automatically when selected in the picklist
    $('.portaltype-analysisrequest .bika-listing-table td.Analyst select').change(function() {
        var analyst = $(this).val();
        var key = $(this).closest('tr').attr('keyword');
        var obj_path = window.location.href.replace(window.portal_url, '');
        var obj_path_split = obj_path.split('/');
        if (obj_path_split.length > 4) {
            obj_path_split[obj_path_split.length-1] = key;
        } else {
            obj_path_split.push(key);
        }
        obj_path = obj_path_split.join('/');
        $.ajax({
            type: "POST",
            url: window.portal_url+"/@@API/update",
            data: {"obj_path": obj_path,
                   "Analyst":  analyst}
        });
    });

    if (document.location.href.search('/clients/') >= 0
        && $(".template-base_view.portaltype-analysisrequest").length > 0
        && $("#archetypes-fieldname-SamplePoint #SamplePoint").length > 0
        && $(".template-ar_add").length < 1) {

        var cid = document.location.href.split("clients")[1].split("/")[1];
        $.ajax({
            url: window.portal_url + "/clients/" + cid + "/getClientInfo",
            type: 'POST',
            data: {'_authenticator': $('input[name="_authenticator"]').val()},
            dataType: "json",
            success: function(data, textStatus, $XHR){
                if (data['ClientUID'] != '') {
                    var spelement = $("#archetypes-fieldname-SamplePoint #SamplePoint");
		    var base_query=$.parseJSON($(spelement).attr("base_query"));
                    base_query["getClientUID"] = data['ClientUID'];
                    $(spelement).attr("base_query", $.toJSON(base_query));
		    var options = $.parseJSON($(spelement).attr("combogrid_options"));
		    options.url = window.location.href.split("/ar")[0] + "/" + options.url;
		    options.url = options.url + "?_authenticator=" + $("input[name='_authenticator']").val();
		    options.url = options.url + "&catalog_name=" + $(spelement).attr("catalog_name");
		    options.url = options.url + "&base_query=" + $.toJSON(base_query);
		    options.url = options.url + "&search_query=" + $(spelement).attr("search_query");
		    options.url = options.url + "&colModel=" + $.toJSON( $.parseJSON($(spelement).attr("combogrid_options")).colModel);
		    options.url = options.url + "&search_fields=" + $.toJSON($.parseJSON($(spelement).attr("combogrid_options")).search_fields);
		    options.url = options.url + "&discard_empty=" + $.toJSON($.parseJSON($(spelement).attr("combogrid_options")).discard_empty);
		    options.force_all="false";
		    $(spelement).combogrid(options);
		    $(spelement).addClass("has_combogrid_widget");
		    $(spelement).attr("search_query", "{}");
                }
            }
        });
    }
});
}(jQuery));<|MERGE_RESOLUTION|>--- conflicted
+++ resolved
@@ -56,7 +56,6 @@
 
 $(document).ready(function(){
 
-<<<<<<< HEAD
     $('#layout').change(function(){
         var address = $(".context_action_link").attr('href');
         var href = addParam(address, 'layout', $(this).val())
@@ -84,10 +83,6 @@
 
 	$("#workflow-transition-publish").click(workflow_transition_publish);
 	$("#workflow-transition-republish").click(workflow_transition_publish);
-=======
-    $("#workflow-transition-publish").click(workflow_transition_publish);
-    $("#workflow-transition-republish").click(workflow_transition_publish);
->>>>>>> 1046e475
 
     // Set the analyst automatically when selected in the picklist
     $('.portaltype-analysisrequest .bika-listing-table td.Analyst select').change(function() {
