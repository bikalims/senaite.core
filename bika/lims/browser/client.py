from AccessControl import getSecurityManager
from DateTime import DateTime
from Products.Archetypes.config import REFERENCE_CATALOG
from Products.CMFCore.utils import getToolByName
from Products.Five.browser import BrowserView
from bika.lims import PMF, logger
from bika.lims import bikaMessageFactory as _
from bika.lims.browser.analysisrequest import AnalysisRequestsView
from bika.lims.browser.bika_listing import BikaListingView
from bika.lims.browser.bika_listing import WorkflowAction
from bika.lims.browser.publish import Publish
from bika.lims.browser.sample import SamplesView
from bika.lims.config import ManageResults
from bika.lims.utils import TimeOrDate
from operator import itemgetter
from plone.app.content.browser.interfaces import IFolderContentsView
from plone.app.layout.globals.interfaces import IViewView
from zope.interface import implements
import plone

class ClientWorkflowAction(WorkflowAction):
    """ Workflow actions taken in AnalysisRequest context
        This function is called to do the worflow actions
        that apply to objects transitioned directly
        from Client views
    """

    def __call__(self):
        form = self.request.form
        plone.protect.CheckAuthenticator(form)
        workflow = getToolByName(self.context, 'portal_workflow')
        pc = getToolByName(self.context, 'portal_catalog')
        rc = getToolByName(self.context, REFERENCE_CATALOG)

        # use came_from to decide which UI action was clicked.
        # "workflow_action" is the action name specified in the
        # portal_workflow transition url.
        came_from = "workflow_action"
        action = form.get(came_from, '')
        if not action:
            # workflow_action_button is the action name specified in
            # the bika_listing_view table buttons.
            came_from = "workflow_action_button"
            action = form.get(came_from, '')
            # XXX some browsers agree better than others about our JS ideas.
            if type(action) == type([]): action = action[0]
            if not action:
                if self.destination_url == "":
                    self.destination_url = self.request.get_header("referer",
                                           self.context.absolute_url())
                self.request.response.redirect(self.destination_url)
                return

        if action in ('prepublish', 'publish', 'prepublish'):
            # We pass a list of AR objects to Publish.
            # it returns a list of AR IDs which were actually published.
            ARs_to_publish = []
            transitioned = []
            if 'paths' in form:
                for path in form['paths']:
                    item_id = path.split("/")[-1]
                    item_path = path.replace("/" + item_id, '')
                    ar = pc(id = item_id,
                              path = {'query':item_path,
                                      'depth':1})[0].getObject()
                    # can't publish inactive items
                    if not(
                        'bika_inactive_workflow' in workflow.getChainFor(ar) and \
                        workflow.getInfoFor(ar, 'inactive_state', '') == 'inactive'):
                        ar.setDatePublished(DateTime())
                        ARs_to_publish.append(ar)

                transitioned = Publish(self.context,
                                       self.request,
                                       action,
                                       ARs_to_publish)()

            if len(transitioned) > 1:
                message = _('message_items_published',
                    default = '${items} were published.',
                    mapping = {'items': ', '.join(transitioned)})
            elif len(transitioned) == 1:
                message = _('message_item_published',
                    default = '${items} published.',
                    mapping = {'items': ', '.join(transitioned)})
            else:
                message = _('No items were published')
            message = self.context.translate(message)
            self.context.plone_utils.addPortalMessage(message, 'info')
            self.destination_url = self.request.get_header("referer",
                                   self.context.absolute_url())
            self.request.response.redirect(self.destination_url)

        else:
            # default bika_listing.py/WorkflowAction for other transitions
            WorkflowAction.__call__(self)

class ClientAnalysisRequestsView(AnalysisRequestsView):
    def __init__(self, context, request):
        super(ClientAnalysisRequestsView, self).__init__(context, request)
        self.view_url = self.view_url + "/analysisrequests"
<<<<<<< HEAD
        logger.info("client ars view_url " + self.view_url)

        self.contentFilter['path'] = {"query": "/".join(context.getPhysicalPath()),
                                      "level" : 0 }

        request.set('disable_border', 0)
=======

        self.contentFilter['path'] = {"query": "/".join(context.getPhysicalPath()),
                                      "level" : 0 }
>>>>>>> 0ed95d45

        self.context_actions = {}
        wf = getToolByName(self.context, 'portal_workflow')
        # client contact required
        active_contacts = [c for c in context.objectValues('Contact') if \
                           wf.getInfoFor(c, 'inactive_state', '') == 'active']
        if context.portal_type == "Client" and not active_contacts:
            msg = _("Client contact required before request may be submitted")
            self.context.plone_utils.addPortalMessage(self.context.translate(msg))
        else:
            # add actions enabled only for active clients
            # XXX subtractive workflow for these kinds of perms.
            self.context_actions = {}
            if wf.getInfoFor(self.context, 'inactive_state', '') == 'active':
                self.context_actions[_('Add')] = {
                    'url':'analysisrequest_add',
                    'icon': '++resource++bika.lims.images/add.png'}

        review_states = []
        for review_state in self.review_states:
            review_state['columns'].remove('Client')
            review_states.append(review_state)
        self.review_states = review_states

<<<<<<< HEAD
class ClientSamplesView(BikaListingView):
    implements(IViewView)

=======
class ClientSamplesView(SamplesView):
>>>>>>> 0ed95d45
    def __init__(self, context, request):
        super(ClientSamplesView, self).__init__(context, request)

        self.contentFilter['path'] = {"query": "/".join(context.getPhysicalPath()),
                                      "level" : 0 }

        review_states = []
        for review_state in self.review_states:
            review_state['columns'].remove('Client')
            review_states.append(review_state)
        self.review_states = review_states

class ClientARImportsView(BikaListingView):
    implements(IViewView)

    def __init__(self, context, request):
        super(ClientARImportsView, self).__init__(context, request)
        self.contentFilter = {'portal_type': 'ARImport'}
        self.context_actions = {_('AR Import'):
                                {'url': 'createObject?type_name=ARImport',
                                 'icon': '++resource++bika.lims.images/add.png'}}
        self.show_sort_column = False
        self.show_select_row = False
        self.show_select_column = True
        self.pagesize = 50

        self.icon = "++resource++bika.lims.images/arimport_big.png"
        self.title = _("Analysis Request Imports")
        self.description = _("Analysis Request Imports description", default="")

        self.columns = {
            'title': {'title': _('Import')},
            'getDateImported': {'title': _('Date Imported')},
            'getStatus': {'title': _('Validity')},
            'getDateApplied': {'title': _('Date Submitted')},
            'state_title': {'title': _('State')},
        }
        self.review_states = [
            {'title': _('All'), 'id':'all',
             'columns': ['title',
                         'getDateImported',
                         'getStatus',
                         'getDateApplied',
                         'state_title']},
            {'title': _('Imported'), 'id':'imported',
             'columns': ['title',
                         'getDateImported',
                         'getStatus']},
            {'title': _('Applied'), 'id':'submitted',
             'columns': ['title',
                         'getDateImported',
                         'getStatus',
                         'getDateApplied']},
        ]

    def folderitems(self):
        items = BikaListingView.folderitems(self)
        for x in range(len(items)):
            if not items[x].has_key('obj'): continue

            items[x]['replace']['title'] = "<a href='%s'>%s</a>" % \
                 (items[x]['url'], items[x]['title'])

        return items

class ClientARProfilesView(BikaListingView):
    implements(IViewView)

    def __init__(self, context, request):
        super(ClientARProfilesView, self).__init__(context, request)
        self.contentFilter = {'portal_type': 'ARProfile',
                              'getClientUID': context.UID(),
                              'path': {"query": "/".join(context.getPhysicalPath()),
                                       "level" : 0 }
                              }
        bsc = getToolByName(context, 'bika_setup_catalog')
        self.contentsMethod = bsc
        self.context_actions = {_('Add'):
                                {'url': 'createObject?type_name=ARProfile',
                                 'icon': '++resource++bika.lims.images/add.png'}}
        self.show_sort_column = False
        self.show_select_row = False
        self.show_select_column = True
        self.pagesize = 50
        self.icon = "++resource++bika.lims.images/arprofile_big.png"
        self.title = _("Analysis Request Profiles")
        self.description = _("Analysis Request Profiles description", "")

        self.columns = {
            'title': {'title': _('Title'),
                      'index': 'sortable_title'},
            'getProfileKey': {'title': _('Profile Key'),
                              'index':'getProfileKey'},
        }
        self.review_states = [
            {'id':'all',
             'title': _('All'),
             'columns': ['title', 'getProfileKey']},
        ]

    def folderitems(self):
        items = BikaListingView.folderitems(self)
        for x in range(len(items)):
            if not items[x].has_key('obj'): continue
            items[x]['replace']['title'] = "<a href='%s'>%s</a>" % \
                 (items[x]['url'], items[x]['title'])

        return items

class ClientAnalysisSpecsView(BikaListingView):
    implements(IViewView)

    def __init__(self, context, request):
        super(ClientAnalysisSpecsView, self).__init__(context, request)
        bsc = getToolByName(context, 'bika_setup_catalog')
        self.contentFilter = {'portal_type': 'AnalysisSpec',
                              'getClientUID': context.UID(),
                              'path': {"query": "/".join(context.getPhysicalPath()),
                                       "level" : 0 }
                              }
        self.contentsMethod = bsc
        self.context_actions = {_('Add'):
                                {'url': 'createObject?type_name=AnalysisSpec',
                                 'icon': '++resource++bika.lims.images/add.png'},
                                _('Set to lab defaults'):
                                {'url': 'set_to_lab_defaults',
                                 'icon': '++resource++bika.lims.images/analysisspec.png'}}
        self.show_sort_column = False
        self.show_select_row = False
        self.show_select_column = True
        self.pagesize = 50

        self.icon = "++resource++bika.lims.images/analysisspec_big.png"
        self.title = _("Analysis Specifications")
        self.description = _("Analysis Specifications description")

        self.columns = {
            'SampleType': {'title': _('Sample Type'),
                           'index': 'getSampleTypeTitle'},
        }
        self.review_states = [
            {'id':'all',
             'title': _('All'),
             'columns': ['SampleType'],
             },
        ]

    def folderitems(self):
        items = BikaListingView.folderitems(self)
        for x in range(len(items)):
            if not items[x].has_key('obj'): continue

            obj = items[x]['obj']

            items[x]['SampleType'] = obj.getSampleType() and \
                 obj.getSampleType().Title()

            items[x]['replace']['SampleType'] = "<a href='%s'>%s</a>" % \
                 (items[x]['url'], items[x]['SampleType'])

        return items

class SetSpecsToLabDefaults(BrowserView):
    """ Remove all client specs, and add copies of all lab specs
    """
    def __call__(self):
        form = self.request.form
        bsc = getToolByName(self.context, 'bika_setup_catalog')

        # find and remove existing specs
        cs = bsc(portal_type = 'AnalysisSpec',
                  getClientUID = self.context.UID())
        if cs:
            self.context.manage_delObjects([s.id for s in cs])

        # find and duplicate lab specs
        ls = bsc(portal_type = 'AnalysisSpec',
                 getClientUID = self.context.bika_setup.bika_analysisspecs.UID())
        ls = [s.getObject() for s in ls]
        for labspec in ls:
            _id = self.context.invokeFactory(type_name = 'AnalysisSpec', id = 'tmp')
            clientspec = self.context[_id]
            clientspec.processForm()
            clientspec.edit(
                SampleType = labspec.getSampleType(),
                ResultsRange = labspec.getResultsRange(),
            )
        message = self.context.translate(
            _("Analysis specs reset to lab defaults."))
        self.context.plone_utils.addPortalMessage(message, 'info')
        self.request.RESPONSE.redirect(self.context.absolute_url() + "/analysisspecs")
        return

class ClientAttachmentsView(BikaListingView):
    implements(IViewView)

    def __init__(self, context, request):
        super(ClientAttachmentsView, self).__init__(context, request)
        self.contentFilter = {'portal_type': 'Attachment',
                              'sort_order': 'reverse'}
        self.context_actions = {}
        self.show_sort_column = False
        self.show_select_row = False
        self.show_select_column = True
        self.pagesize = 50

        self.icon = "++resource++bika.lims.images/attachment_big.png"
        self.title = _("Attachments")
        self.description = _("Attachments description", default="")

        self.columns = {
            'getTextTitle': {'title': _('Request ID')},
            'AttachmentFile': {'title': _('File')},
            'AttachmentType': {'title': _('Attachment Type')},
            'ContentType': {'title': _('Content Type')},
            'FileSize': {'title': _('Size')},
            'DateLoaded': {'title': _('Date Loaded')},
        }
        self.review_states = [
            {'title': 'All', 'id':'all',
             'columns': ['getTextTitle',
                         'AttachmentFile',
                         'AttachmentType',
                         'ContentType',
                         'FileSize',
                         'DateLoaded']},
        ]

    def lookupMime(self, name):
        mimetool = getToolByName(self, 'mimetypes_registry')
        mimetypes = mimetool.lookup(name)
        if len(mimetypes):
            return mimetypes[0].name()
        else:
            return name

    def folderitems(self):
        items = BikaListingView.folderitems(self)
        for x in range(len(items)):
            if not items[x].has_key('obj'): continue
            obj = items[x]['obj']
            obj_url = obj.absolute_url()
            file = obj.getAttachmentFile()
            icon = file.getBestIcon()

            items[x]['AttachmentFile'] = file.filename()
            items[x]['AttachmentType'] = obj.getAttachmentType().Title()
            items[x]['AttachmentType'] = obj.getAttachmentType().Title()
            items[x]['ContentType'] = self.lookupMime(file.getContentType())
            items[x]['FileSize'] = '%sKb' % (file.get_size() / 1024)
            items[x]['DateLoaded'] = obj.getDateLoaded()

            items[x]['replace']['getTextTitle'] = "<a href='%s'>%s</a>" % \
                 (obj_url, items[x]['getTextTitle'])

            items[x]['replace']['AttachmentFile'] = \
                 "<a href='%s/at_download/AttachmentFile'>%s</a>" % \
                 (obj_url, items[x]['AttachmentFile'])
        return items

class ClientOrdersView(BikaListingView):
    implements(IViewView)

    def __init__(self, context, request):
        super(ClientOrdersView, self).__init__(context, request)
        self.contentFilter = {'portal_type': 'SupplyOrder',
                              'sort_on':'id',
                              'sort_order': 'reverse'}
        self.context_actions = {_('Add'):
                                {'url': 'createObject?type_name=SupplyOrder',
                                 'icon': '++resource++bika.lims.images/add.png'}}
        self.show_table_only = False
        self.show_sort_column = False
        self.show_select_row = False
        self.show_select_column = True
        self.pagesize = 25

        self.icon = "++resource++bika.lims.images/order_big.png"
        self.title = _("Orders")
        self.description = _("Orders description")

        self.columns = {
            'OrderNumber': {'title': _('Order Number')},
            'OrderDate': {'title': _('Order Date')},
            'DateDispatched': {'title': _('Date Dispatched')},
            'state_title': {'title': _('State')},
        }
        self.review_states = [
            {'title': _('All'), 'id':'all',
             'columns': ['OrderNumber',
                         'OrderDate',
                         'DateDispatched',
                         'state_title']},
            {'title': _('Pending'), 'id':'pending',
             'columns': ['OrderNumber',
                         'OrderDate']},
            {'title': _('Dispatched'), 'id':'dispatched',
             'columns': ['OrderNumber',
                         'OrderDate',
                         'DateDispatched']},
        ]

    def folderitems(self):
        items = BikaListingView.folderitems(self)
        for x in range(len(items)):
            if not items[x].has_key('obj'): continue
            obj = items[x]['obj']
            items[x]['OrderNumber'] = obj.getOrderNumber()
            items[x]['OrderDate'] = TimeOrDate(self.context, obj.getOrderDate())
            items[x]['DateDispatched'] = TimeOrDate(self.context, obj.getDateDispatched())

            items[x]['replace']['OrderNumber'] = "<a href='%s'>%s</a>" % \
                 (items[x]['url'], items[x]['OrderNumber'])

        return items

class ClientContactsView(BikaListingView):
    implements(IViewView)

    def __init__(self, context, request):
        super(ClientContactsView, self).__init__(context, request)
        self.contentFilter = {'portal_type': 'Contact',
                              'sort_on':'sortable_title',
                              'path': {"query": "/".join(context.getPhysicalPath()),
                                       "level" : 0 }
                              }
        self.context_actions = {_('Add'):
                                {'url': 'createObject?type_name=Contact',
                                 'icon': '++resource++bika.lims.images/add.png'}}
        self.show_sort_column = False
        self.show_select_row = False
        self.show_select_column = True
        self.pagesize = 50

        self.icon = "++resource++bika.lims.images/client_contact_big.png"
        self.title = _("Contacts")
        self.description = _("Contacts description", "")

        self.columns = {
            'getFullname': {'title': _('Full Name'),
                            'index': 'getFullname'},
            'getEmailAddress': {'title': _('Email Address')},
            'getBusinessPhone': {'title': _('Business Phone')},
            'getMobilePhone': {'title': _('Mobile Phone')},
            'getFax': {'title': _('Fax')},
        }
        self.review_states = [
            {'title': 'All', 'id':'all',
             'columns': ['getFullname',
                         'getEmailAddress',
                         'getBusinessPhone',
                         'getMobilePhone',
                         'getFax']},
            {'title': 'Active', 'id':'active',
             'contentFilter': {'inactive_state': 'active'},
             'transitions': ['deactivate', ],
             'columns': ['getFullname',
                         'getEmailAddress',
                         'getBusinessPhone',
                         'getMobilePhone',
                         'getFax']},
            {'title': 'Dormant', 'id':'inactive',
             'contentFilter': {'inactive_state': 'inactive'},
             'transitions': ['activate', ],
             'columns': ['getFullname',
                         'getEmailAddress',
                         'getBusinessPhone',
                         'getMobilePhone',
                         'getFax']},
        ]

    def folderitems(self):
        items = BikaListingView.folderitems(self)
        for x in range(len(items)):
            if not items[x].has_key('obj'): continue

            obj = items[x]['obj']
            items[x]['getFullname'] = obj.getFullname()
            items[x]['getEmailAddress'] = obj.getEmailAddress()
            items[x]['getBusinessPhone'] = obj.getBusinessPhone()
            items[x]['getMobilePhone'] = obj.getMobilePhone()

            items[x]['replace']['getFullname'] = "<a href='%s'>%s</a>" % \
                 (items[x]['url'], items[x]['getFullname'])

            if items[x]['getEmailAddress']:
                items[x]['replace']['getEmailAddress'] = "<a href='mailto:%s'>%s</a>" % \
                     (items[x]['getEmailAddress'], items[x]['getEmailAddress'])

        return items<|MERGE_RESOLUTION|>--- conflicted
+++ resolved
@@ -99,18 +99,9 @@
     def __init__(self, context, request):
         super(ClientAnalysisRequestsView, self).__init__(context, request)
         self.view_url = self.view_url + "/analysisrequests"
-<<<<<<< HEAD
-        logger.info("client ars view_url " + self.view_url)
 
         self.contentFilter['path'] = {"query": "/".join(context.getPhysicalPath()),
                                       "level" : 0 }
-
-        request.set('disable_border', 0)
-=======
-
-        self.contentFilter['path'] = {"query": "/".join(context.getPhysicalPath()),
-                                      "level" : 0 }
->>>>>>> 0ed95d45
 
         self.context_actions = {}
         wf = getToolByName(self.context, 'portal_workflow')
@@ -135,13 +126,7 @@
             review_states.append(review_state)
         self.review_states = review_states
 
-<<<<<<< HEAD
-class ClientSamplesView(BikaListingView):
-    implements(IViewView)
-
-=======
 class ClientSamplesView(SamplesView):
->>>>>>> 0ed95d45
     def __init__(self, context, request):
         super(ClientSamplesView, self).__init__(context, request)
 
