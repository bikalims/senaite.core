# -*- coding: utf-8 -*-
#
# This file is part of SENAITE.CORE.
#
# SENAITE.CORE is free software: you can redistribute it and/or modify it under
# the terms of the GNU General Public License as published by the Free Software
# Foundation, version 2.
#
# This program is distributed in the hope that it will be useful, but WITHOUT
# ANY WARRANTY; without even the implied warranty of MERCHANTABILITY or FITNESS
# FOR A PARTICULAR PURPOSE. See the GNU General Public License for more
# details.
#
# You should have received a copy of the GNU General Public License along with
# this program; if not, write to the Free Software Foundation, Inc., 51
# Franklin Street, Fifth Floor, Boston, MA 02110-1301 USA.
#
# Copyright 2018-2023 by it's authors.
# Some rights reserved, see README and LICENSE.

from App.class_init import InitializeClass
from senaite.core.catalog.base_catalog import COLUMNS as BASE_COLUMNS
from senaite.core.catalog.base_catalog import INDEXES as BASE_INDEXES
from senaite.core.catalog.base_catalog import BaseCatalog
from senaite.core.interfaces import IReportCatalog
from zope.interface import implementer

CATALOG_ID = "senaite_catalog_report"
CATALOG_TITLE = "Senaite Report Catalog"

INDEXES = BASE_INDEXES + [
    # id, indexed attribute, type
    ("getClientUID", "", "FieldIndex"),
    ("arreport_searchable_text", "", "ZCTextIndex"),
<<<<<<< HEAD
=======
    ("sample_uid", "", "KeywordIndex"),
>>>>>>> 47d21d35
]

COLUMNS = BASE_COLUMNS + [
    # attribute name
    "getClientTitle",
    "getClientURL",
    "getCreatorFullName",
    "getFileSize",
]

TYPES = [
    # portal_type name
    "Report",
    "ARReport",
]


@implementer(IReportCatalog)
class ReportCatalog(BaseCatalog):
    """Catalog for report objects
    """
    def __init__(self):
        BaseCatalog.__init__(self, CATALOG_ID, title=CATALOG_TITLE)

    @property
    def mapped_catalog_types(self):
        return TYPES


InitializeClass(ReportCatalog)<|MERGE_RESOLUTION|>--- conflicted
+++ resolved
@@ -32,10 +32,7 @@
     # id, indexed attribute, type
     ("getClientUID", "", "FieldIndex"),
     ("arreport_searchable_text", "", "ZCTextIndex"),
-<<<<<<< HEAD
-=======
     ("sample_uid", "", "KeywordIndex"),
->>>>>>> 47d21d35
 ]
 
 COLUMNS = BASE_COLUMNS + [
