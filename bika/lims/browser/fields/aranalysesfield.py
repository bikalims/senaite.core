--- conflicted
+++ resolved
@@ -80,14 +80,13 @@
 
             # analysis->InterimFields
             calc = service.getCalculation()
-<<<<<<< HEAD
             interim_fields = calc and list(calc.getInterimFields()) or []
-
             # override defaults from service->InterimFields
-            service_interims = service.getInterimFields()
-            if service_interims:
-                sif = dict([[x['keyword'], x['value']]
-                            for x in service_interims])
+            sif = dict([[x['keyword'], x['value']]
+                        for x in service.getInterimFields()])
+            for i,i_f in enumerate(interim_fields):
+                if i_f['keyword'] in sif:
+                    interim_fields[i]['value'] = sif[i_f['keyword']]
                 for i, i_f in enumerate(interim_fields):
                     if i_f['keyword'] in sif:
                         interim_fields[i]['value'] = sif[i_f['keyword']]
@@ -96,15 +95,6 @@
                 # Add remaining service interims to the analysis
                 for v in service_interims:
                     interim_fields.append(v)
-=======
-            interim_fields = calc and calc.getInterimFields() or []
-            # override defaults from service->InterimFields
-            sif = dict([[x['keyword'], x['value']]
-                        for x in service.getInterimFields()])
-            for i,i_f in enumerate(interim_fields):
-                if i_f['keyword'] in sif:
-                    interim_fields[i]['value'] = sif[i_f['keyword']]
->>>>>>> b9184d9a
 
             #create the analysis if it doesn't exist
             if hasattr(instance, keyword):
