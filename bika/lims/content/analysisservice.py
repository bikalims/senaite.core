--- conflicted
+++ resolved
@@ -190,75 +190,47 @@
     StringField('ShortTitle',
                 schemata="Description",
                 widget=StringWidget(
-<<<<<<< HEAD
-                    label = "Short title",
-                    description="If text is entered here, it is used instead of the " + \
-                        "title when the service is listed in column headings. " + \
-                        "HTML formatting is allowed."
-=======
                     label = _("Short title"),
                     description=_(
                         "If text is entered here, it is used instead of the "
                         "title when the service is listed in column headings. "
                         "HTML formatting is allowed.")
->>>>>>> 7356f3b3
                 ),
     ),
     StringField('Unit',
                 schemata="Description",
                 widget=StringWidget(
-<<<<<<< HEAD
-                    label = "Unit",
-                    description= "The measurement units for this analysis service' results, " "e.g. mg/l, ppm, dB, mV, etc.",
-=======
                     label = _("Unit"),
                     description=_(
                         "The measurement units for this analysis service' results, "
                         "e.g. mg/l, ppm, dB, mV, etc."),
->>>>>>> 7356f3b3
                 ),
     ),
     IntegerField('Precision',
                  schemata="Analysis",
                  widget=IntegerWidget(
-<<<<<<< HEAD
-                     label = "Precision as number of decimals",
-                     description="Define the number of decimals to be used for this result.",
-=======
                      label = _("Precision as number of decimals"),
                      description=_(
                          "Define the number of decimals to be used for this result."),
->>>>>>> 7356f3b3
                  ),
     ),
     IntegerField('ExponentialFormatPrecision',
                  schemata="Analysis",
                  default = 7,
                  widget=IntegerWidget(
-<<<<<<< HEAD
-                     label = "Exponential format precision",
-                     description="Define the precision when converting values to exponent notation.",
-=======
                      label = _("Exponential format precision"),
                      description=_(
                          "Define the precision when converting values to exponent notation."),
->>>>>>> 7356f3b3
                  ),
     ),
     IntegerField('ExponentialFormatPrecision',
                  schemata="Analysis",
                  default = 7,
                  widget=IntegerWidget(
-<<<<<<< HEAD
-                     label = "Exponential format precision",
-                     description="Define the precision when converting values to exponent "
-                         "notation.  The default is 7.",
-=======
                      label = _("Exponential format precision"),
                      description=_(
                          "Define the precision when converting values to exponent "
                          "notation.  The default is 7."),
->>>>>>> 7356f3b3
                  ),
     ),
     BooleanField('ReportDryMatter',
@@ -274,18 +246,11 @@
                 default='p',
                 vocabulary=ATTACHMENT_OPTIONS,
                 widget=SelectionWidget(
-<<<<<<< HEAD
-                    label = "Attachment Option",
-                    description="Indicates whether file attachments, e.g. microscope images, " + \
-                        "are required for this analysis and whether file upload function " + \
-                        "will be available for it on data capturing screens",
-=======
                     label = _("Attachment Option"),
                     description=_(
                         "Indicates whether file attachments, e.g. microscope images, "
                         "are required for this analysis and whether file upload function "
                         "will be available for it on data capturing screens"),
->>>>>>> 7356f3b3
                     format='select',
                 ),
     ),
@@ -295,20 +260,12 @@
                 searchable=True,
                 validators=('servicekeywordvalidator'),
                 widget=StringWidget(
-<<<<<<< HEAD
-                    label = "Analysis Keyword",
-                    description="The unique keyword used to identify the analysis service in " + \
-                        "import files of bulk AR requests and results imports from instruments. " + \
-                        "It is also used to identify dependent analysis services in user " + \
-                        "defined results calculations",
-=======
                     label = _("Analysis Keyword"),
                     description=_(
                         "The unique keyword used to identify the analysis service in "
                         "import files of bulk AR requests and results imports from instruments. "
                         "It is also used to identify dependent analysis services in user "
                         "defined results calculations"),
->>>>>>> 7356f3b3
                 ),
     ),
     # Allow/Disallow manual entry of results
@@ -518,18 +475,11 @@
                    referenceClass=HoldingReference,
                    widget=SelectionWidget(
                        format='select',
-<<<<<<< HEAD
-                       label = "Alternative Calculation",
-                       description="If required, select a calculation for the analysis here. " + \
-                           "Calculations can be configured under the calculations item " + \
-                           "in the LIMS set-up",
-=======
                        label = _("Alternative Calculation"),
                        description=_(
                            "If required, select a calculation for the analysis here. "
                            "Calculations can be configured under the calculations item "
                            "in the LIMS set-up"),
->>>>>>> 7356f3b3
                        catalog_name='bika_setup_catalog',
                        base_query={'inactive_state': 'active'},
                    ),
@@ -551,64 +501,39 @@
     InterimFieldsField('InterimFields',
                        schemata='Method',
                        widget=RecordsWidget(
-<<<<<<< HEAD
-                           label = "Calculation Interim Fields",
-                           description="Values can be entered here which will override the defaults " + \
-                               "specified in the Calculation Interim Fields.",
-=======
                            label = _("Calculation Interim Fields"),
                            description=_(
                                "Values can be entered here which will override the defaults "
                                "specified in the Calculation Interim Fields."),
->>>>>>> 7356f3b3
                        ),
     ),
     DurationField('MaxTimeAllowed',
                   schemata="Analysis",
                   widget=DurationWidget(
-<<<<<<< HEAD
-                      label = "Maximum turn-around time",
-                      description="Maximum time allowed for completion of the analysis. " + \
-                          "A late analysis alert is raised when this period elapses",
-=======
                       label = _("Maximum turn-around time"),
                       description=_(
                           "Maximum time allowed for completion of the analysis. "
                           "A late analysis alert is raised when this period elapses"),
->>>>>>> 7356f3b3
                   ),
     ),
     FixedPointField('DuplicateVariation',
                     schemata="Method",
                     widget=DecimalWidget(
-<<<<<<< HEAD
-                        label = "Duplicate Variation %",
-                        description="When the results of duplicate analyses on worksheets, " + \
-                            "carried out on the same sample, differ with more than " + \
-                            "this percentage, an alert is raised",
-=======
                         label = _("Duplicate Variation %"),
                         description=_(
                             "When the results of duplicate analyses on worksheets, "
                             "carried out on the same sample, differ with more than "
                             "this percentage, an alert is raised"),
->>>>>>> 7356f3b3
                     ),
     ),
     BooleanField('Accredited',
                  schemata="Method",
                  default=False,
                  widget=BooleanWidget(
-<<<<<<< HEAD
-                     label = "Accredited",
-                     description="Check this box if the analysis service is included in the " + \
-                         "laboratory's schedule of accredited analyses",
-=======
                      label = _("Accredited"),
                      description=_(
                          "Check this box if the analysis service is included in the "
                          "laboratory's schedule of accredited analyses"),
->>>>>>> 7356f3b3
                  ),
     ),
     StringField('PointOfCapture',
@@ -618,20 +543,12 @@
                 vocabulary=SERVICE_POINT_OF_CAPTURE,
                 widget=SelectionWidget(
                     format='flex',
-<<<<<<< HEAD
-                    label = "Point of Capture",
-                    description="The results of field analyses are captured during sampling " + \
-                        "at the sample point, e.g. the temperature of a water sample " + \
-                        "in the river where it is sampled. Lab analyses are done in " + \
-                        "the laboratory",
-=======
                     label = _("Point of Capture"),
                     description=_(
                         "The results of field analyses are captured during sampling "
                         "at the sample point, e.g. the temperature of a water sample "
                         "in the river where it is sampled. Lab analyses are done in "
                         "the laboratory"),
->>>>>>> 7356f3b3
                 ),
     ),
     ReferenceField('Category',
@@ -644,14 +561,9 @@
                    vocabulary='getAnalysisCategories',
                    widget=ReferenceWidget(
                        checkbox_bound=0,
-<<<<<<< HEAD
-                       label = "Analysis Category",
-                       description="The category the analysis service belongs to",
-=======
                        label = _("Analysis Category"),
                        description=_(
                            "The category the analysis service belongs to"),
->>>>>>> 7356f3b3
                        catalog_name='bika_setup_catalog',
                        base_query={'inactive_state': 'active'},
                    ),
@@ -668,14 +580,9 @@
                     schemata="Description",
                     default='0.00',
                     widget=DecimalWidget(
-<<<<<<< HEAD
-                        label = "Bulk price (excluding VAT)",
-                        description="The price charged per analysis for clients who qualify for bulk discounts",
-=======
                         label = _("Bulk price (excluding VAT)"),
                         description=_(
                             "The price charged per analysis for clients who qualify for bulk discounts"),
->>>>>>> 7356f3b3
                     ),
     ),
     ComputedField('VATAmount',
@@ -756,20 +663,6 @@
                                       'errorvalue': 'uncertainties_validator',
                  },
                  widget=RecordsWidget(
-<<<<<<< HEAD
-                     label = "Uncertainty",
-                     description="Specify the uncertainty value for a given range, e.g. for " + \
-                         "results in a range with minimum of 0 and maximum of 10, " + \
-                         "where the uncertainty value is 0.5 - a result of 6.67 will " + \
-                         "be reported as 6.67 +- 0.5. You can also specify the " + \
-                         "uncertainty value as a percentage of the result value, by " + \
-                         "adding a '%' to the value entered in the 'Uncertainty Value' " + \
-                         "column, e.g. for results in a range with minimum of 10.01 " + \
-                         "and a maximum of 100, where the uncertainty value is 2% - " + \
-                         "a result of 100 will be reported as 100 +- 2. Please ensure " + \
-                         "successive ranges are continuous, e.g. 0.00 - 10.00 is " + \
-                         "followed by 10.01 - 20.00, 20.01 - 30 .00 etc.",
-=======
                      label = _("Uncertainty"),
                      description=_(
                          "Specify the uncertainty value for a given range, e.g. for "
@@ -783,7 +676,6 @@
                          "a result of 100 will be reported as 100 +- 2. Please ensure "
                          "successive ranges are continuous, e.g. 0.00 - 10.00 is "
                          "followed by 10.01 - 20.00, 20.01 - 30 .00 etc."),
->>>>>>> 7356f3b3
                  ),
     ),
     RecordsField('ResultOptions',
@@ -799,18 +691,11 @@
                                  'ResultText': 25,
                  },
                  widget=RecordsWidget(
-<<<<<<< HEAD
-                     label = "Result Options",
-                     description= "Please list all options for the analysis result if you want to restrict " + \
-                         "it to specific options only, e.g. 'Positive', 'Negative' and " + \
-                         "'Indeterminable'.  The option's result value must be a number",
-=======
                      label = _("Result Options"),
                      description=_(
                          "Please list all options for the analysis result if you want to restrict "
                          "it to specific options only, e.g. 'Positive', 'Negative' and "
                          "'Indeterminable'.  The option's result value must be a number"),
->>>>>>> 7356f3b3
                  ),
     ),
     BooleanField('Separate',
@@ -852,14 +737,6 @@
                    multiValued=0,
                    widget=ReferenceWidget(
                        checkbox_bound=0,
-<<<<<<< HEAD
-                       label = "Default Container",
-                       description="Select the default container to be used for this " + \
-                           "analysis service. If the container to be used " + \
-                           "depends on the sample type and preservation " + \
-                           "combination, specify the container in the sample " + \
-                           "type table below",
-=======
                        label = _("Default Container"),
                        description=_(
                            "Select the default container to be used for this "
@@ -867,7 +744,6 @@
                            "depends on the sample type and preservation "
                            "combination, specify the container in the sample "
                            "type table below"),
->>>>>>> 7356f3b3
                        catalog_name='bika_setup_catalog',
                        base_query={'inactive_state': 'active'},
                    ),
