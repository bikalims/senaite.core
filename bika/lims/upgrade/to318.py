from Acquisition import aq_inner
from Acquisition import aq_parent
from Products.Archetypes.BaseContent import BaseContent
from bika.lims.upgrade import stub
from Products.CMFCore.utils import getToolByName


def upgrade(tool):
    """Upgrade step required for Bika LIMS 3.1.8
    """
    portal = aq_parent(aq_inner(tool))
    setup = portal.portal_setup

    # Reread typeinfo to update/add the modified/added types
    setup.runImportStepFromProfile('profile-bika.lims:default', 'typeinfo')
    # Updated profile steps
    setup.runImportStepFromProfile('profile-bika.lims:default', 'jsregistry')
    setup.runImportStepFromProfile('profile-bika.lims:default', 'typeinfo')
<<<<<<< HEAD
    # Migrations
=======
    setup.runImportStepFromProfile('profile-bika.lims:default', 'workflow_csv')

    # Update workflow permissions
    wf = getToolByName(portal, 'portal_workflow')
    wf.updateRoleMappings()

>>>>>>> 923fb6ee

    # Migrations
    return True<|MERGE_RESOLUTION|>--- conflicted
+++ resolved
@@ -16,16 +16,11 @@
     # Updated profile steps
     setup.runImportStepFromProfile('profile-bika.lims:default', 'jsregistry')
     setup.runImportStepFromProfile('profile-bika.lims:default', 'typeinfo')
-<<<<<<< HEAD
-    # Migrations
-=======
     setup.runImportStepFromProfile('profile-bika.lims:default', 'workflow_csv')
-
     # Update workflow permissions
     wf = getToolByName(portal, 'portal_workflow')
     wf.updateRoleMappings()
 
->>>>>>> 923fb6ee
 
     # Migrations
     return True