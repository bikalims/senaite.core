
/* Please use this command to compile this file into the parent `js` directory:
    coffee --no-header -w -o ../ -c bika.lims.analysisrequest.add.coffee
 */

(function() {
  var bind = function(fn, me){ return function(){ return fn.apply(me, arguments); }; },
    slice = [].slice,
    hasProp = {}.hasOwnProperty,
    indexOf = [].indexOf || function(item) { for (var i = 0, l = this.length; i < l; i++) { if (i in this && this[i] === item) return i; } return -1; };

  window.AnalysisRequestAdd = (function() {
    var typeIsArray;

    function AnalysisRequestAdd() {
      this.init_service_conditions = bind(this.init_service_conditions, this);
      this.copy_service_conditions = bind(this.copy_service_conditions, this);
      this.set_service_conditions = bind(this.set_service_conditions, this);
      this.init_file_fields = bind(this.init_file_fields, this);
      this.on_form_submit = bind(this.on_form_submit, this);
      this.on_ajax_end = bind(this.on_ajax_end, this);
      this.on_ajax_start = bind(this.on_ajax_start, this);
      this.ajax_post_form = bind(this.ajax_post_form, this);
      this.on_copy_button_click = bind(this.on_copy_button_click, this);
      this.on_service_category_click = bind(this.on_service_category_click, this);
      this.on_service_listing_header_click = bind(this.on_service_listing_header_click, this);
      this.on_analysis_checkbox_click = bind(this.on_analysis_checkbox_click, this);
      this.on_analysis_profile_removed = bind(this.on_analysis_profile_removed, this);
      this.on_analysis_profile_selected = bind(this.on_analysis_profile_selected, this);
      this.on_analysis_template_changed = bind(this.on_analysis_template_changed, this);
      this.on_analysis_lock_button_click = bind(this.on_analysis_lock_button_click, this);
      this.on_analysis_details_click = bind(this.on_analysis_details_click, this);
      this.on_referencefield_value_changed = bind(this.on_referencefield_value_changed, this);
      this.hide_all_service_info = bind(this.hide_all_service_info, this);
      this.get_service = bind(this.get_service, this);
      this.set_service = bind(this.set_service, this);
      this.set_template = bind(this.set_template, this);
      this.get_reference_field_value = bind(this.get_reference_field_value, this);
      this.set_reference_field = bind(this.set_reference_field, this);
      this.set_reference_field_query = bind(this.set_reference_field_query, this);
      this.reset_reference_field_query = bind(this.reset_reference_field_query, this);
      this.get_field_by_id = bind(this.get_field_by_id, this);
      this.get_fields = bind(this.get_fields, this);
      this.get_form = bind(this.get_form, this);
      this.get_authenticator = bind(this.get_authenticator, this);
      this.get_base_url = bind(this.get_base_url, this);
      this.get_portal_url = bind(this.get_portal_url, this);
      this.update_form = bind(this.update_form, this);
      this.recalculate_prices = bind(this.recalculate_prices, this);
      this.recalculate_records = bind(this.recalculate_records, this);
      this.get_flush_settings = bind(this.get_flush_settings, this);
      this.get_global_settings = bind(this.get_global_settings, this);
      this.render_template = bind(this.render_template, this);
      this.template_dialog = bind(this.template_dialog, this);
      this.debounce = bind(this.debounce, this);
      this.bind_eventhandler = bind(this.bind_eventhandler, this);
      this.load = bind(this.load, this);
    }

    AnalysisRequestAdd.prototype.load = function() {
      console.debug("AnalysisRequestAdd::load");
      $('input[type=text]').prop('autocomplete', 'off');
      this.global_settings = {};
      this.flush_settings = {};
      this.records_snapshot = {};
      this.applied_templates = {};
      $(".blurrable").removeClass("blurrable");
      this.bind_eventhandler();
      this.init_file_fields();
      this.get_global_settings();
      this.get_flush_settings();
      this.recalculate_records();
      this.init_service_conditions();
      this.recalculate_prices();
      return this;
    };


    /* METHODS */

    AnalysisRequestAdd.prototype.bind_eventhandler = function() {

      /*
       * Binds callbacks on elements
       *
       * N.B. We attach all the events to the body and refine the selector to
       * delegate the event: https://learn.jquery.com/events/event-delegation/
       *
       */
      console.debug("AnalysisRequestAdd::bind_eventhandler");
      $("body").on("click", ".service-listing-header", this.on_service_listing_header_click);
      $("body").on("click", "tr.category", this.on_service_category_click);
      $("body").on("click", "[name='save_button']", this.on_form_submit);
      $("body").on("click", "tr[fieldname=Composite] input[type='checkbox']", this.recalculate_records);
      $("body").on("click", "tr[fieldname=InvoiceExclude] input[type='checkbox']", this.recalculate_records);
      $("body").on("click", "tr[fieldname=Analyses] input[type='checkbox'].analysisservice-cb", this.on_analysis_checkbox_click);
      $("body").on("selected change", "input[type='text'].referencewidget", this.on_referencefield_value_changed);
      $("body").on("click", ".service-lockbtn", this.on_analysis_lock_button_click);
      $("body").on("click", ".service-infobtn", this.on_analysis_details_click);
      $("body").on("selected change", "tr[fieldname=Template] input[type='text']", this.on_analysis_template_changed);
      $("body").on("selected", "tr[fieldname=Profiles] input[type='text']", this.on_analysis_profile_selected);
      $("body").on("click", "tr[fieldname=Profiles] img.deletebtn", this.on_analysis_profile_removed);
      $("body").on("click", "img.copybutton", this.on_copy_button_click);

      /* internal events */
      $(this).on("form:changed", this.debounce(this.recalculate_records, 1500));
      $(this).on("services:changed", this.debounce(this.recalculate_prices, 3000));
      $(this).on("data:updated", this.debounce(this.update_form));
      $(this).on("data:updated", this.debounce(this.hide_all_service_info));
      $(this).on("ajax:start", this.on_ajax_start);
      return $(this).on("ajax:end", this.on_ajax_end);
    };

    AnalysisRequestAdd.prototype.debounce = function(func, threshold, execAsap) {

      /*
       * Debounce a function call
       * See: https://coffeescript-cookbook.github.io/chapters/functions/debounce
       */
      var timeout;
      timeout = null;
      return function() {
        var args, delayed, obj;
        args = 1 <= arguments.length ? slice.call(arguments, 0) : [];
        obj = this;
        delayed = function() {
          if (!execAsap) {
            func.apply(obj, args);
          }
          return timeout = null;
        };
        if (timeout) {
          clearTimeout(timeout);
        } else if (execAsap) {
          func.apply(obj, args);
        }
        return timeout = setTimeout(delayed, threshold || 300);
      };
    };

    AnalysisRequestAdd.prototype.template_dialog = function(template_id, context, buttons) {

      /*
       * Render the content of a Handlebars template in a jQuery UID dialog
         [1] http://handlebarsjs.com/
         [2] https://jqueryui.com/dialog/
       */
      var content;
      if (buttons == null) {
        buttons = {};
        buttons[_t("Yes")] = function() {
          $(this).trigger("yes");
          return $(this).dialog("close");
        };
        buttons[_t("No")] = function() {
          $(this).trigger("no");
          return $(this).dialog("close");
        };
      }
      content = this.render_template(template_id, context);
      return $(content).dialog({
        width: 450,
        resizable: false,
        closeOnEscape: false,
        buttons: buttons,
        open: function(event, ui) {
          return $(".ui-dialog-titlebar-close").hide();
        }
      });
    };

    AnalysisRequestAdd.prototype.render_template = function(template_id, context) {

      /*
       * Render Handlebars JS template
       */
      var content, source, template;
      source = $("#" + template_id).html();
      if (!source) {
        return;
      }
      template = Handlebars.compile(source);
      content = template(context);
      return content;
    };

    AnalysisRequestAdd.prototype.get_global_settings = function() {

      /*
       * Submit all form values to the server to recalculate the records
       */
      return this.ajax_post_form("get_global_settings").done(function(settings) {
        console.debug("Global Settings:", settings);
        this.global_settings = settings;
        return $(this).trigger("settings:updated", settings);
      });
    };

    AnalysisRequestAdd.prototype.get_flush_settings = function() {

      /*
       * Retrieve the flush settings
       */
      return this.ajax_post_form("get_flush_settings").done(function(settings) {
        console.debug("Flush settings:", settings);
        this.flush_settings = settings;
        return $(this).trigger("flush_settings:updated", settings);
      });
    };

    AnalysisRequestAdd.prototype.recalculate_records = function() {

      /*
       * Submit all form values to the server to recalculate the records
       */
      return this.ajax_post_form("recalculate_records").done(function(records) {
        console.debug("Recalculate Analyses: Records=", records);
        this.records_snapshot = records;
        return $(this).trigger("data:updated", records);
      });
    };

    AnalysisRequestAdd.prototype.recalculate_prices = function() {

      /*
       * Submit all form values to the server to recalculate the prices of all columns
       */
      if (this.global_settings.show_prices === false) {
        console.debug("*** Skipping Price calculation ***");
        return;
      }
      return this.ajax_post_form("recalculate_prices").done(function(data) {
        var arnum, prices;
        console.debug("Recalculate Prices Data=", data);
        for (arnum in data) {
          if (!hasProp.call(data, arnum)) continue;
          prices = data[arnum];
          $("#discount-" + arnum).text(prices.discount);
          $("#subtotal-" + arnum).text(prices.subtotal);
          $("#vat-" + arnum).text(prices.vat);
          $("#total-" + arnum).text(prices.total);
        }
        return $(this).trigger("prices:updated", data);
      });
    };

    AnalysisRequestAdd.prototype.update_form = function(event, records) {

      /*
       * Update form according to the server data
       */
      var me;
      console.debug("*** update_form ***");
      me = this;
      $(".service-lockbtn").hide();
      return $.each(records, function(arnum, record) {
        var discard;
        discard = ["service_metadata", "template_metadata"];
        $.each(record, function(name, metadata) {
          if (indexOf.call(discard, name) >= 0 || !name.endsWith("_metadata")) {
            return;
          }
          return $.each(metadata, function(uid, obj_info) {
            return me.apply_field_value(arnum, obj_info);
          });
        });
        $.each(record.service_metadata, function(uid, metadata) {
          var lock;
          lock = $("#" + uid + "-" + arnum + "-lockbtn");
          if (uid in record.service_to_profiles) {
            lock.show();
          }
          return me.set_service(arnum, uid, true);
        });
        $.each(record.template_metadata, function(uid, template) {
          return me.set_template(arnum, template);
        });
        return $.each(record.unmet_dependencies, function(uid, dependencies) {
          var context, dialog, service;
          service = record.service_metadata[uid];
          context = {
            "service": service,
            "dependencies": dependencies
          };
          dialog = me.template_dialog("dependency-add-template", context);
          dialog.on("yes", function() {
            $.each(dependencies, function(index, service) {
              return me.set_service(arnum, service.uid, true);
            });
            return $(me).trigger("form:changed");
          });
          dialog.on("no", function() {
            me.set_service(arnum, uid, false);
            return $(me).trigger("form:changed");
          });
          return false;
        });
      });
    };

    AnalysisRequestAdd.prototype.get_portal_url = function() {

      /*
       * Return the portal url (calculated in code)
       */
      var url;
      url = $("input[name=portal_url]").val();
      return url;
    };

    AnalysisRequestAdd.prototype.get_base_url = function() {

      /*
       * Return the current (relative) base url
       */
      var base_url;
      base_url = window.location.href;
      if (base_url.search("/portal_factory") >= 0) {
        return base_url.split("/portal_factory")[0];
      }
      return base_url.split("/ar_add")[0];
    };

    AnalysisRequestAdd.prototype.get_authenticator = function() {

      /*
       * Get the authenticator value
       */
      return $("input[name='_authenticator']").val();
    };

    AnalysisRequestAdd.prototype.get_form = function() {

      /*
       * Return the form element
       */
      return $("#analysisrequest_add_form");
    };

    AnalysisRequestAdd.prototype.get_fields = function(arnum) {

      /*
       * Get all fields of the form
       */
      var fields, fields_selector, form;
      form = this.get_form();
      fields_selector = "tr[fieldname] td[arnum] input";
      if (arnum != null) {
        fields_selector = "tr[fieldname] td[arnum=" + arnum + "] input";
      }
      fields = $(fields_selector, form);
      return fields;
    };

    AnalysisRequestAdd.prototype.get_field_by_id = function(id, arnum) {

      /*
       * Query the field by id
       */
      var field_id, name, ref, suffix;
      ref = id.split("_"), name = ref[0], suffix = ref[1];
      field_id = name + "-" + arnum;
      if (suffix != null) {
        field_id = field_id + "_" + suffix;
      }
      if (!id.startsWith("#")) {
        field_id = "#" + field_id;
      }
      console.debug("get_field_by_id: $(" + field_id + ")");
      return $(field_id);
    };

    typeIsArray = Array.isArray || function(value) {

      /*
       * Returns if the given value is an array
       * Taken from: https://coffeescript-cookbook.github.io/chapters/arrays/check-type-is-array
       */
      return {}.toString.call(value) === '[object Array]';
    };

    AnalysisRequestAdd.prototype.apply_field_value = function(arnum, record) {

      /*
       * Applies the value for the given record, by setting values and applying
       * search filters to dependents
       */
      var me, title;
      me = this;
      title = record.title;
      console.debug("apply_field_value: arnum=" + arnum + " record=" + title);
      me.apply_dependent_values(arnum, record);
      return me.apply_dependent_filter_queries(record, arnum);
    };

    AnalysisRequestAdd.prototype.apply_dependent_values = function(arnum, record) {

      /*
       * Sets default field values to dependents
       */
      var me;
      me = this;
      return $.each(record.field_values, function(field_name, values) {
        return me.apply_dependent_value(arnum, field_name, values);
      });
    };

    AnalysisRequestAdd.prototype.apply_dependent_value = function(arnum, field_name, values) {

      /*
       * Apply search filters to dependendents
       */
      var field, me, values_json;
      me = this;
      values_json = JSON.stringify(values);
      field = $("#" + field_name + ("-" + arnum));
      if ((values.if_empty != null) && values.if_empty === true) {
        if (field.val()) {
          return;
        }
      }
      console.debug("apply_dependent_value: field_name=" + field_name + " field_values=" + values_json);
      if ((values.uid != null) && (values.title != null)) {
        return me.set_reference_field(field, values.uid, values.title);
      } else if (values.value != null) {
        if (typeof values.value === "boolean") {
          return field.prop("checked", values.value);
        } else {
          return field.val(values.value);
        }
      } else if (typeIsArray(values)) {
        return $.each(values, function(index, item) {
          return me.apply_dependent_value(arnum, field_name, item);
        });
      }
    };

    AnalysisRequestAdd.prototype.apply_dependent_filter_queries = function(record, arnum) {

      /*
       * Apply search filters to dependents
       */
      var me;
      me = this;
      return $.each(record.filter_queries, function(field_name, query) {
        var field;
        field = $("#" + field_name + ("-" + arnum));
        return me.set_reference_field_query(field, query);
      });
    };

    AnalysisRequestAdd.prototype.flush_fields_for = function(field_name, arnum) {

      /*
       * Flush dependant fields
       */
      var field_ids, me;
      me = this;
      field_ids = this.flush_settings[field_name];
      return $.each(this.flush_settings[field_name], function(index, id) {
        var field;
        console.debug("flushing: id=" + id);
        field = $("#" + id + "-" + arnum);
        return me.flush_reference_field(field);
      });
    };

    AnalysisRequestAdd.prototype.flush_reference_field = function(field) {

      /*
       * Empty the reference field and restore the search query
       */
      var catalog_name;
      catalog_name = field.attr("catalog_name");
      if (!catalog_name) {
        return;
      }
      field.val("");
      $("input[type=hidden]", field.parent()).val("");
      $(".multiValued-listing", field.parent()).empty();
      return this.reset_reference_field_query(field);
    };

    AnalysisRequestAdd.prototype.reset_reference_field_query = function(field) {

      /*
       * Restores the catalog search query for the given reference field
       */
      var catalog_name, query;
      catalog_name = field.attr("catalog_name");
      if (!catalog_name) {
        return;
      }
      query = JSON.parse(field.attr("base_query"));
      return this.set_reference_field_query(field, query);
    };

    AnalysisRequestAdd.prototype.set_reference_field_query = function(field, query, type) {
      var catalog_name, catalog_query, new_query, options, url;
      if (type == null) {
        type = "base_query";
      }

      /*
       * Set the catalog search query for the given reference field
       * XXX This is lame! The field should provide a proper API.
       */
      catalog_name = field.attr("catalog_name");
      if (!catalog_name) {
        return;
      }
      options = JSON.parse(field.attr("combogrid_options"));
      url = options.url;
      url += "?_authenticator=" + (this.get_authenticator());
      url += "&catalog_name=" + catalog_name;
      url += "&colModel=" + (JSON.stringify(options.colModel));
      url += "&search_fields=" + (JSON.stringify(options.search_fields));
      url += "&discard_empty=" + (JSON.stringify(options.discard_empty));
      url += "&minLength=" + (JSON.stringify(options.minLength));
      catalog_query = JSON.parse(field.attr(type));
      $.extend(catalog_query, query);
      new_query = JSON.stringify(catalog_query);
      console.debug("set_reference_field_query: query=" + new_query);
      if (type === 'base_query') {
        url += "&base_query=" + new_query;
        url += "&search_query=" + (field.attr('search_query'));
      } else {
        url += "&base_query=" + (field.attr('base_query'));
        url += "&search_query=" + new_query;
      }
      options.url = url;
      options.force_all = "false";
      field.combogrid(options);
      field.attr("search_query", "{}");
<<<<<<< HEAD
=======
      return field.trigger("blur");
>>>>>>> 65303b91
    };

    AnalysisRequestAdd.prototype.set_reference_field = function(field, uid, title) {

      /*
       * Set the value and the uid of a reference field
       * XXX This is lame! The field should handle this on data change.
       */
      var $field, $parent, div, existing_uids, fieldname, img, me, mvl, portal_url, src, uids, uids_field;
      me = this;
      $field = $(field);
      if (!$field.length) {
        console.debug("field " + field + " does not exist, skip set_reference_field");
        return;
      }
      $parent = field.closest("div.field");
      fieldname = field.attr("name");
      console.debug("set_reference_field:: field=" + fieldname + " uid=" + uid + " title=" + title);
      uids_field = $("input[type=hidden]", $parent);
      existing_uids = uids_field.val();
      if (existing_uids.indexOf(uid) >= 0) {
        return;
      }
      if (existing_uids.length === 0) {
        uids_field.val(uid);
      } else {
        uids = uids_field.val().split(",");
        uids.push(uid);
        uids_field.val(uids.join(","));
      }
      $field.val(title);
      mvl = $(".multiValued-listing", $parent);
      if (mvl.length > 0) {
        portal_url = this.get_portal_url();
        src = portal_url + "/senaite_theme/icon/delete";
        img = $("<img class='deletebtn' width='16' />");
        img.attr("src", src);
        img.attr("data-contact-title", title);
        img.attr("fieldname", fieldname);
        img.attr("uid", uid);
        div = $("<div class='reference_multi_item'/>");
        div.attr("uid", uid);
        div.append(img);
        div.append(title);
        mvl.append(div);
        return $field.val("");
      }
    };

    AnalysisRequestAdd.prototype.get_reference_field_value = function(field) {

      /*
       * Return the value of a single/multi reference field
       */
      var $field, $parent, multivalued, ref, uids;
      $field = $(field);
      if ($field.attr("multivalued") === void 0) {
        return [];
      }
      multivalued = $field.attr("multivalued") === "1";
      if (!multivalued) {
        return [$field.val()];
      }
      $parent = field.closest("div.field");
      uids = (ref = $("input[type=hidden]", $parent)) != null ? ref.val() : void 0;
      if (!uids) {
        return [];
      }
      return uids.split(",");
    };

    AnalysisRequestAdd.prototype.set_template = function(arnum, template) {

      /*
       * Apply the template data to all fields of arnum
       */
      var field, me, template_uid, title, uid;
      me = this;
      field = $("#Template-" + arnum);
      uid = field.attr("uid");
      template_uid = template.uid;
      if (arnum in this.applied_templates) {
        if (this.applied_templates[arnum] === template_uid) {
          console.debug("Skipping already applied template");
          return;
        }
      }
      this.applied_templates[arnum] = template_uid;
      field = $("#SampleType-" + arnum);
      if (!field.val()) {
        uid = template.sample_type_uid;
        title = template.sample_type_title;
        this.flush_reference_field(field);
        this.set_reference_field(field, uid, title);
      }
      field = $("#SamplePoint-" + arnum);
      if (!field.val()) {
        uid = template.sample_point_uid;
        title = template.sample_point_title;
        this.flush_reference_field(field);
        this.set_reference_field(field, uid, title);
      }
      field = $("#Profiles-" + arnum);
      if (!field.val()) {
        uid = template.analysis_profile_uid;
        title = template.analysis_profile_title;
        this.flush_reference_field(field);
        this.set_reference_field(field, uid, title);
      }
      field = $("#Remarks-" + arnum);
      if (!field.val()) {
        field.text(template.remarks);
      }
      field = $("#Composite-" + arnum);
      field.prop("checked", template.composite);
      return $.each(template.service_uids, function(index, uid) {
        return me.set_service(arnum, uid, true);
      });
    };

    AnalysisRequestAdd.prototype.set_service = function(arnum, uid, checked) {

      /*
       * Select the checkbox of a service by UID
       */
      var el, me, poc;
      console.debug("*** set_service::AR=" + arnum + " UID=" + uid + " checked=" + checked);
      me = this;
      el = $("td[fieldname='Analyses-" + arnum + "'] #cb_" + arnum + "_" + uid);
      if (el.is(":checked") === checked) {
        return;
      }
      el.prop("checked", checked);
      poc = el.closest("tr[poc]").attr("poc");
      if (this.is_poc_expanded(poc)) {
        el.closest("tr").addClass("visible");
      }
      me.set_service_conditions(el);
      return $(this).trigger("services:changed");
    };

    AnalysisRequestAdd.prototype.get_service = function(uid) {

      /*
       * Fetch the service data from server by UID
       */
      var options;
      options = {
        data: {
          uid: uid
        },
        processData: true,
        contentType: 'application/x-www-form-urlencoded; charset=UTF-8'
      };
      return this.ajax_post_form("get_service", options).done(function(data) {
        return console.debug("get_service::data=", data);
      });
    };

    AnalysisRequestAdd.prototype.hide_all_service_info = function() {

      /*
       * hide all open service info boxes
       */
      var info;
      info = $("div.service-info");
      return info.hide();
    };

    AnalysisRequestAdd.prototype.is_poc_expanded = function(poc) {

      /*
       * Checks if the point of captures are visible
       */
      var el;
      el = $("tr.service-listing-header[poc=" + poc + "]");
      return el.hasClass("visible");
    };

    AnalysisRequestAdd.prototype.toggle_poc_categories = function(poc, toggle) {

      /*
       * Toggle all categories within a point of capture (lab/service)
       * :param poc: the point of capture (lab/field)
       * :param toggle: services visible if true
       */
      var categories, el, services, services_checked, toggle_buttons;
      if (toggle == null) {
        toggle = !this.is_poc_expanded(poc);
      }
      el = $("tr[data-poc=" + poc + "]");
      categories = $("tr.category." + poc);
      services = $("tr.service." + poc);
      services_checked = $("input[type=checkbox]:checked", services);
      toggle_buttons = $(".service-category-toggle");
      if (toggle) {
        el.addClass("visible");
        categories.addClass("visible");
        return services_checked.closest("tr").addClass("visible");
      } else {
        el.removeClass("visible");
        categories.removeClass("visible");
        categories.removeClass("expanded");
        services.removeClass("visible");
        services.removeClass("expanded");
        return toggle_buttons.text("+");
      }
    };


    /* EVENT HANDLER */

    AnalysisRequestAdd.prototype.on_referencefield_value_changed = function(event) {

      /*
       * Generic event handler for when a field value changes
       */
      var $el, arnum, el, field_name, has_value, me, uid;
      me = this;
      el = event.currentTarget;
      $el = $(el);
      has_value = this.get_reference_field_value($el);
      uid = $el.attr("uid");
      field_name = $el.closest("tr[fieldname]").attr("fieldname");
      arnum = $el.closest("[arnum]").attr("arnum");
      if (field_name === "Template" || field_name === "Profiles") {
        return;
      }
      console.debug("°°° on_referencefield_value_changed: field_name=" + field_name + " arnum=" + arnum + " °°°");
      me.flush_fields_for(field_name, arnum);
      if (!has_value) {
        $("input[type=hidden]", $el.parent()).val("");
      }
      return $(me).trigger("form:changed");
    };

    AnalysisRequestAdd.prototype.on_analysis_details_click = function(event) {

      /*
       * Eventhandler when the user clicked on the info icon of a service.
       */
      var $el, arnum, context, data, el, extra, info, profiles, record, template, templates, uid;
      el = event.currentTarget;
      $el = $(el);
      uid = $el.attr("uid");
      arnum = $el.closest("[arnum]").attr("arnum");
      console.debug("°°° on_analysis_column::UID=" + uid + "°°°");
      info = $("div.service-info", $el.parent());
      info.empty();
      data = info.data("data");
      extra = {
        profiles: [],
        templates: []
      };
      record = this.records_snapshot[arnum];
      if (uid in record.service_to_profiles) {
        profiles = record.service_to_profiles[uid];
        $.each(profiles, function(index, uid) {
          return extra["profiles"].push(record.profiles_metadata[uid]);
        });
      }
      if (uid in record.service_to_templates) {
        templates = record.service_to_templates[uid];
        $.each(templates, function(index, uid) {
          return extra["templates"].push(record.template_metadata[uid]);
        });
      }
      if (!data) {
        return this.get_service(uid).done(function(data) {
          var context, template;
          context = $.extend({}, data, extra);
          template = this.render_template("service-info", context);
          info.append(template);
          info.data("data", context);
          return info.fadeIn();
        });
      } else {
        context = $.extend({}, data, extra);
        template = this.render_template("service-info", context);
        info.append(template);
        return info.fadeToggle();
      }
    };

    AnalysisRequestAdd.prototype.on_analysis_lock_button_click = function(event) {

      /*
       * Eventhandler when an Analysis Profile was removed.
       */
      var $el, arnum, buttons, context, dialog, el, me, profile_uid, record, template_uid, uid;
      console.debug("°°° on_analysis_lock_button_click °°°");
      me = this;
      el = event.currentTarget;
      $el = $(el);
      uid = $el.attr("uid");
      arnum = $el.closest("[arnum]").attr("arnum");
      record = me.records_snapshot[arnum];
      context = {};
      context["service"] = record.service_metadata[uid];
      context["profiles"] = [];
      context["templates"] = [];
      if (uid in record.service_to_profiles) {
        profile_uid = record.service_to_profiles[uid];
        context["profiles"].push(record.profiles_metadata[profile_uid]);
      }
      if (uid in record.service_to_templates) {
        template_uid = record.service_to_templates[uid];
        context["templates"].push(record.template_metadata[template_uid]);
      }
      buttons = {
        OK: function() {
          return $(this).dialog("close");
        }
      };
      return dialog = this.template_dialog("service-dependant-template", context, buttons);
    };

    AnalysisRequestAdd.prototype.on_analysis_template_changed = function(event) {

      /*
       * Eventhandler when an Analysis Template was changed.
       */
      var $el, $parent, arnum, context, dialog, el, existing_uids, field, has_template_selected, item, me, record, remove_index, template_metadata, template_services, title, uid, uids_field, val;
      me = this;
      el = event.currentTarget;
      $el = $(el);
      uid = $(el).attr("uid");
      val = $el.val();
      arnum = $el.closest("[arnum]").attr("arnum");
      has_template_selected = $el.val();
      console.debug("°°° on_analysis_template_change::UID=" + uid + " Template=" + val + "°°°");
      if (uid) {
        $el.attr("previous_uid", uid);
      } else {
        uid = $el.attr("previous_uid");
      }
      if (!has_template_selected && uid) {
        this.applied_templates[arnum] = null;
        $("input[type=hidden]", $el.parent()).val("");
        record = this.records_snapshot[arnum];
        template_metadata = record.template_metadata[uid];
        template_services = [];
        $.each(record.template_to_services[uid], function(index, uid) {
          if (uid in record.service_metadata) {
            return template_services.push(record.service_metadata[uid]);
          }
        });
        if (template_services.length) {
          context = {};
          context["template"] = template_metadata;
          context["services"] = template_services;
          dialog = this.template_dialog("template-remove-template", context);
          dialog.on("yes", function() {
            $.each(template_services, function(index, service) {
              return me.set_service(arnum, service.uid, false);
            });
            return $(me).trigger("form:changed");
          });
          dialog.on("no", function() {
            return $(me).trigger("form:changed");
          });
        }
        if (template_metadata.analysis_profile_uid) {
          field = $("#Profiles-" + arnum);
          uid = template_metadata.analysis_profile_uid;
          title = template_metadata.analysis_profile_title;
          $parent = field.closest("div.field");
          item = $(".reference_multi_item[uid=" + uid + "]", $parent);
          if (item.length) {
            item.remove();
            uids_field = $("input[type=hidden]", $parent);
            existing_uids = uids_field.val().split(",");
            remove_index = existing_uids.indexOf(uid);
            if (remove_index > -1) {
              existing_uids.splice(remove_index, 1);
            }
            uids_field.val(existing_uids.join(","));
          }
        }
        if (template_metadata.sample_point_uid) {
          field = $("#SamplePoint-" + arnum);
          this.flush_reference_field(field);
        }
        if (template_metadata.sample_type_uid) {
          field = $("#SampleType-" + arnum);
          this.flush_reference_field(field);
        }
        if (template_metadata.remarks) {
          field = $("#Remarks-" + arnum);
          field.text("");
        }
        if (template_metadata.composite) {
          field = $("#Composite-" + arnum);
          field.prop("checked", false);
        }
      }
      return $(me).trigger("form:changed");
    };

    AnalysisRequestAdd.prototype.on_analysis_profile_selected = function(event) {

      /*
       * Eventhandler when an Analysis Profile was selected.
       */
      var $el, el, me, uid;
      console.debug("°°° on_analysis_profile_selected °°°");
      me = this;
      el = event.currentTarget;
      $el = $(el);
      uid = $(el).attr("uid");
      return $(me).trigger("form:changed");
    };

    AnalysisRequestAdd.prototype.on_analysis_profile_removed = function(event) {

      /*
       * Eventhandler when an Analysis Profile was removed.
       */
      var $el, arnum, context, dialog, el, me, profile_metadata, profile_services, record, uid;
      console.debug("°°° on_analysis_profile_removed °°°");
      me = this;
      el = event.currentTarget;
      $el = $(el);
      uid = $el.attr("uid");
      arnum = $el.closest("[arnum]").attr("arnum");
      record = this.records_snapshot[arnum];
      profile_metadata = record.profiles_metadata[uid];
      profile_services = [];
      $.each(record.profile_to_services[uid], function(index, uid) {
        return profile_services.push(record.service_metadata[uid]);
      });
      context = {};
      context["profile"] = profile_metadata;
      context["services"] = profile_services;
      me = this;
      dialog = this.template_dialog("profile-remove-template", context);
      dialog.on("yes", function() {
        $.each(profile_services, function(index, service) {
          return me.set_service(arnum, service.uid, false);
        });
        return $(me).trigger("form:changed");
      });
      return dialog.on("no", function() {
        return $(me).trigger("form:changed");
      });
    };

    AnalysisRequestAdd.prototype.on_analysis_checkbox_click = function(event) {

      /*
       * Eventhandler for Analysis Service Checkboxes.
       */
      var $el, checked, el, me, uid;
      me = this;
      el = event.currentTarget;
      checked = el.checked;
      $el = $(el);
      uid = $el.val();
      console.debug("°°° on_analysis_click::UID=" + uid + " checked=" + checked + "°°°");
      me.set_service_conditions($el);
      $(me).trigger("form:changed");
      return $(me).trigger("services:changed");
    };

    AnalysisRequestAdd.prototype.on_service_listing_header_click = function(event) {

      /*
       * Eventhandler for analysis service category header rows.
       * Toggles the visibility of all categories within this poc.
       */
      var $el, poc, toggle, visible;
      $el = $(event.currentTarget);
      poc = $el.data("poc");
      visible = $el.hasClass("visible");
      toggle = !visible;
      return this.toggle_poc_categories(poc, toggle);
    };

    AnalysisRequestAdd.prototype.on_service_category_click = function(event) {

      /*
       * Eventhandler for analysis service category rows.
       * Toggles the visibility of all services within this category.
       * Selected services always stay visible.
       */
      var $btn, $el, category, expanded, poc, services, services_checked;
      event.preventDefault();
      $el = $(event.currentTarget);
      poc = $el.attr("poc");
      $btn = $(".service-category-toggle", $el);
      expanded = $el.hasClass("expanded");
      category = $el.data("category");
      services = $("tr." + poc + "." + category);
      services_checked = $("input[type=checkbox]:checked", services);
      console.debug("°°° on_service_category_click: category=" + category + " °°°");
      if (expanded) {
        $btn.text("+");
        $el.removeClass("expanded");
        services.removeClass("visible");
        services.removeClass("expanded");
        return services_checked.closest("tr").addClass("visible");
      } else {
        $btn.text("-");
        $el.addClass("expanded");
        services.addClass("visible");
        return services.addClass("expanded");
      }
    };

    AnalysisRequestAdd.prototype.on_copy_button_click = function(event) {

      /*
       * Eventhandler for the field copy button per row.
       * Copies the value of the first field in this row to the remaining.
       * XXX Refactor
       */
      var $el, $td1, $tr, ar_count, el, field, i, me, mvl, record_one, results, td1, tr, uid, value;
      console.debug("°°° on_copy_button_click °°°");
      me = this;
      el = event.target;
      $el = $(el);
      tr = $el.closest('tr')[0];
      $tr = $(tr);
      td1 = $(tr).find('td[arnum="0"]').first();
      $td1 = $(td1);
      ar_count = parseInt($('input[id="ar_count"]').val(), 10);
      if (!(ar_count > 1)) {
        return;
      }
      record_one = this.records_snapshot[0];
      if ($(td1).find('.ArchetypesReferenceWidget').length > 0) {
        console.debug("-> Copy reference field");
        el = $(td1).find(".ArchetypesReferenceWidget");
        field = el.find("input[type=text]");
        uid = field.attr("uid");
        value = field.val();
        mvl = el.find(".multiValued-listing");
        $.each((function() {
          results = [];
          for (var i = 1; 1 <= ar_count ? i <= ar_count : i >= ar_count; 1 <= ar_count ? i++ : i--){ results.push(i); }
          return results;
        }).apply(this), function(arnum) {
          var _el, _field, _td;
          if (!(arnum > 0)) {
            return;
          }
          _td = $tr.find("td[arnum=" + arnum + "]");
          _el = $(_td).find(".ArchetypesReferenceWidget");
          _field = _el.find("input[type=text]");
          me.flush_reference_field(_field);
          if (mvl.length > 0) {
            $.each(mvl.children(), function(idx, item) {
              uid = $(item).attr("uid");
              value = $(item).text();
              return me.set_reference_field(_field, uid, value);
            });
          } else {
            me.set_reference_field(_field, uid, value);
          }
          return $(_field).trigger("change");
        });
        $(me).trigger("form:changed");
        return;
      }
      $td1.find("input[type=checkbox]").each(function(index, el) {
        var checked, is_service, j, results1;
        console.debug("-> Copy checkbox field");
        $el = $(el);
        checked = $el.prop("checked");
        is_service = $el.hasClass("analysisservice-cb");
        $.each((function() {
          results1 = [];
          for (var j = 1; 1 <= ar_count ? j <= ar_count : j >= ar_count; 1 <= ar_count ? j++ : j--){ results1.push(j); }
          return results1;
        }).apply(this), function(arnum) {
          var _el, _td;
          if (!(arnum > 0)) {
            return;
          }
          _td = $tr.find("td[arnum=" + arnum + "]");
          _el = $(_td).find("input[type=checkbox]")[index];
          $(_el).prop("checked", checked);
          if (is_service) {
            uid = $el.closest("[uid]").attr("uid");
            me.set_service_conditions($(_el));
            return me.copy_service_conditions(0, arnum, uid);
          }
        });
        if (is_service) {
          return $(me).trigger("services:changed");
        }
      });
      $td1.find("select").each(function(index, el) {
        var j, results1;
        console.debug("-> Copy select field");
        $el = $(el);
        value = $el.val();
        return $.each((function() {
          results1 = [];
          for (var j = 1; 1 <= ar_count ? j <= ar_count : j >= ar_count; 1 <= ar_count ? j++ : j--){ results1.push(j); }
          return results1;
        }).apply(this), function(arnum) {
          var _el, _td;
          if (!(arnum > 0)) {
            return;
          }
          _td = $tr.find("td[arnum=" + arnum + "]");
          _el = $(_td).find("select")[index];
          return $(_el).val(value);
        });
      });
      $td1.find("input[type=text]").each(function(index, el) {
        var j, results1;
        console.debug("-> Copy text field");
        $el = $(el);
        value = $el.val();
        return $.each((function() {
          results1 = [];
          for (var j = 1; 1 <= ar_count ? j <= ar_count : j >= ar_count; 1 <= ar_count ? j++ : j--){ results1.push(j); }
          return results1;
        }).apply(this), function(arnum) {
          var _el, _td;
          if (!(arnum > 0)) {
            return;
          }
          _td = $tr.find("td[arnum=" + arnum + "]");
          _el = $(_td).find("input[type=text]")[index];
          return $(_el).val(value);
        });
      });
      $td1.find("input[type=number]").each(function(index, el) {
        var j, results1;
        console.debug("-> Copy text field");
        $el = $(el);
        value = $el.val();
        return $.each((function() {
          results1 = [];
          for (var j = 1; 1 <= ar_count ? j <= ar_count : j >= ar_count; 1 <= ar_count ? j++ : j--){ results1.push(j); }
          return results1;
        }).apply(this), function(arnum) {
          var _el, _td;
          if (!(arnum > 0)) {
            return;
          }
          _td = $tr.find("td[arnum=" + arnum + "]");
          _el = $(_td).find("input[type=number]")[index];
          return $(_el).val(value);
        });
      });
      $td1.find("textarea").each(function(index, el) {
        var j, results1;
        console.debug("-> Copy textarea field");
        $el = $(el);
        value = $el.val();
        return $.each((function() {
          results1 = [];
          for (var j = 1; 1 <= ar_count ? j <= ar_count : j >= ar_count; 1 <= ar_count ? j++ : j--){ results1.push(j); }
          return results1;
        }).apply(this), function(arnum) {
          var _el, _td;
          if (!(arnum > 0)) {
            return;
          }
          _td = $tr.find("td[arnum=" + arnum + "]");
          _el = $(_td).find("textarea")[index];
          return $(_el).val(value);
        });
      });
      $td1.find("input[type=radio]").each(function(index, el) {
        var checked, j, results1;
        console.debug("-> Copy radio field");
        $el = $(el);
        checked = $(el).is(":checked");
        return $.each((function() {
          results1 = [];
          for (var j = 1; 1 <= ar_count ? j <= ar_count : j >= ar_count; 1 <= ar_count ? j++ : j--){ results1.push(j); }
          return results1;
        }).apply(this), function(arnum) {
          var _el, _td;
          if (!(arnum > 0)) {
            return;
          }
          _td = $tr.find("td[arnum=" + arnum + "]");
          _el = $(_td).find("input[type=radio]")[index];
          return $(_el).prop("checked", checked);
        });
      });
      $td1.find("input[type='date']").each(function(index, el) {
        var j, results1;
        console.debug("-> Copy date field");
        $el = $(el);
        value = $el.val();
        return $.each((function() {
          results1 = [];
          for (var j = 1; 1 <= ar_count ? j <= ar_count : j >= ar_count; 1 <= ar_count ? j++ : j--){ results1.push(j); }
          return results1;
        }).apply(this), function(arnum) {
          var _el, _td;
          if (!(arnum > 0)) {
            return;
          }
          _td = $tr.find("td[arnum=" + arnum + "]");
          _el = $(_td).find("input[type='date']")[index];
          return $(_el).val(value);
        });
      });
      $td1.find("input[type='time']").each(function(index, el) {
        var j, results1;
        console.debug("-> Copy time field");
        $el = $(el);
        value = $el.val();
        return $.each((function() {
          results1 = [];
          for (var j = 1; 1 <= ar_count ? j <= ar_count : j >= ar_count; 1 <= ar_count ? j++ : j--){ results1.push(j); }
          return results1;
        }).apply(this), function(arnum) {
          var _el, _td;
          if (!(arnum > 0)) {
            return;
          }
          _td = $tr.find("td[arnum=" + arnum + "]");
          _el = $(_td).find("input[type='time']")[index];
          return $(_el).val(value);
        });
      });
      $td1.find("input[type='hidden']").each(function(index, el) {
        var j, results1;
        console.debug("-> Copy hidden field");
        $el = $(el);
        value = $el.val();
        return $.each((function() {
          results1 = [];
          for (var j = 1; 1 <= ar_count ? j <= ar_count : j >= ar_count; 1 <= ar_count ? j++ : j--){ results1.push(j); }
          return results1;
        }).apply(this), function(arnum) {
          var _el, _td;
          if (!(arnum > 0)) {
            return;
          }
          _td = $tr.find("td[arnum=" + arnum + "]");
          _el = $(_td).find("input[type='hidden']")[index];
          return $(_el).val(value);
        });
      });
      return $(me).trigger("form:changed");
    };

    AnalysisRequestAdd.prototype.ajax_post_form = function(endpoint, options) {
      var ajax_options, base_url, form, form_data, me, url;
      if (options == null) {
        options = {};
      }

      /*
       * Ajax POST the form data to the given endpoint
       */
      console.debug("°°° ajax_post_form::Endpoint=" + endpoint + " °°°");
      base_url = this.get_base_url();
      url = base_url + "/ajax_ar_add/" + endpoint;
      console.debug("Ajax POST to url " + url);
      form = $("#analysisrequest_add_form");
      form_data = new FormData(form[0]);
      ajax_options = {
        url: url,
        type: 'POST',
        data: form_data,
        context: this,
        cache: false,
        dataType: 'json',
        processData: false,
        contentType: false,
        timeout: 600000
      };
      $.extend(ajax_options, options);

      /* Execute the request */
      me = this;
      $(me).trigger("ajax:start");
      return $.ajax(ajax_options).always(function(data) {
        return $(me).trigger("ajax:end");
      }).fail(function(request, status, error) {
        var msg;
        msg = _t("Sorry, an error occured: " + status);
        window.bika.lims.portalMessage(msg);
        return window.scroll(0, 0);
      });
    };

    AnalysisRequestAdd.prototype.on_ajax_start = function() {

      /*
       * Ajax request started
       */
      var button;
      console.debug("°°° on_ajax_start °°°");
      button = $("input[name=save_button]");
      button.prop({
        "disabled": true
      });
      return button[0].value = _t("Loading ...");
    };

    AnalysisRequestAdd.prototype.on_ajax_end = function() {

      /*
       * Ajax request finished
       */
      var button;
      console.debug("°°° on_ajax_end °°°");
      button = $("input[name=save_button]");
      button.prop({
        "disabled": false
      });
      return button[0].value = _t("Save");
    };

    AnalysisRequestAdd.prototype.on_form_submit = function(event, callback) {

      /*
       * Eventhandler for the form submit button.
       * Extracts and submits all form data asynchronous.
       */
      var base_url, me, portal_url;
      console.debug("°°° on_form_submit °°°");
      event.preventDefault();
      me = this;
      base_url = me.get_base_url();
      portal_url = me.get_portal_url();
      $("div.error").removeClass("error");
      $("div.fieldErrorBox").text("");
      return this.ajax_post_form("submit").done(function(data) {

        /*
         * data contains the following useful keys:
         * - errors: any errors which prevented the AR from being created
         *   these are displayed immediately and no further ation is taken
         * - destination: the URL to which we should redirect on success.
         *   This includes GET params for printing labels, so that we do not
         *   have to care about this here.
         */
        var ars, destination, dialog, errorbox, field, fieldname, message, msg, parent, q, stickertemplate;
        if (data['errors']) {
          msg = data.errors.message;
          if (msg !== "") {
            msg = _t("Sorry, an error occured 🙈<p class='code'>" + msg + "</p>");
          }
          for (fieldname in data.errors.fielderrors) {
            field = $("#" + fieldname);
            parent = field.parent("div.field");
            if (field && parent) {
              parent.toggleClass("error");
              errorbox = parent.children("div.fieldErrorBox");
              message = data.errors.fielderrors[fieldname];
              errorbox.text(message);
              msg += message + "<br/>";
            }
          }
          window.bika.lims.portalMessage(msg);
          return window.scroll(0, 0);
        } else if (data['stickers']) {
          destination = base_url;
          ars = data['stickers'];
          stickertemplate = data['stickertemplate'];
          q = '/sticker?autoprint=1&template=' + stickertemplate + '&items=' + ars.join(',');
          return window.location.replace(destination + q);
        } else if (data['confirmation']) {
          dialog = me.template_dialog("confirm-template", data.confirmation);
          dialog.on("yes", function() {
            $("input[name=confirmed]").val("1");
            return $("input[name=save_button]").trigger("click");
          });
          return dialog.on("no", function() {
            destination = data.confirmation["destination"];
            if (destination) {
              return window.location.replace(portal_url + '/' + destination);
            }
          });
        } else {
          return window.location.replace(base_url);
        }
      });
    };

    AnalysisRequestAdd.prototype.init_file_fields = function() {
      var me;
      me = this;
      return $('tr[fieldname] input[type="file"]').each(function(index, element) {
        var add_btn, add_btn_src, file_field, file_field_div;
        file_field = $(element);
        file_field.wrap("<div class='field'/>");
        file_field_div = file_field.parent();
        add_btn_src = window.portal_url + "/senaite_theme/icon/plus";
        add_btn = $("<img class='addbtn' width='16' style='cursor:pointer;' src='" + add_btn_src + "' />");
        add_btn.on("click", element, function(event) {
          return me.file_addbtn_click(event, element);
        });
        return file_field_div.append(add_btn);
      });
    };

    AnalysisRequestAdd.prototype.file_addbtn_click = function(event, element) {
      var arnum, counter, del_btn, del_btn_src, existing_file_field_names, existing_file_fields, file_field, file_field_div, holding_div, name, newfieldname, ref;
      file_field = $(element).clone();
      file_field.val("");
      file_field.wrap("<div class='field'/>");
      file_field_div = file_field.parent();
      ref = $(element).attr("name").split("-"), name = ref[0], arnum = ref[1];
      holding_div = $(element).parent().parent();
      existing_file_fields = holding_div.find("input[type='file']");
      existing_file_field_names = existing_file_fields.map(function(index, element) {
        return $(element).attr("name");
      });
      counter = 0;
      newfieldname = $(element).attr("name");
      while (indexOf.call(existing_file_field_names, newfieldname) >= 0) {
        newfieldname = name + "_" + counter + "-" + arnum;
        counter++;
      }
      file_field.attr("name", newfieldname);
      file_field.attr("id", newfieldname);
      del_btn_src = window.portal_url + "/senaite_theme/icon/delete";
      del_btn = $("<img class='delbtn' width='16' style='cursor:pointer;' src='" + del_btn_src + "' />");
      del_btn.on("click", element, function(event) {
        return $(this).parent().remove();
      });
      file_field_div.append(del_btn);
      return $(element).parent().parent().append(file_field_div);
    };

    AnalysisRequestAdd.prototype.set_service_conditions = function(el) {

      /*
       * Shows or hides the service conditions input elements for the service
       * bound to the checkbox element passed in
       */
      var arnum, base_info, checked, conditions, context, data, parent, template, uid;
      checked = el.prop("checked");
      parent = el.closest("td[uid][arnum]");
      uid = parent.attr("uid");
      arnum = parent.attr("arnum");
      conditions = $("div.service-conditions", parent);
      conditions.empty();
      if (!checked) {
        conditions.hide();
        return;
      }
      data = conditions.data("data");
      base_info = {
        arnum: arnum
      };
      if (!data) {
        return this.get_service(uid).done(function(data) {
          var context, template;
          context = $.extend({}, data, base_info);
          if (context.conditions && context.conditions.length > 0) {
            template = this.render_template("service-conditions", context);
            conditions.append(template);
            conditions.data("data", context);
            return conditions.show();
          }
        });
      } else {
        context = $.extend({}, data, base_info);
        if (context.conditions && context.conditions.length > 0) {
          template = this.render_template("service-conditions", context);
          conditions.append(template);
          return conditions.show();
        }
      }
    };

    AnalysisRequestAdd.prototype.copy_service_conditions = function(from, to, uid) {

      /*
       * Copies the service conditions values from those set for the service with
       * the specified uid and arnum_from column to the same analysis from the
       * arnum_to column
       */
      var me, source;
      console.debug("*** copy_service_conditions::from=" + from + " to=" + to + " UID=" + uid);
      me = this;
      source = "td[fieldname='Analyses-" + from + "'] div[id='" + uid + "-conditions'] input[name='ServiceConditions-" + from + ".value:records']";
      return $(source).each(function(idx, el) {
        var $el, dest, name, subfield;
        $el = $(el);
        name = $el.attr("name");
        subfield = $el.closest("[data-subfield]").attr("data-subfield");
        console.debug("-> Copy service condition: " + subfield);
        dest = $("td[fieldname='Analyses-" + to + "'] tr[data-subfield='" + subfield + "'] input[name='ServiceConditions-" + to + ".value:records']");
        return dest.val($el.val());
      });
    };

    AnalysisRequestAdd.prototype.init_service_conditions = function() {

      /*
       * Updates the visibility of the conditions for the selected services
       */
      var me, services;
      console.debug("init_service_conditions");
      me = this;
      services = $("input[type=checkbox].analysisservice-cb:checked");
      return $(services).each(function(idx, el) {
        var $el;
        $el = $(el);
        return me.set_service_conditions($el);
      });
    };

    return AnalysisRequestAdd;

  })();

}).call(this);<|MERGE_RESOLUTION|>--- conflicted
+++ resolved
@@ -532,10 +532,7 @@
       options.force_all = "false";
       field.combogrid(options);
       field.attr("search_query", "{}");
-<<<<<<< HEAD
-=======
       return field.trigger("blur");
->>>>>>> 65303b91
     };
 
     AnalysisRequestAdd.prototype.set_reference_field = function(field, uid, title) {
