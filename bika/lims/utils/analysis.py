--- conflicted
+++ resolved
@@ -34,11 +34,6 @@
                 if x.getId().startswith(kw)]
     a_id = "{0}-{1}".format(kw, len(analyses))
     # Create new analysis and copy values from current analysis
-<<<<<<< HEAD
-    _id = ar.invokeFactory('Analysis', id=a_id)
-    # Create new analysis and copy values from current analysis
-=======
->>>>>>> 74de3935
     # _id = ar.invokeFactory('Analysis', id=a_id) it gives unauthorized error
     # analysis = ar[_id]
     analysis = _createObjectByType('Analysis', ar, id=a_id)
