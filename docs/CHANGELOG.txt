--- conflicted
+++ resolved
@@ -1,8 +1,5 @@
 3.2.1 (unreleased)
 ------------------
-<<<<<<< HEAD
-LIMS-2298: Add filter in Clients list
-=======
 LIMS-2404: AR list in batches permitted sampling without Sampler and Sampling date provided
 LIMS-2380: ARs are created in correct order (order of columns in ar-create form)
 LIMS-2394: Calculation failure in worksheets. TDS Calc misfires again.
@@ -18,7 +15,6 @@
 LIMS-2324: WS export to the LaChat Quick Chem FIA
 LIMS-2298: Add filter in Clients list
 LIMS-2299: Add ui for editing ar_count in all analysisrequest lists
->>>>>>> bc2f01fe
 LIMS-2268: Instrument Interface. Vista Pro Simultaneous ICP, bi-directional CSV
 LIMS-2261: Cannot create analysis request
 LIMS-1562: Using a Sample Round. Basic form and printed form
