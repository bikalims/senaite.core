--- conflicted
+++ resolved
@@ -1006,20 +1006,7 @@
         is cancelled
         """
         # Can't do anything to the object if it's cancelled
-<<<<<<< HEAD
-        if not isBasicTransitionAllowed(self):
-            return False
-        # check if any related ARs have fields analyses with no result.
-        for ar in self.getAnalysisRequests():
-            field_analyses = ar.getAnalyses(getPointOfCapture='field',
-                                            full_objects=True)
-            no_results = [a for a in field_analyses if a.getResult() == '']
-            if no_results:
-                return False
-        return True
-=======
         return isBasicTransitionAllowed(self)
->>>>>>> 5438d794
 
     def guard_sample_prep_transition(self):
         """Allow the sampleprep automatic transition to fire.
