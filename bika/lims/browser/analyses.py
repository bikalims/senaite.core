--- conflicted
+++ resolved
@@ -352,7 +352,7 @@
             if workflow.getInfoFor(obj, 'review_state') == 'retracted' \
                 and not checkPermission(ViewRetractedAnalyses, self.context):
                 continue
-            items[i] = self.folderitem(obj, items[i], i)
+
             result = obj.getResult()
             service = obj.getService()
             calculation = service.getCalculation()
@@ -792,10 +792,7 @@
                     "<img src='++resource++bika.lims.images/warning.png' title='%s'/>" %
                     (t(_("Submited and verified by the same user- "+ submitter)))
                     )
-<<<<<<< HEAD
-
-=======
->>>>>>> 5848984e
+
             # add icon for assigned analyses in AR views
             if self.context.portal_type == 'AnalysisRequest':
                 obj = items[i]['obj']
@@ -810,25 +807,15 @@
                          t(_("Assigned to: ${worksheet_id}",
                              mapping={'worksheet_id': safe_unicode(ws.id)}))))
             items[i]['after']['state_title'] = '&nbsp;'.join(after_icons)
-<<<<<<< HEAD
-
-            if obj.getIsReflexAnalysis():
-                items[i]['after']['Service'] = "<img\
-=======
             after_icons = []
             if obj.getIsReflexAnalysis():
                 after_icons.append("<img\
->>>>>>> 5848984e
                 src='%s/++resource++bika.lims.images/reflexrule.png'\
                 title='%s'>" % (
                     self.portal_url,
                     t(_('It comes form a reflex rule'))
-<<<<<<< HEAD
-                )
-=======
                 ))
             items[i]['after']['Service'] = '&nbsp;'.join(after_icons)
->>>>>>> 5848984e
 
         # the TAL requires values for all interim fields on all
         # items, so we set blank values in unused cells
