# -*- coding: utf-8 -*-
#
# This file is part of SENAITE.CORE.
#
# SENAITE.CORE is free software: you can redistribute it and/or modify it under
# the terms of the GNU General Public License as published by the Free Software
# Foundation, version 2.
#
# This program is distributed in the hope that it will be useful, but WITHOUT
# ANY WARRANTY; without even the implied warranty of MERCHANTABILITY or FITNESS
# FOR A PARTICULAR PURPOSE. See the GNU General Public License for more
# details.
#
# You should have received a copy of the GNU General Public License along with
# this program; if not, write to the Free Software Foundation, Inc., 51
# Franklin Street, Fifth Floor, Boston, MA 02110-1301 USA.
#
# Copyright 2018-2021 by it's authors.
# Some rights reserved, see README and LICENSE.

import json
from collections import OrderedDict
from copy import copy
from copy import deepcopy
from operator import itemgetter

from bika.lims import api
from bika.lims import bikaMessageFactory as _
from bika.lims import logger
from bika.lims.api.analysis import get_formatted_interval
from bika.lims.api.analysis import is_out_of_range
from bika.lims.api.analysis import is_result_range_compliant
from bika.lims.config import LDL
from bika.lims.config import UDL
from bika.lims.interfaces import IAnalysisRequest
from bika.lims.interfaces import IFieldIcons
from bika.lims.interfaces import IReferenceAnalysis
from bika.lims.interfaces import IRoutineAnalysis
from bika.lims.permissions import EditFieldResults
from bika.lims.permissions import EditResults
from bika.lims.permissions import FieldEditAnalysisConditions
from bika.lims.permissions import FieldEditAnalysisHidden
from bika.lims.permissions import FieldEditAnalysisResult
from bika.lims.permissions import TransitionVerify
from bika.lims.permissions import ViewResults
from bika.lims.permissions import ViewRetractedAnalyses
from bika.lims.utils import check_permission
from bika.lims.utils import format_supsub
from bika.lims.utils import formatDecimalMark
from bika.lims.utils import get_image
from bika.lims.utils import get_link
from bika.lims.utils import get_link_for
from bika.lims.utils import t
from bika.lims.utils.analysis import format_uncertainty
from DateTime import DateTime
from plone.memoize import view as viewcache
from Products.Archetypes.config import REFERENCE_CATALOG
from Products.CMFPlone.utils import safe_unicode
from senaite.app.listing import ListingView
from senaite.core.catalog import ANALYSIS_CATALOG
from senaite.core.catalog import SETUP_CATALOG
from senaite.core.registry import get_registry_record
from zope.component import getAdapters
from zope.component import getMultiAdapter


class AnalysesView(ListingView):
    """Displays a list of Analyses in a table.

    Visible InterimFields from all analyses are added to self.columns[].
    Keyword arguments are passed directly to senaite_catalog_analysis.
    """

    def __init__(self, context, request, **kwargs):
        super(AnalysesView, self).__init__(context, request, **kwargs)

        # prepare the content filter of this listing
        self.contentFilter = dict(kwargs)
        self.contentFilter.update({
            "portal_type": "Analysis",
            "sort_on": "sortable_title",
            "sort_order": "ascending",
        })

        # set the listing view config
        self.catalog = ANALYSIS_CATALOG
        self.sort_order = "ascending"
        self.context_actions = {}

        self.show_select_row = False
        self.show_select_column = False
        self.show_column_toggles = False
        self.pagesize = 9999999
        self.form_id = "analyses_form"
        self.context_active = api.is_active(context)
        self.interim_fields = {}
        self.interim_columns = OrderedDict()
        self.specs = {}
        self.bsc = api.get_tool(SETUP_CATALOG)
        self.portal = api.get_portal()
        self.portal_url = api.get_url(self.portal)
        self.rc = api.get_tool(REFERENCE_CATALOG)
        self.dmk = context.bika_setup.getResultsDecimalMark()
        self.scinot = context.bika_setup.getScientificNotationResults()
        self.categories = []
        self.expand_all_categories = True

        # each editable item needs it's own allow_edit
        # which is a list of field names.
        self.allow_edit = False

        self.columns = OrderedDict((
            # Although 'created' column is not displayed in the list (see
            # review_states to check the columns that will be rendered), this
            # column is needed to sort the list by create date
            ("created", {
                "title": _("Date Created"),
                "toggle": False}),
            ("Service", {
                "title": _("Analysis"),
                "attr": "Title",
                "index": "sortable_title",
                "sortable": False}),
            ("DetectionLimitOperand", {
                "title": _("DL"),
                "sortable": False,
                "ajax": True,
                "autosave": True,
                "toggle": False}),
            ("Result", {
                "title": _("Result"),
                "input_width": "6",
                "input_class": "ajax_calculate numeric",
                "ajax": True,
                "sortable": False}),
            ("Uncertainty", {
                "title": _("+-"),
                "ajax": True,
                "sortable": False}),
            ("Unit", {
                "title": _("Unit"),
                "sortable": False,
                "ajax": True,
                "on_change": "_on_unit_change",
                "toggle": True}),
            ("Specification", {
                "title": _("Specification"),
                "sortable": False}),
            ("retested", {
                "title": _("Retested"),
                "type": "boolean",
                "sortable": False}),
            ("Method", {
                "title": _("Method"),
                "sortable": False,
                "ajax": True,
                "on_change": "_on_method_change",
                "toggle": True}),
            ("Instrument", {
                "title": _("Instrument"),
                "ajax": True,
                "sortable": False,
                "toggle": True}),
            ("Calculation", {
                "title": _("Calculation"),
                "sortable": False,
                "toggle": False}),
            ("Attachments", {
                "title": _("Attachments"),
                "sortable": False}),
            ("SubmittedBy", {
                "title": _("Submitter"),
                "sortable": False}),
            ("Analyst", {
                "title": _("Analyst"),
                "sortable": False,
                "ajax": True,
                "toggle": True}),
            ("CaptureDate", {
                "title": _("Captured"),
                "index": "getResultCaptureDate",
                "sortable": False}),
            ("DueDate", {
                "title": _("Due Date"),
                "index": "getDueDate",
                "sortable": False}),
            ("state_title", {
                "title": _("Status"),
                "sortable": False}),
            ("Hidden", {
                "title": _("Hidden"),
                "toggle": True,
                "sortable": False,
                "ajax": True,
                "type": "boolean"}),
        ))

        # Inject Remarks column for listing
        if self.analysis_remarks_enabled():
            self.columns["Remarks"] = {
                "title": "Remarks",
                "toggle": False,
                "sortable": False,
                "type": "remarks",
                "ajax": True,
            }

        self.review_states = [
            {
                "id": "default",
                "title": _("Valid"),
                "contentFilter": {
                    "review_state": [
                        "registered",
                        "unassigned",
                        "assigned",
                        "to_be_verified",
                        "verified",
                        "published",
                    ]
                },
                "columns": self.columns.keys()
            },
            {
                "id": "invalid",
                "contentFilter": {
                    "review_state": [
                        "cancelled",
                        "retracted",
                        "rejected",
                    ]
                },
                "title": _("Invalid"),
                "columns": self.columns.keys(),
            },
            {
                "id": "all",
                "title": _("All"),
                "contentFilter": {},
                "columns": self.columns.keys()
             },
        ]

    def update(self):
        """Update hook
        """
        super(AnalysesView, self).update()
        self.load_analysis_categories()
        self.append_partition_filters()
        if self.analysis_categories_enabled():
            self.show_categories = True

    def before_render(self):
        """Before render hook
        """
        super(AnalysesView, self).before_render()
        self.request.set("disable_plone.rightcolumn", 1)

    @viewcache.memoize
    def get_default_columns_order(self):
        """Return the default column order from the registry

        :returns: List of column keys
        """
        name = "sampleview_analysis_columns_order"
        columns_order = get_registry_record(name, default=[]) or []
        return columns_order

    def reorder_analysis_columns(self):
        """Reorder analysis columns based on registry configuration
        """
        columns_order = self.get_default_columns_order()
        if not columns_order:
            return
        # compute columns that are missing in the config
        missing_columns = filter(
            lambda col: col not in columns_order, self.columns.keys())
        # prepare the new sort order for the columns
        ordered_columns = columns_order + missing_columns

        # set the order in each review state
        for rs in self.review_states:
            # set a copy of the new ordered columns list
            rs["columns"] = ordered_columns[:]

    def calculate_interim_columns_position(self, review_state):
        """Calculate at which position the interim columns should be inserted
        """
        columns = review_state.get("columns", [])
        if "AdditionalValues" in columns:
            return columns.index("AdditionalValues")
        if "Result" in columns:
            return columns.index("Result")
        return len(columns)

    @property
    @viewcache.memoize
    def senaite_theme(self):
        return getMultiAdapter(
            (self.context, self.request),
            name="senaite_theme")

    @property
    @viewcache.memoize
    def show_partitions(self):
        """Returns whether the partitions must be displayed or not
        """
        if api.get_current_client():
            # Current user is a client contact
            return api.get_setup().getShowPartitions()
        return True

    @viewcache.memoize
    def analysis_remarks_enabled(self):
        """Check if analysis remarks are enabled
        """
        return self.context.bika_setup.getEnableAnalysisRemarks()

    @viewcache.memoize
    def analysis_categories_enabled(self):
        """Check if analyses should be grouped by category
        """
        # setting applies only for samples
        if not IAnalysisRequest.providedBy(self.context):
            return False
        setup = api.get_senaite_setup()
        return setup.getCategorizeSampleAnalyses()

    @viewcache.memoize
    def has_permission(self, permission, obj=None):
        """Returns if the current user has rights for the permission passed in

        :param permission: permission identifier
        :param obj: object to check the permission against
        :return: True if the user has rights for the permission passed in
        """
        if not permission:
            logger.warn("None permission is not allowed")
            return False
        if obj is None:
            return check_permission(permission, self.context)
        return check_permission(permission, self.get_object(obj))

    @viewcache.memoize
    def is_analysis_edition_allowed(self, analysis_brain):
        """Returns if the analysis passed in can be edited by the current user

        :param analysis_brain: Brain that represents an analysis
        :return: True if the user can edit the analysis, otherwise False
        """
        if not self.context_active:
            # The current context must be active. We cannot edit analyses from
            # inside a deactivated Analysis Request, for instance
            return False

        analysis_obj = self.get_object(analysis_brain)
        if analysis_obj.getPointOfCapture() == 'field':
            # This analysis must be captured on field, during sampling.
            if not self.has_permission(EditFieldResults, analysis_obj):
                # Current user cannot edit field analyses.
                return False

        elif not self.has_permission(EditResults, analysis_obj):
            # The Point of Capture is 'lab' and the current user cannot edit
            # lab analyses.
            return False

        # Check if the user is allowed to enter a value to to Result field
        if not self.has_permission(FieldEditAnalysisResult, analysis_obj):
            return False

        return True

    @viewcache.memoize
    def is_result_edition_allowed(self, analysis_brain):
        """Checks if the edition of the result field is allowed

        :param analysis_brain: Brain that represents an analysis
        :return: True if the user can edit the result field, otherwise False
        """

        # Always check general edition first
        if not self.is_analysis_edition_allowed(analysis_brain):
            return False

        # Get the ananylsis object
        obj = self.get_object(analysis_brain)

        if not obj.getDetectionLimitOperand():
            # This is a regular result (not a detection limit)
            return True

        # Detection limit selector is enabled in the Analysis Service
        if obj.getDetectionLimitSelector():
            # Manual detection limit entry is *not* allowed
            if not obj.getAllowManualDetectionLimit():
                return False

        return True

    @viewcache.memoize
    def is_uncertainty_edition_allowed(self, analysis_brain):
        """Checks if the edition of the uncertainty field is allowed

        :param analysis_brain: Brain that represents an analysis
        :return: True if the user can edit the result field, otherwise False
        """

        # Only allow to edit the uncertainty if result edition is allowed
        if not self.is_result_edition_allowed(analysis_brain):
            return False

        # Get the ananylsis object
        obj = self.get_object(analysis_brain)

        # Manual setting of uncertainty is not allowed
        if not obj.getAllowManualUncertainty():
            return False

        # Result is a detection limit -> uncertainty setting makes no sense!
        if obj.getDetectionLimitOperand() in [LDL, UDL]:
            return False

        return True

    @viewcache.memoize
    def is_analysis_conditions_edition_allowed(self, analysis_brain):
        """Returns whether the conditions of the analysis can be edited or not
        """
        # Check if permission is granted for the given analysis
        obj = self.get_object(analysis_brain)

        if IReferenceAnalysis.providedBy(obj):
            return False

        if not self.has_permission(FieldEditAnalysisConditions, obj):
            return False

        # Omit analysis does not have conditions set
        if not obj.getConditions(empties=True):
            return False

        return True

    def get_instrument(self, analysis_brain):
        """Returns the instrument assigned to the analysis passed in, if any

        :param analysis_brain: Brain that represents an analysis
        :return: Instrument object or None
        """
        obj = self.get_object(analysis_brain)
        return obj.getInstrument()

    def get_calculation(self, analysis_brain):
        """Returns the calculation assigned to the analysis passed in, if any

        :param analysis_brain: Brain that represents an analysis
        :return: Calculation object or None
        """
        obj = self.get_object(analysis_brain)
        return obj.getCalculation()

    @viewcache.memoize
    def get_object(self, brain_or_object_or_uid):
        """Get the full content object. Returns None if the param passed in is
        not a valid, not a valid object or not found

        :param brain_or_object_or_uid: UID/Catalog brain/content object
        :returns: content object
        """
        return api.get_object(brain_or_object_or_uid, default=None)

    def get_methods_vocabulary(self, analysis_brain):
        """Returns a vocabulary with all the methods available for the passed in
        analysis, either those assigned to an instrument that are capable to
        perform the test (option "Allow Entry of Results") and those assigned
        manually in the associated Analysis Service.

        The vocabulary is a list of dictionaries. Each dictionary has the
        following structure:

            {'ResultValue': <method_UID>,
             'ResultText': <method_Title>}

        :param analysis_brain: A single Analysis brain
        :type analysis_brain: CatalogBrain
        :returns: A list of dicts
        """
        obj = self.get_object(analysis_brain)
        methods = obj.getAllowedMethods()
        if not methods:
            return [{"ResultValue": "", "ResultText": _("None")}]
        vocab = []
        for method in methods:
            vocab.append({
                "ResultValue": api.get_uid(method),
                "ResultText": api.get_title(method),
            })
        return vocab

    def get_unit_vocabulary(self, analysis_brain):
        """Returns a vocabulary with all the units available for the passed in
        analysis.

        The vocabulary is a list of dictionaries. Each dictionary has the
        following structure:

            {'ResultValue': <unit>,
             'ResultText': <unit>}

        :param analysis_brain: A single Analysis brain
        :type analysis_brain: CatalogBrain
        :returns: A list of dicts
        """
        obj = self.get_object(analysis_brain)
        # Get unit choices
        unit_choices = obj.getUnitChoices()
        vocab = []
        for unit in unit_choices:
            vocab.append({
                "ResultValue": unit['value'],
                "ResultText": unit['value'],
            })
        return vocab

    def get_instruments_vocabulary(self, analysis, method=None):
        """Returns a vocabulary with the valid and active instruments available
        for the analysis passed in.

        If the option "Allow instrument entry of results" for the Analysis
        is disabled, the function returns an empty vocabulary.

        If the analysis passed in is a Reference Analysis (Blank or Control),
        the vocabulary, the invalid instruments will be included in the
        vocabulary too.

        The vocabulary is a list of dictionaries. Each dictionary has the
        following structure:

            {'ResultValue': <instrument_UID>,
             'ResultText': <instrument_Title>}

        :param analysis: A single Analysis or ReferenceAnalysis
        :type analysis_brain: Analysis or.ReferenceAnalysis
        :return: A vocabulary with the instruments for the analysis
        :rtype: A list of dicts: [{'ResultValue':UID, 'ResultText':Title}]
        """
        obj = self.get_object(analysis)
        # get the allowed interfaces from the analysis service
        instruments = obj.getAllowedInstruments()
        # if no method is passed, get the assigned method of the analyis
        if method is None:
            method = obj.getMethod()

        # check if the analysis has a method
        if method:
            # supported instrument from the method
            method_instruments = method.getInstruments()
            # allow only method instruments that are set in service
            instruments = list(
                set(instruments).intersection(method_instruments))

        # If the analysis is a QC analysis, display all instruments, including
        # those uncalibrated or for which the last QC test failed.
        is_qc = api.get_portal_type(obj) == "ReferenceAnalysis"

        vocab = []
        for instrument in instruments:
            uid = api.get_uid(instrument)
            title = api.safe_unicode(api.get_title(instrument))
            # append all valid instruments
            if instrument.isValid():
                vocab.append({
                    "ResultValue": uid,
                    "ResultText": title,
                })
            elif is_qc:
                # Is a QC analysis, include instrument also if is not valid
                if instrument.isOutOfDate():
                    title = _(u"{} (Out of date)".format(title))
                vocab.append({
                    "ResultValue": uid,
                    "ResultText": title,
                })
            elif instrument.isOutOfDate():
                # disable out of date instruments
                title = _(u"{} (Out of date)".format(title))
                vocab.append({
                    "disabled": True,
                    "ResultValue": None,
                    "ResultText": title,
                })

        # sort the vocabulary
        vocab = list(sorted(vocab, key=itemgetter("ResultText")))
        # prepend empty item
        vocab = [{"ResultValue": "", "ResultText": _("None")}] + vocab

        return vocab

    def load_analysis_categories(self):
        # Getting analysis categories
        bsc = api.get_tool('senaite_catalog_setup')
        analysis_categories = bsc(portal_type="AnalysisCategory",
                                  sort_on="sortable_title")
        # Sorting analysis categories
        self.analysis_categories_order = dict([
            (b.Title, "{:04}".format(a)) for a, b in
            enumerate(analysis_categories)])

    def append_partition_filters(self):
        """Append additional review state filters for partitions
        """

        # view is used for instrument QC view as well
        if not IAnalysisRequest.providedBy(self.context):
            return

        # check if the sample has partitions
        partitions = self.context.getDescendants()

        # root partition w/o partitions
        if not partitions:
            return

        new_states = []
        valid_states = [
            "registered",
            "unassigned",
            "assigned",
            "to_be_verified",
            "verified",
            "published",
        ]

        if self.context.isRootAncestor():
            root_id = api.get_id(self.context)
            new_states.append({
                "id": root_id,
                "title": root_id,
                "contentFilter": {
                    "getAncestorsUIDs": api.get_uid(self.context),
                    "review_state": valid_states,
                    "path": {
                        "query": api.get_path(self.context),
                        "level": 0,
                    },
                },
                "columns": self.columns.keys(),
            })

        for partition in partitions:
            part_id = api.get_id(partition)
            new_states.append({
                "id": part_id,
                "title": part_id,
                "contentFilter": {
                    "getAncestorsUIDs": api.get_uid(partition),
                    "review_state": valid_states,
                },
                "columns": self.columns.keys(),
            })

        for state in sorted(new_states, key=lambda s: s.get("id")):
            if state not in self.review_states:
                self.review_states.append(state)

    def isItemAllowed(self, obj):
        """Checks if the passed in Analysis must be displayed in the list.
        :param obj: A single Analysis brain or content object
        :type obj: ATContentType/CatalogBrain
        :returns: True if the item can be added to the list.
        :rtype: bool
        """
        if not obj:
            return False

        # Does the user has enough privileges to see retracted analyses?
        if obj.review_state == 'retracted' and \
                not self.has_permission(ViewRetractedAnalyses):
            return False
        return True

    def folderitem(self, obj, item, index):
        """Prepare a data item for the listing.

        :param obj: The catalog brain or content object
        :param item: Listing item (dictionary)
        :param index: Index of the listing item
        :returns: Augmented listing data item
        """

        item['Service'] = obj.Title
        item['class']['service'] = 'service_title'
        item['service_uid'] = obj.getServiceUID
        item['Keyword'] = obj.getKeyword
        item['Unit'] = format_supsub(obj.getUnit) if obj.getUnit else ''
        item['retested'] = obj.getRetestOfUID and True or False
        item['replace']['Service'] = '<strong>{}</strong>'.format(obj.Title)

        # Append info link before the service
        # see: bika.lims.site.coffee for the attached event handler
        item["before"]["Service"] = get_link(
            "analysisservice_info?service_uid={}&analysis_uid={}"
            .format(obj.getServiceUID, obj.UID),
            value="<i class='fas fa-info-circle'></i>",
            css_class="overlay_panel", tabindex="-1")

        # Append conditions link before the analysis
        # see: bika.lims.site.coffee for the attached event handler
        if self.is_analysis_conditions_edition_allowed(obj):
            url = api.get_url(self.context)
            url = "{}/set_analysis_conditions?uid={}".format(url, obj.UID)
            ico = "<i class='fas fa-list' style='padding-top: 5px;'/>"
            conditions = get_link(url, value=ico, css_class="overlay_panel",
                                  tabindex="-1")
            info = item["before"]["Service"]
            item["before"]["Service"] = "<br/>".join([info, conditions])

        # Note that getSampleTypeUID returns the type of the Sample, no matter
        # if the sample associated to the analysis is a regular Sample (routine
        # analysis) or if is a Reference Sample (Reference Analysis). If the
        # analysis is a duplicate, it returns the Sample Type of the sample
        # associated to the source analysis.
        item['st_uid'] = obj.getSampleTypeUID

        # Fill item's category
        self._folder_item_category(obj, item)
        # Fill item's row class
        self._folder_item_css_class(obj, item)
        # Fill result and/or result options
        self._folder_item_result(obj, item)
        # Fill calculation and interim fields
        self._folder_item_calculation(obj, item)
        # Fill unit field
        self._folder_item_unit(obj, item)
        # Fill method
        self._folder_item_method(obj, item)
        # Fill instrument
        self._folder_item_instrument(obj, item)
        # Fill analyst
        self._folder_item_analyst(obj, item)
        # Fill submitted by
        self._folder_item_submitted_by(obj, item)
        # Fill attachments
        self._folder_item_attachments(obj, item)
        # Fill uncertainty
        self._folder_item_uncertainty(obj, item)
        # Fill Detection Limits
        self._folder_item_detection_limits(obj, item)
        # Fill Specifications
        self._folder_item_specifications(obj, item)
        self._folder_item_out_of_range(obj, item)
        self._folder_item_result_range_compliance(obj, item)
        # Fill Partition
        self._folder_item_partition(obj, item)
        # Fill Due Date and icon if late/overdue
        self._folder_item_duedate(obj, item)
        # Fill verification criteria
        self._folder_item_verify_icons(obj, item)
        # Fill worksheet anchor/icon
        self._folder_item_assigned_worksheet(obj, item)
        # Fill accredited icon
        self._folder_item_accredited_icon(obj, item)
        # Fill hidden field (report visibility)
        self._folder_item_report_visibility(obj, item)
        # Renders additional icons to be displayed
        self._folder_item_fieldicons(obj)
        # Renders remarks toggle button
        self._folder_item_remarks(obj, item)
        # Renders the analysis conditions
        self._folder_item_conditions(obj, item)

        return item

    def folderitems(self):
        # This shouldn't be required here, but there are some views that calls
        # directly contents_table() instead of __call__, so before_render is
        # never called. :(
        self.before_render()

        # Gettin all the items
        items = super(AnalysesView, self).folderitems()

        # the TAL requires values for all interim fields on all
        # items, so we set blank values in unused cells
        for item in items:
            for field in self.interim_columns:
                if field not in item:
                    item[field] = ""

            # Graceful handling of new item key introduced in
            # https://github.com/senaite/senaite.app.listing/pull/81
            item["help"] = item.get("help", {})

        # XXX order the list of interim columns
        interim_keys = self.interim_columns.keys()
        interim_keys.reverse()

        # add InterimFields keys to columns
        for col_id in interim_keys:
            if col_id not in self.columns:
                self.columns[col_id] = {
                    "title": self.interim_columns[col_id],
                    "input_width": "6",
                    "input_class": "ajax_calculate numeric",
                    "sortable": False,
                    "toggle": True,
                    "ajax": True,
                }

        if self.allow_edit:
            new_states = []
            for state in self.review_states:
                pos = self.calculate_interim_columns_position(state)
                for col_id in interim_keys:
                    if col_id not in state["columns"]:
                        state["columns"].insert(pos, col_id)
                new_states.append(state)
            self.review_states = new_states
            # Allow selecting individual analyses
            self.show_select_column = True

        if self.show_categories:
            self.categories = map(lambda x: x[0],
                                  sorted(self.categories, key=lambda x: x[1]))
        else:
            self.categories.sort()

        # self.json_specs = json.dumps(self.specs)
        self.json_interim_fields = json.dumps(self.interim_fields)

        # Display method and instrument columns only if at least one of the
        # analyses requires them to be displayed for selection
        show_method_column = self.is_method_column_required(items)
        if "Method" in self.columns:
            self.columns["Method"]["toggle"] = show_method_column

        show_instrument_column = self.is_instrument_column_required(items)
        if "Instrument" in self.columns:
            self.columns["Instrument"]["toggle"] = show_instrument_column

        # show unit selection column only if required
        show_unit_column = self.is_unit_selection_column_required(items)
        if "Unit" in self.columns:
            self.columns["Unit"]["toggle"] = show_unit_column

        return items

    def render_unit(self, unit, css_class=None):
        """Render HTML element for unit
        """
        if css_class is None:
<<<<<<< HEAD
            css_class = "unit d-inline-block py-2 small text-secondary"
=======
            css_class = "unit d-inline-block py-2 small text-secondary text-nowrap"
>>>>>>> 47d21d35
        return "<span class='{css_class}'>{unit}</span>".format(
            unit=unit, css_class=css_class)

    def _folder_item_category(self, analysis_brain, item):
        """Sets the category to the item passed in

        :param analysis_brain: Brain that represents an analysis
        :param item: analysis' dictionary counterpart that represents a row
        """
        if not self.show_categories:
            return

        cat = analysis_brain.getCategoryTitle
        item["category"] = cat
        cat_order = self.analysis_categories_order.get(cat)
        if (cat, cat_order) not in self.categories:
            self.categories.append((cat, cat_order))

    def _folder_item_css_class(self, analysis_brain, item):
        """Sets the suitable css class name(s) to `table_row_class` from the
        item passed in, depending on the properties of the analysis object

        :param analysis_brain: Brain that represents an analysis
        :param item: analysis' dictionary counterpart that represents a row
        """
        meta_type = analysis_brain.meta_type

        # Default css names for table_row_class
        css_names = item.get('table_row_class', '').split()
        css_names.extend(['state-{}'.format(analysis_brain.review_state),
                          'type-{}'.format(meta_type.lower())])

        if meta_type == 'ReferenceAnalysis':
            css_names.append('qc-analysis')

        elif meta_type == 'DuplicateAnalysis':
            if analysis_brain.getAnalysisPortalType == 'ReferenceAnalysis':
                css_names.append('qc-analysis')

        item['table_row_class'] = ' '.join(css_names)

    def _folder_item_duedate(self, analysis_brain, item):
        """Set the analysis' due date to the item passed in.

        :param analysis_brain: Brain that represents an analysis
        :param item: analysis' dictionary counterpart that represents a row
        """

        # Note that if the analysis is a Reference Analysis, `getDueDate`
        # returns the date when the ReferenceSample expires. If the analysis is
        # a duplicate, `getDueDate` returns the due date of the source analysis
        due_date = analysis_brain.getDueDate
        if not due_date:
            return None
        due_date_str = self.ulocalized_time(due_date, long_format=0)
        item['DueDate'] = due_date_str

        # If the Analysis is late/overdue, display an icon
        capture_date = analysis_brain.getResultCaptureDate
        capture_date = capture_date or DateTime()
        if capture_date > due_date:
            # The analysis is late or overdue
            img = get_image('late.png', title=t(_("Late Analysis")),
                            width='16px', height='16px')
            item['replace']['DueDate'] = '{} {}'.format(due_date_str, img)
        else:
            item['replace']['DueDate'] = due_date_str

    def _folder_item_result(self, analysis_brain, item):
        """Set the analysis' result to the item passed in.

        :param analysis_brain: Brain that represents an analysis
        :param item: analysis' dictionary counterpart that represents a row
        """

        item["Result"] = ""

        if not self.has_permission(ViewResults, analysis_brain):
            # If user has no permissions, don"t display the result but an icon
            img = get_image("to_follow.png", width="16px", height="16px")
            item["before"]["Result"] = img
            return

        result = analysis_brain.getResult
        capture_date = analysis_brain.getResultCaptureDate
        capture_date_str = self.ulocalized_time(capture_date, long_format=0)

        item["Result"] = result
        item["CaptureDate"] = capture_date_str
        item["result_captured"] = capture_date_str

        # Add the unit after the result
        unit = item.get("Unit")
        if unit:
            item["after"]["Result"] = self.render_unit(unit)

        # Get the analysis object
        obj = self.get_object(analysis_brain)

        # Edit mode enabled of this Analysis
        if self.is_analysis_edition_allowed(analysis_brain):
            # Allow to set Remarks
            item["allow_edit"].append("Remarks")

            # Set the results field editable
            if self.is_result_edition_allowed(analysis_brain):
                item["allow_edit"].append("Result")

            # Display the DL operand (< or >) in the results entry field if
            # the manual entry of DL is set, but DL selector is hidden
            allow_manual = obj.getAllowManualDetectionLimit()
            selector = obj.getDetectionLimitSelector()
            if allow_manual and not selector:
                operand = obj.getDetectionLimitOperand()
                item["Result"] = "{} {}".format(operand, result).strip()

            # Prepare result options
            choices = obj.getResultOptions()
            if choices:
                # N.B.we copy here the list to avoid persistent changes
                choices = copy(choices)
                choices_type = obj.getResultOptionsType()
                if choices_type == "select":
                    # By default set empty as the default selected choice
                    choices.insert(0, dict(ResultValue="", ResultText=""))
                item["choices"]["Result"] = choices
                item["result_type"] = choices_type

            elif obj.getStringResult():
                item["result_type"] = "string"

            else:
                item["result_type"] = "numeric"
                item["help"]["Result"] = _(
                    "Enter the result either in decimal or scientific "
                    "notation, e.g. 0.00005 or 1e-5, 10000 or 1e5")

        if not result:
            return

        formatted_result = obj.getFormattedResult(
            sciformat=int(self.scinot), decimalmark=self.dmk)
        item["formatted_result"] = formatted_result

    def is_multi_interim(self, interim):
        """Returns whether the interim stores a list of values instead of a
        single value
        """
        result_type = interim.get("result_type", "")
        return result_type.startswith("multi")

    def to_list(self, value):
        """Converts the value to a list
        """
        try:
            val = json.loads(value)
            if isinstance(val, (list, tuple, set)):
                value = val
        except (ValueError, TypeError):
            pass
        if not isinstance(value, (list, tuple, set)):
            value = [value]
        return value

    def _folder_item_calculation(self, analysis_brain, item):
        """Set the analysis' calculation and interims to the item passed in.

        :param analysis_brain: Brain that represents an analysis
        :param item: analysis' dictionary counterpart that represents a row
        """

        if not self.has_permission(ViewResults, analysis_brain):
            # Hide interims and calculation if user cannot view results
            return

        is_editable = self.is_analysis_edition_allowed(analysis_brain)

        # calculation
        calculation = self.get_calculation(analysis_brain)
        calculation_uid = api.get_uid(calculation) if calculation else ""
        calculation_title = api.get_title(calculation) if calculation else ""
        calculation_link = get_link_for(calculation) if calculation else ""
        item["calculation"] = calculation_uid
        item["Calculation"] = calculation_title
        item["replace"]["Calculation"] = calculation_link or _("Manual")

        # Set interim fields. Note we add the key 'formatted_value' to the list
        # of interims the analysis has already assigned.
        analysis_obj = self.get_object(analysis_brain)
        interim_fields = analysis_obj.getInterimFields() or list()

        # Copy to prevent to avoid persistent changes
        interim_fields = deepcopy(interim_fields)
        for interim_field in interim_fields:
            interim_keyword = interim_field.get('keyword', '')
            if not interim_keyword:
                continue

            interim_value = interim_field.get("value", "")
<<<<<<< HEAD
=======
            interim_allow_empty = interim_field.get("allow_empty") == "on"
>>>>>>> 47d21d35
            interim_unit = interim_field.get("unit", "")
            interim_formatted = formatDecimalMark(interim_value, self.dmk)
            interim_field["formatted_value"] = interim_formatted
            item[interim_keyword] = interim_field
            item["class"][interim_keyword] = "interim"

            # render the unit after the interim field
            if interim_unit:
                formatted_interim_unit = format_supsub(interim_unit)
                item["after"][interim_keyword] = self.render_unit(
                    formatted_interim_unit)

            # Note: As soon as we have a separate content type for field
            #       analysis, we can solely rely on the field permission
            #       "senaite.core: Field: Edit Analysis Result"
            if is_editable:
                if self.has_permission(
                        FieldEditAnalysisResult, analysis_brain):
                    item["allow_edit"].append(interim_keyword)

            # Add this analysis' interim fields to the interim_columns list
            interim_hidden = interim_field.get("hidden", False)
            if not interim_hidden:
                interim_title = interim_field.get("title")
                self.interim_columns[interim_keyword] = interim_title

            # Does interim's results list needs to be rendered?
            choices = interim_field.get("choices")
            if choices:
                # Process the value as a list
                interim_value = self.to_list(interim_value)

                # Get the {value:text} dict
                choices = choices.split("|")
                choices = dict(map(lambda ch: ch.strip().split(":"), choices))

                # Generate the display list
                # [{"ResultValue": value, "ResultText": text},]
                headers = ["ResultValue", "ResultText"]
                dl = map(lambda it: dict(zip(headers, it)), choices.items())
                # Allow empty selection by adding an empty record to the list
                if interim_allow_empty:
                    empty = {"ResultValue": "", "ResultText": ""}
                    dl = [empty] + list(dl)

                item.setdefault("choices", {})[interim_keyword] = dl

                # Set the text as the formatted value
                texts = [choices.get(v, "") for v in interim_value]
                text = "<br/>".join(filter(None, texts))
                interim_field["formatted_value"] = text

                if not is_editable:
                    # Display the text instead of the value
                    interim_field["value"] = text

                item[interim_keyword] = interim_field

            elif self.is_multi_interim(interim_field):
                # Process the value as a list
                interim_value = self.to_list(interim_value)

                # Set the text as the formatted value
                text = "<br/>".join(filter(None, interim_value))
                interim_field["formatted_value"] = text

                if not is_editable:
                    # Display the text instead of the value
                    interim_field["value"] = text

                item[interim_keyword] = interim_field

        item["interimfields"] = interim_fields
        self.interim_fields[analysis_brain.UID] = interim_fields

    def _folder_item_unit(self, analysis_brain, item):
        """Fills the analysis' unit to the item passed in.

        :param analysis_brain: Brain that represents an analysis
        :param item: analysis' dictionary counterpart that represents a row
        """
        if not self.is_analysis_edition_allowed(analysis_brain):
            return

        # Edition allowed
        voc = self.get_unit_vocabulary(analysis_brain)
        if voc:
            item["choices"]["Unit"] = voc
            item["allow_edit"].append("Unit")

    def _folder_item_method(self, analysis_brain, item):
        """Fills the analysis' method to the item passed in.

        :param analysis_brain: Brain that represents an analysis
        :param item: analysis' dictionary counterpart that represents a row
        """
        obj = self.get_object(analysis_brain)
        is_editable = self.is_analysis_edition_allowed(analysis_brain)
        if is_editable:
            method_vocabulary = self.get_methods_vocabulary(analysis_brain)
            item["Method"] = obj.getRawMethod()
            item["choices"]["Method"] = method_vocabulary
            item["allow_edit"].append("Method")
        else:
            item["Method"] = _("Manual")
            method = obj.getMethod()
            if method:
                item["Method"] = api.get_title(method)
                item["replace"]["Method"] = get_link_for(method, tabindex="-1")

    def _on_method_change(self, uid=None, value=None, item=None, **kw):
        """Update instrument and calculation when the method changes

        :param uid: object UID
        :value: UID of the new method
        :item: old folderitem

        :returns: updated folderitem
        """
        obj = api.get_object_by_uid(uid, None)
        method = api.get_object_by_uid(value, None)

        if not all([obj, method, item]):
            return None

        # update the available instruments
        inst_vocab = self.get_instruments_vocabulary(obj, method=method)
        item["choices"]["Instrument"] = inst_vocab

        return item

    def _on_method_change(self, uid=None, value=None, item=None, **kw):
        """Update instrument and calculation when the method changes

        :param uid: object UID
        :value: UID of the new method
        :item: old folderitem

        :returns: updated folderitem
        """
        obj = api.get_object_by_uid(uid, None)
        method = api.get_object_by_uid(value, None)

        if not all([obj, method, item]):
            return None

        # update the available instruments
        inst_vocab = self.get_instruments_vocabulary(obj, method=method)
        item["choices"]["Instrument"] = inst_vocab

        return item

    def _folder_item_instrument(self, analysis_brain, item):
        """Fills the analysis' instrument to the item passed in.

        :param analysis_brain: Brain that represents an analysis
        :param item: analysis' dictionary counterpart that represents a row
        """
        item["Instrument"] = ""

        # Instrument can be assigned to this analysis
        is_editable = self.is_analysis_edition_allowed(analysis_brain)
        instrument = self.get_instrument(analysis_brain)

        if is_editable:
            # Edition allowed
            voc = self.get_instruments_vocabulary(analysis_brain)
            item["Instrument"] = instrument.UID() if instrument else ""
            item["choices"]["Instrument"] = voc
            item["allow_edit"].append("Instrument")

        elif instrument:
            # Edition not allowed
            item["Instrument"] = api.get_title(instrument)
            instrument_link = get_link_for(instrument, tabindex="-1")
            item["replace"]["Instrument"] = instrument_link

        else:
            item["Instrument"] = _("Manual")

    def _on_unit_change(self, uid=None, value=None, item=None, **kw):
        """ updates the rendered unit on selection of unit.
        """
        if not all([value, item]):
            return None
        item["after"]["Result"] = self.render_unit(value)
        uncertainty = item.get("Uncertainty")
        if uncertainty:
            item["after"]["Uncertainty"] = self.render_unit(value)
        elif "Uncertainty" in item["allow_edit"]:
            item["after"]["Uncertainty"] = self.render_unit(value)
        return item

    def _folder_item_analyst(self, obj, item):
        obj = self.get_object(obj)
        analyst = obj.getAnalyst()
        item["Analyst"] = self.get_user_name(analyst)

    def _folder_item_submitted_by(self, obj, item):
        obj = self.get_object(obj)
        submitted_by = obj.getSubmittedBy()
        item["SubmittedBy"] = self.get_user_name(submitted_by)

    @viewcache.memoize
    def get_user_name(self, user_id):
        if not user_id:
            return ""
        user = api.get_user_properties(user_id)
        return user and user.get("fullname") or user_id

    def _folder_item_attachments(self, obj, item):
        if not self.has_permission(ViewResults, obj):
            return

        attachments_names = []
        attachments_html = []
        analysis = self.get_object(obj)
        for attachment in analysis.getRawAttachment():
            attachment = self.get_object(attachment)
            link = self.get_attachment_link(attachment)
            attachments_html.append(link)
            filename = attachment.getFilename()
            attachments_names.append(filename)

        if attachments_html:
            item["replace"]["Attachments"] = "<br/>".join(attachments_html)
            item["Attachments"] = ", ".join(attachments_names)

        elif analysis.getAttachmentRequired():
            img = get_image("warning.png", title=_("Attachment required"))
            item["replace"]["Attachments"] = img

    def get_attachment_link(self, attachment):
        """Returns a well-formed link for the attachment passed in
        """
        filename = attachment.getFilename()
        att_url = api.get_url(attachment)
        url = "{}/at_download/AttachmentFile".format(att_url)
        return get_link(url, filename, tabindex="-1")

    def _folder_item_uncertainty(self, analysis_brain, item):
        """Fills the analysis' uncertainty to the item passed in.

        :param analysis_brain: Brain that represents an analysis
        :param item: analysis' dictionary counterpart that represents a row
        """
        item["Uncertainty"] = ""

        if not self.has_permission(ViewResults, analysis_brain):
            return

        # Wake up the Analysis object
        obj = self.get_object(analysis_brain)
<<<<<<< HEAD

        # NOTE: When we allow to edit the uncertainty, we want to have the raw
        #       uncertainty value and not the formatted (and possibly rounded)!
        #       This ensures that not the rounded value get stored
        allow_edit = self.is_uncertainty_edition_allowed(analysis_brain)
        if allow_edit:
            item["Uncertainty"] = obj.getUncertainty()
            item["allow_edit"].append("Uncertainty")
            return

        formatted = format_uncertainty(
            obj, decimalmark=self.dmk, sciformat=int(self.scinot))
        if formatted:
            item["replace"]["Uncertainty"] = formatted
            item["before"]["Uncertainty"] = "± "
            item["after"]["Uncertainty"] = obj.getUnit()

=======

        # NOTE: When we allow to edit the uncertainty, we want to have the raw
        #       uncertainty value and not the formatted (and possibly rounded)!
        #       This ensures that not the rounded value get stored
        allow_edit = self.is_uncertainty_edition_allowed(analysis_brain)
        if allow_edit:
            item["Uncertainty"] = obj.getUncertainty()
            item["before"]["Uncertainty"] = "± "
            item["allow_edit"].append("Uncertainty")
            unit = item.get("Unit")
            if unit:
                item["after"]["Uncertainty"] = self.render_unit(unit)
            return

        formatted = format_uncertainty(
            obj, decimalmark=self.dmk, sciformat=int(self.scinot))
        if formatted:
            item["replace"]["Uncertainty"] = formatted
            item["before"]["Uncertainty"] = "± "
            unit = item.get("Unit")
            if unit:
                item["after"]["Uncertainty"] = self.render_unit(unit)

>>>>>>> 47d21d35
    def _folder_item_detection_limits(self, analysis_brain, item):
        """Fills the analysis' detection limits to the item passed in.

        :param analysis_brain: Brain that represents an analysis
        :param item: analysis' dictionary counterpart that represents a row
        """
        item["DetectionLimitOperand"] = ""

        if not self.is_analysis_edition_allowed(analysis_brain):
            # Return immediately if the we are not in edit mode
            return

        # TODO: Performance, we wake-up the full object here
        obj = self.get_object(analysis_brain)

        # No Detection Limit Selection
        if not obj.getDetectionLimitSelector():
            return None

        # Show Detection Limit Operand Selector
        item["DetectionLimitOperand"] = obj.getDetectionLimitOperand()
        item["allow_edit"].append("DetectionLimitOperand")
        self.columns["DetectionLimitOperand"]["toggle"] = True

        # Prepare selection list for LDL/UDL
        choices = [
            {"ResultValue": "", "ResultText": ""},
            {"ResultValue": LDL, "ResultText": LDL},
            {"ResultValue": UDL, "ResultText": UDL}
        ]
        # Set the choices to the item
        item["choices"]["DetectionLimitOperand"] = choices

    def _folder_item_specifications(self, analysis_brain, item):
        """Set the results range to the item passed in"""
        analysis = self.get_object(analysis_brain)
        results_range = analysis.getResultsRange()

        item["Specification"] = ""
        if results_range:
            item["Specification"] = get_formatted_interval(results_range, "")

    def _folder_item_out_of_range(self, analysis_brain, item):
        """Displays an icon if result is out of range
        """
        if not self.has_permission(ViewResults, analysis_brain):
            # Users without permissions to see the result should not be able
            # to see if the result is out of range naither
            return

        analysis = self.get_object(analysis_brain)
        out_range, out_shoulders = is_out_of_range(analysis)
        if out_range:
            msg = _("Result out of range")
            img = get_image("exclamation.png", title=msg)
            if not out_shoulders:
                msg = _("Result in shoulder range")
                img = get_image("warning.png", title=msg)
            self._append_html_element(item, "Result", img)

    def _folder_item_result_range_compliance(self, analysis_brain, item):
        """Displays an icon if the range is different from the results ranges
        defined in the Sample
        """
        if not IAnalysisRequest.providedBy(self.context):
            return

        analysis = self.get_object(analysis_brain)
        if is_result_range_compliant(analysis):
            return

        # Non-compliant range, display an icon
        service_uid = analysis_brain.getServiceUID
        original = self.context.getResultsRange(search_by=service_uid)
        original = get_formatted_interval(original, "")
        msg = _("Result range is different from Specification: {}"
                .format(original))
        img = get_image("warning.png", title=msg)
        self._append_html_element(item, "Specification", img)

    def _folder_item_verify_icons(self, analysis_brain, item):
        """Set the analysis' verification icons to the item passed in.

        :param analysis_brain: Brain that represents an analysis
        :param item: analysis' dictionary counterpart that represents a row
        """
        submitter = analysis_brain.getSubmittedBy
        if not submitter:
            # This analysis hasn't yet been submitted, no verification yet
            return

        if analysis_brain.review_state == 'retracted':
            # Don't display icons and additional info about verification
            return

        verifiers = analysis_brain.getVerificators
        in_verifiers = submitter in verifiers
        if in_verifiers:
            # If analysis has been submitted and verified by the same person,
            # display a warning icon
            msg = t(_("Submitted and verified by the same user: {}"))
            icon = get_image('warning.png', title=msg.format(submitter))
            self._append_html_element(item, 'state_title', icon)

        num_verifications = analysis_brain.getNumberOfRequiredVerifications
        if num_verifications > 1:
            # More than one verification required, place an icon and display
            # the number of verifications done vs. total required
            done = analysis_brain.getNumberOfVerifications
            pending = num_verifications - done
            ratio = float(done) / float(num_verifications) if done > 0 else 0
            ratio = int(ratio * 100)
            scale = ratio == 0 and 0 or (ratio / 25) * 25
            anchor = "<a href='#' tabindex='-1' title='{} &#13;{} {}' " \
                     "class='multi-verification scale-{}'>{}/{}</a>"
            anchor = anchor.format(t(_("Multi-verification required")),
                                   str(pending),
                                   t(_("verification(s) pending")),
                                   str(scale),
                                   str(done),
                                   str(num_verifications))
            self._append_html_element(item, 'state_title', anchor)

        if analysis_brain.review_state != 'to_be_verified':
            # The verification of analysis has already been done or first
            # verification has not been done yet. Nothing to do
            return

        # Check if the user has "Bika: Verify" privileges
        if not self.has_permission(TransitionVerify):
            # User cannot verify, do nothing
            return

        username = api.get_current_user().id
        if username not in verifiers:
            # Current user has not verified this analysis
            if submitter != username:
                # Current user is neither a submitter nor a verifier
                return

            # Current user is the same who submitted the result
            if analysis_brain.isSelfVerificationEnabled:
                # Same user who submitted can verify
                title = t(_("Can verify, but submitted by current user"))
                html = get_image('warning.png', title=title)
                self._append_html_element(item, 'state_title', html)
                return

            # User who submitted cannot verify
            title = t(_("Cannot verify, submitted by current user"))
            html = get_image('submitted-by-current-user.png', title=title)
            self._append_html_element(item, 'state_title', html)
            return

        # This user verified this analysis before
        multi_verif = self.context.bika_setup.getTypeOfmultiVerification()
        if multi_verif != 'self_multi_not_cons':
            # Multi verification by same user is not allowed
            title = t(_("Cannot verify, was verified by current user"))
            html = get_image('submitted-by-current-user.png', title=title)
            self._append_html_element(item, 'state_title', html)
            return

        # Multi-verification by same user, but non-consecutively, is allowed
        if analysis_brain.getLastVerificator != username:
            # Current user was not the last user to verify
            title = t(
                _("Can verify, but was already verified by current user"))
            html = get_image('warning.png', title=title)
            self._append_html_element(item, 'state_title', html)
            return

        # Last user who verified is the same as current user
        title = t(_("Cannot verify, last verified by current user"))
        html = get_image('submitted-by-current-user.png', title=title)
        self._append_html_element(item, 'state_title', html)
        return

    def _folder_item_assigned_worksheet(self, analysis_brain, item):
        """Adds an icon to the item dict if the analysis is assigned to a
        worksheet and if the icon is suitable for the current context

        :param analysis_brain: Brain that represents an analysis
        :param item: analysis' dictionary counterpart that represents a row
        """
        if not IAnalysisRequest.providedBy(self.context):
            # We want this icon to only appear if the context is an AR
            return

        analysis_obj = self.get_object(analysis_brain)
        worksheet = analysis_obj.getWorksheet()
        if not worksheet:
            # No worksheet assigned. Do nothing
            return

        title = t(_("Assigned to: ${worksheet_id}",
                    mapping={'worksheet_id': safe_unicode(worksheet.id)}))
        img = get_image('worksheet.png', title=title)
        anchor = get_link(worksheet.absolute_url(), img, tabindex="-1")
        self._append_html_element(item, 'state_title', anchor)

    def _folder_item_accredited_icon(self, analysis_brain, item):
        """Adds an icon to the item dictionary if it is an accredited analysis
        """
        full_obj = self.get_object(analysis_brain)
        if full_obj.getAccredited():
            img = get_image("accredited.png", title=t(_("Accredited")))
            self._append_html_element(item, "Service", img)

    def _folder_item_partition(self, analysis_brain, item):
        """Adds an anchor to the partition if the current analysis is from a
        partition that does not match with the current context
        """
        if not IAnalysisRequest.providedBy(self.context):
            return

        sample_id = analysis_brain.getRequestID
        if sample_id != api.get_id(self.context):
            if not self.show_partitions:
                # Do not display the link
                return

            part_url = analysis_brain.getRequestURL
            kwargs = {"class": "small", "tabindex": "-1"}
            url = get_link(part_url, value=sample_id, **kwargs)
            title = item["replace"].get("Service") or item["Service"]
            item["replace"]["Service"] = "{}<br/>{}".format(title, url)

    def _folder_item_report_visibility(self, analysis_brain, item):
        """Set if the hidden field can be edited (enabled/disabled)

        :analysis_brain: Brain that represents an analysis
        :item: analysis' dictionary counterpart to be represented as a row"""
        # Users that can Add Analyses to an Analysis Request must be able to
        # set the visibility of the analysis in results report, also if the
        # current state of the Analysis Request (e.g. verified) does not allow
        # the edition of other fields. Note that an analyst has no privileges
        # by default to edit this value, cause this "visibility" field is
        # related with results reporting and/or visibility from the client
        # side. This behavior only applies to routine analyses, the visibility
        # of QC analyses is managed in publish and are not visible to clients.
        if 'Hidden' not in self.columns:
            return

        full_obj = self.get_object(analysis_brain)
        item['Hidden'] = full_obj.getHidden()

        # Hidden checkbox is not reachable by tabbing
        item["tabindex"]["Hidden"] = "disabled"
        if self.has_permission(FieldEditAnalysisHidden, obj=full_obj):
            item['allow_edit'].append('Hidden')

    def _folder_item_fieldicons(self, analysis_brain):
        """Resolves if field-specific icons must be displayed for the object
        passed in.

        :param analysis_brain: Brain that represents an analysis
        """
        full_obj = self.get_object(analysis_brain)
        uid = api.get_uid(full_obj)
        for name, adapter in getAdapters((full_obj,), IFieldIcons):
            alerts = adapter()
            if not alerts or uid not in alerts:
                continue
            alerts = alerts[uid]
            if uid not in self.field_icons:
                self.field_icons[uid] = alerts
                continue
            self.field_icons[uid].extend(alerts)

    def _folder_item_remarks(self, analysis_brain, item):
        """Renders the Remarks field for the passed in analysis

        If the edition of the analysis is permitted, adds the field into the
        list of editable fields.

        :param analysis_brain: Brain that represents an analysis
        :param item: analysis' dictionary counterpart that represents a row
        """

        if self.analysis_remarks_enabled():
            item["Remarks"] = analysis_brain.getRemarks

        if self.is_analysis_edition_allowed(analysis_brain):
            item["allow_edit"].extend(["Remarks"])
        else:
            # render HTMLified text in readonly mode
            item["Remarks"] = api.text_to_html(
                analysis_brain.getRemarks, wrap=None)

    def _append_html_element(self, item, element, html, glue="&nbsp;",
                             after=True):
        """Appends an html value after or before the element in the item dict

        :param item: dictionary that represents an analysis row
        :param element: id of the element the html must be added thereafter
        :param html: element to append
        :param glue: glue to use for appending
        :param after: if the html content must be added after or before"""
        position = after and 'after' or 'before'
        item[position] = item.get(position, {})
        original = item[position].get(element, '')
        if not original:
            item[position][element] = html
            return
        item[position][element] = glue.join([original, html])

    def _folder_item_conditions(self, analysis_brain, item):
        """Renders the analysis conditions
        """
        analysis = self.get_object(analysis_brain)

        if not IRoutineAnalysis.providedBy(analysis):
            return

        conditions = analysis.getConditions()
        if not conditions:
            return

        def to_str(condition):
            title = condition.get("title")
            value = condition.get("value", "")
            if condition.get("type") == "file" and api.is_uid(value):
                att = self.get_object(value)
                value = self.get_attachment_link(att)
            return ": ".join([title, str(value)])

        # Display the conditions properly formatted
        conditions = "<br/>".join([to_str(cond) for cond in conditions])
        service = item["replace"].get("Service") or item["Service"]
        item["replace"]["Service"] = "<br/>".join([service, conditions])

    def is_method_required(self, analysis):
        """Returns whether the render of the selection list with methods is
        required for the method passed-in, even if only option "None" is
        displayed for selection
        """
        # Always return true if the analysis has a method assigned
        obj = self.get_object(analysis)
        method = obj.getRawMethod()
        if method:
            return True

        methods = obj.getRawAllowedMethods()
        return len(methods) > 0

    def is_instrument_required(self, analysis):
        """Returns whether the render of the selection list with instruments is
        required for the analysis passed-in, even if only option "None" is
        displayed for selection.
        :param analysis: Brain or object that represents an analysis
        """
        # If method selection list is required, the instrument selection too
        if self.is_method_required(analysis):
            return True

        # Always return true if the analysis has an instrument assigned
        analysis = self.get_object(analysis)
        if analysis.getRawInstrument():
            return True

        instruments = analysis.getRawAllowedInstruments()
        # There is no need to check for the instruments of the method assigned
        # to # the analysis (if any), because the instruments rendered in the
        # selection list are always a subset of the allowed instruments when
        # a method is selected
        return len(instruments) > 0

    def is_unit_choices_required(self, analysis):
        """Returns whether the render of the unit choice selection list is
        required for the analysis passed-in.
        :param analysis: Brain or object that represents an analysis
        """
        # Always return true if the analysis has unitchoices
        analysis = self.get_object(analysis)
        if analysis.getUnitChoices():
            return True
        return False

    def is_method_column_required(self, items):
        """Returns whether the method column has to be rendered or not.
        Returns True if at least one of the analyses from the listing requires
        the list for method selection to be rendered
        """
        for item in items:
            obj = item.get("obj")
            if self.is_method_required(obj):
                return True
        return False

    def is_instrument_column_required(self, items):
        """Returns whether the instrument column has to be rendered or not.
        Returns True if at least one of the analyses from the listing requires
        the list for instrument selection to be rendered
        """
        for item in items:
            obj = item.get("obj")
            if self.is_instrument_required(obj):
                return True
        return False

    def is_unit_selection_column_required(self, items):
        """Returns whether the unit column has to be rendered or not.
        Returns True if at least one of the analyses from the listing requires
        the list for unit selection to be rendered
        """
        for item in items:
            obj = item.get("obj")
            if self.is_unit_choices_required(obj):
                return True
        return False<|MERGE_RESOLUTION|>--- conflicted
+++ resolved
@@ -851,11 +851,7 @@
         """Render HTML element for unit
         """
         if css_class is None:
-<<<<<<< HEAD
-            css_class = "unit d-inline-block py-2 small text-secondary"
-=======
             css_class = "unit d-inline-block py-2 small text-secondary text-nowrap"
->>>>>>> 47d21d35
         return "<span class='{css_class}'>{unit}</span>".format(
             unit=unit, css_class=css_class)
 
@@ -921,8 +917,6 @@
             img = get_image('late.png', title=t(_("Late Analysis")),
                             width='16px', height='16px')
             item['replace']['DueDate'] = '{} {}'.format(due_date_str, img)
-        else:
-            item['replace']['DueDate'] = due_date_str
 
     def _folder_item_result(self, analysis_brain, item):
         """Set the analysis' result to the item passed in.
@@ -1055,10 +1049,7 @@
                 continue
 
             interim_value = interim_field.get("value", "")
-<<<<<<< HEAD
-=======
             interim_allow_empty = interim_field.get("allow_empty") == "on"
->>>>>>> 47d21d35
             interim_unit = interim_field.get("unit", "")
             interim_formatted = formatDecimalMark(interim_value, self.dmk)
             interim_field["formatted_value"] = interim_formatted
@@ -1190,27 +1181,6 @@
 
         return item
 
-    def _on_method_change(self, uid=None, value=None, item=None, **kw):
-        """Update instrument and calculation when the method changes
-
-        :param uid: object UID
-        :value: UID of the new method
-        :item: old folderitem
-
-        :returns: updated folderitem
-        """
-        obj = api.get_object_by_uid(uid, None)
-        method = api.get_object_by_uid(value, None)
-
-        if not all([obj, method, item]):
-            return None
-
-        # update the available instruments
-        inst_vocab = self.get_instruments_vocabulary(obj, method=method)
-        item["choices"]["Instrument"] = inst_vocab
-
-        return item
-
     def _folder_item_instrument(self, analysis_brain, item):
         """Fills the analysis' instrument to the item passed in.
 
@@ -1312,25 +1282,6 @@
 
         # Wake up the Analysis object
         obj = self.get_object(analysis_brain)
-<<<<<<< HEAD
-
-        # NOTE: When we allow to edit the uncertainty, we want to have the raw
-        #       uncertainty value and not the formatted (and possibly rounded)!
-        #       This ensures that not the rounded value get stored
-        allow_edit = self.is_uncertainty_edition_allowed(analysis_brain)
-        if allow_edit:
-            item["Uncertainty"] = obj.getUncertainty()
-            item["allow_edit"].append("Uncertainty")
-            return
-
-        formatted = format_uncertainty(
-            obj, decimalmark=self.dmk, sciformat=int(self.scinot))
-        if formatted:
-            item["replace"]["Uncertainty"] = formatted
-            item["before"]["Uncertainty"] = "± "
-            item["after"]["Uncertainty"] = obj.getUnit()
-
-=======
 
         # NOTE: When we allow to edit the uncertainty, we want to have the raw
         #       uncertainty value and not the formatted (and possibly rounded)!
@@ -1354,7 +1305,6 @@
             if unit:
                 item["after"]["Uncertainty"] = self.render_unit(unit)
 
->>>>>>> 47d21d35
     def _folder_item_detection_limits(self, analysis_brain, item):
         """Fills the analysis' detection limits to the item passed in.
 
