--- conflicted
+++ resolved
@@ -1,10 +1,7 @@
 3.2.1 (unreleased)
 ------------------
-<<<<<<< HEAD
 LIMS-2319: AR Add: Deleting a selected CC Contact corrupts the UID of reference widgets.
-=======
 LIMS-2325: Allow SampleTypes to be linked with Client Sample Points
->>>>>>> 41c44fbb
 LIMS-2298: Add filter in Clients list
 LIMS-2299: Add ui for editing ar_count in all analysisrequest lists
 LIMS-2268: Instrument Interface. Vista Pro Simultaneous ICP, bi-directional CSV
