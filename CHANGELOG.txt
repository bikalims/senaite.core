--- conflicted
+++ resolved
@@ -1,10 +1,7 @@
 next
 ------------------
-<<<<<<< HEAD
 LIMS-1389: Units in results publishing should allow super(sub)script format, for example in cm2 or m3
-=======
 LIMS-1500: Alere Pima's Instrument Interfice
->>>>>>> a02c386b
 LIMS-1457: Exponential notation in published AR pdf should be formatted like a×10^b instead of ae^+b
 LIMS-1334: Calculate result precision from Uncertainty value
 LIMS-1446: After retracting a published AR the Sample gets cancelled
