--- conflicted
+++ resolved
@@ -341,11 +341,7 @@
                            'results': results})
 
 
-<<<<<<< HEAD
-class ajaxGetCalculationInterimFields:
-=======
 class ajaxGetInterimFields:
->>>>>>> b9184d9a
 
     def __init__(self, context, request):
         self.context = context
