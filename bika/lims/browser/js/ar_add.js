(function( $ ) {
    "use strict";

function destroy(arr, val) {
    for (var i = 0; i < arr.length; i++) if (arr[i] === val) arr.splice(i, 1);
    return arr;
}
function getRelTag() {
    //Return the tag that identifies the position of the 
    var layout = $("input[id='layout']").val();
    var rel_tag = 'tr';
    if (layout == 'columns') {
        rel_tag = 'td'; 
    };
    return rel_tag;
}
    
function clearHiddenPopupFields(analyses) {
    $(analyses).find(".overlay_field").remove();
}

function getResultRange(service_uid, spec_uid, keyword) {
        //console.log('getResultRange:'+service_uid+':'+spec_uid+':'+keyword);
        //var to know if analysis need specification
        var return_val = ["", "", ""];
        $.ajaxSetup({async:false});
        //Search if current analysis's service allows specification
        var request_allowspec = {
            catalog_name: "uid_catalog",
            UID: service_uid
        };
        window.bika.lims.jsonapi_read(request_allowspec, function (result) {
            if (result.objects && result.objects.length > 0 &&
                ( result.objects[0].ResultOptions == null ||
                  result.objects[0].ResultOptions.length == 0)) {
                //console.log('getResultRange:service:'+service_uid+':'+result.objects[0].ResultOptions.length);
                var request_data = {
                    catalog_name: "uid_catalog",
                    UID: spec_uid
                };
                window.bika.lims.jsonapi_read(request_data, function (data) {
                    if (data.objects && data.objects.length > 0 &&
                        data.objects[0].ResultsRange && 
                        data.objects[0].ResultsRange.length > 0) {
                        //console.log('getResultRange:spec:'+spec_uid+':'+data.objects[0].ResultsRange.length);
                        var rr = data.objects[0].ResultsRange;
                        for (var i in rr) {
                            if (!(rr.hasOwnProperty(i))) {
                                continue;
                            }
                            //console.log(rr[i].keyword +'=='+ keyword);
                            if (rr[i].keyword == keyword) {
                                return_val = [rr[i].min, rr[i].max, rr[i].error];
                                break;
                            }
                        }
                    }
                })
            };
       });
       $.ajaxSetup({async:true});
       //console.log('getResultRange:'+return_val);
       return return_val;
    } 

function toggle_spec_fields(element) {
    // When a service checkbox is clicked, this is used to display
    // or remove the specification inputs.
    if (!$("#bika_setup").attr("EnableARSpecs")) {
        return;
    }
    var arnum = $(element).attr("arnum");
    var spec_uid = $("#ar_" + arnum + "_Specification_uid").val();
    var service_uid = $(element).attr("value");
    var min_name = "ar." + arnum + ".min." + service_uid;
    var max_name = "ar." + arnum + ".max." + service_uid;
    var error_name = "ar." + arnum + ".error." + service_uid;
    if ($(element).prop("checked") && $(element).siblings().filter("[name='" + min_name + "']").length === 0) {
        //var to know if analysis need specification
        var allowspec = true;
        //Search if current analysis's service allows specification
        var request_allowspec = {
            catalog_name: "uid_catalog",
            UID: service_uid
        };
        window.bika.lims.jsonapi_read(request_allowspec, function (result) {
            if (result.objects && result.objects.length > 0) {
                var allowspec = result.objects[0].ResultOptions == null || result.objects[0].ResultOptions.length == 0;
                // To force the next if statments part to be syncron
                if ((spec_uid !== "") && allowspec) {
                    var request_data = {
                        catalog_name: "uid_catalog",
                        UID: spec_uid
                    };
                    window.bika.lims.jsonapi_read(request_data, function (data) {
                        var min_val = "";
                        var max_val = "";
                        var error_val = "";
                        if (data.objects && data.objects.length > 0) {
                            var rr = data.objects[0].ResultsRange;
                            for (var i in rr) {
                                if (!(rr.hasOwnProperty(i))) {
                                    continue;
                                }
                                if (rr[i].keyword == $(element).attr("keyword")) {
                                    min_val = rr[i].min;
                                    max_val = rr[i].max;
                                    error_val = rr[i].error;
                                    break;
                                }
                            }
                        }
                        var min = $("<input class='spec_bit min' type='text' size='3' uid='" + service_uid + "' value='" + min_val + "' name='" + min_name + "' keyword='" + $(element).attr("keyword") + "' autocomplete='off' placeholder='&gt;'/>");
                        var max = $("<input class='spec_bit max' type='text' size='3' uid='" + service_uid + "' value='" + max_val + "' name='" + max_name + "' keyword='" + $(element).attr("keyword") + "' autocomplete='off' placeholder='&lt;'/>");
                        var error = $("<input class='spec_bit error' type='text' size='3' uid='" + service_uid + "' value='" + error_val + "' name='" + error_name + "' keyword='" + $(element).attr("keyword") + "' autocomplete='off' placeholder='%'/>");
                        $(element).after(error).after(max).after(min);
                    });
                }
                else if (allowspec) {
                    var min = $("<input class='spec_bit min' type='text' size='3' uid='" + service_uid + "' value='' name='" + min_name + "' keyword='" + $(element).attr("keyword") + "' autocomplete='off' placeholder='&gt;'/>");
                    var max = $("<input class='spec_bit max' type='text' size='3' uid='" + service_uid + "' value='' name='" + max_name + "' keyword='" + $(element).attr("keyword") + "' autocomplete='off' placeholder='&lt;'/>");
                    var error = $("<input class='spec_bit error' type='text' size='3' uid='" + service_uid + "' value='' name='" + error_name + "' keyword='" + $(element).attr("keyword") + "' autocomplete='off' placeholder='%'/>");
                    $(element).after(error).after(max).after(min);
                }
            }
        });
    } else {
        $("input[name='" + min_name + "']").remove();
        $("input[name='" + max_name + "']").remove();
        $("input[name='" + error_name + "']").remove();
    }
}

function reset_spec_field_values(arnum) {
    // When a spec is selected, all existing spec fields are cleared and reset
    if (!$("#bika_setup").attr("EnableARSpecs")) {
        return;
    }
    var spec_uid = $("#ar_" + arnum + "_Specification_uid").val();
    if (spec_uid !== "") {
        var request_data = {
            catalog_name: "uid_catalog",
            UID: spec_uid
        };
        window.bika.lims.jsonapi_read(request_data, function (data) {
            // empty all specification inputs.
            var min_name = "[name^='ar." + arnum + ".min']";
            var max_name = "[name^='ar." + arnum + ".max']";
            var error_name = "[name^='ar." + arnum + ".error']";
            $(min_name).val("");
            $(max_name).val("");
            $(error_name).val("");
            // set specification values in all supported services.
            if (data.objects && data.objects.length > 0) {
                var rr = data.objects[0].ResultsRange;
                for (var i in rr) {
                    var this_min = "[name='ar." + arnum + ".min\\." + rr[i].uid + "']";
                    var this_max = "[name='ar." + arnum + ".max\\." + rr[i].uid + "']";
                    var this_error = "[name='ar." + arnum + ".error\\." + rr[i].uid + "']";
                    if ($(this_min)) {
                        $(this_min).val(rr[i].min);
                        $(this_max).val(rr[i].max);
                        $(this_error).val(rr[i].error);
                    }
                }
            }
        });
    }
}

function validate_spec_field_entry(element) {
    var arnum = $(element).attr("name").split(".")[1];
    var uid = $(element).attr("uid");
    $("[name^='ar\\."+arnum+"\\.Specification']").val("");
    $("[name^='ar\\."+arnum+"\\.Specification_uid']").val("");
    var min_element = $("[name='ar."+arnum+".min."+uid+"']");
    var max_element = $("[name='ar."+arnum+".max."+uid+"']");
    var error_element = $("[name='ar."+arnum+".error."+uid+"']");
    var min = parseFloat($(min_element).val(), 10);
    var max = parseFloat($(max_element).val(), 10);
    var error = parseFloat($(error_element).val(), 10);
    if($(element).hasClass("min")){
        if(isNaN(min)) {
            $(min_element).val("");
        } else if ((!isNaN(max)) && min > max) {
            $(max_element).val("");
        }
    } else if($(element).hasClass("max")){
        if(isNaN(max)) {
            $(max_element).val("");
        } else if ((!isNaN(min)) && max < min) {
            $(min_element).val("");
        }
    } else if($(element).hasClass("error")){
        if(isNaN(error) || error < 0 || error > 100){
            $(error_element).val("");
        }
    }
}

function set_default_spec(arnum) {
    if(!$("#bika_setup").attr("EnableARSpecs")) { return; }
    // I use only the sampletype for looking up defaults.
    var sampletype_title = $("#ar_"+arnum+"_SampleType").val();
    var client_uid = $("#ar_"+arnum+"_Client_uid").val();
    if(sampletype_title !== ""){
        var bika_analysisspecs_uid = $("#bika_setup").attr("bika_analysisspecs_uid");
        var request_data = {
            catalog_name: "bika_setup_catalog",
            portal_type: "AnalysisSpec",
            getSampleTypeTitle: sampletype_title,
            getClientUID: [client_uid, bika_analysisspecs_uid]
        };

        window.bika.lims.jsonapi_read(request_data, function(data) {
            var ob, obj;
            if (data.objects && data.objects.length > 0) {
                for(ob in data.objects){
                    if ((!data.objects.hasOwnProperty(ob))) { continue; }
                    obj = data.objects[ob];
                    if ((!obj.hasOwnProperty("getClientUID"))) { continue; }
                    if(client_uid == obj.getClientUID){
                        $("#ar_"+arnum+"_Specification").val(obj.title);
                        $("#ar_"+arnum+"_Specification_uid").val(obj.UID);
                        reset_spec_field_values(arnum);
                        return;
                    }
                }
                for(ob in data.objects){
                    if ((!data.objects.hasOwnProperty(ob))) { continue; }
                    obj = data.objects[ob];
                    if ((!obj.hasOwnProperty("getClientUID"))) { continue; }
                    if (obj.getClientUID != client_uid) {
                        $("#ar_"+arnum+"_Specification").val(obj.title);
                        $("#ar_"+arnum+"_Specification_uid").val(obj.UID);
                        reset_spec_field_values(arnum);
                        return;
                    }
                }
            }
        });

    }
}

function set_cc_contacts(arnum) {
    var contact_uid = $("#ar_"+arnum+"_Contact_uid").val();
    var fieldName = "ar."+arnum+".CCContact";
    // clear the CC widget
    $("input[name='"+fieldName+":record']").val("");
    $("input[name='"+fieldName+":record']").attr("uid", "");
    $("input[name='"+fieldName+"_uid']").val("");
    $("#ar_"+arnum+"_CCContact-listing").empty();
    if(contact_uid !== ""){
        var request_data = {
            portal_type: "Contact",
            UID: contact_uid
        };
        window.bika.lims.jsonapi_read(request_data, function(data) {
            if(data.objects && data.objects.length < 1) {
                return;
            }
            var ob = data.objects[0];
            var cc_titles = ob.CCContact;
            var cc_uids = ob.CCContact_uid;
            if(!cc_uids) {
                return;
            }
            $("input[name='"+fieldName+"_uid']").val(cc_uids.join(","));
            for (var i = 0; i < cc_uids.length; i++) {
                var title = cc_titles[i];
                var uid = cc_uids[i];
                var del_btn_src = window.portal_url+"/++resource++bika.lims.images/delete.png";
                var del_btn = "<img class='ar_deletebtn' src='"+del_btn_src+"' fieldName='"+fieldName+"' uid='"+uid+"'/>";
                var new_item = "<div class='reference_multi_item' uid='"+uid+"'>"+del_btn+title+"</div>";
                $("#ar_"+arnum+"_CCContact-listing").append($(new_item));
            }
        });
    }
}
function modify_Specification_field_filter(arnum) {
    // when a SampleType is selected I will allow only specs to be selected
    // which 1- (have the same Sample Types)
    // 2- (have no sample type at all)
    var sampletype_title = $("#ar_"+arnum+"_SampleType").val();
    var e = $("#ar_"+arnum+"_Specification");
    var query_str = $(e).attr("search_query");
    var query_obj = $.parseJSON(query_str);
    if (    query_obj.hasOwnProperty("getSampleTypeTitle") ){
        delete query_obj.getSampleTypeTitle;
    }
    query_obj.getSampleTypeTitle = [sampletype_title, ""];
    query_str = $.toJSON(query_obj);
    $(e).attr("search_query", query_str);
}


function ar_set_tabindexes() {
    // Sets the tab index to the elements. Tab flow top to bottom instead of left
    // to right.
    // Keyboard tab flow top to bottom instead of left to right
    var index = 10;
    var count = $("input[id='ar_count']").val();
    for (var i=0; i<count; i++) {
         var elements = $("tr[arnum="+i+"]").find("input[type!=hidden]").not("[disabled]");
        for (var j=0; j<elements.length; j++) {
            $(elements[j]).attr("tabindex",index);
            index++;
        }
    }
}

// Configure the widgets that archetypes built:
// set id and name to ar-arnum-fieldName fornats
// un-set the readonly attribute on the fields (so that we can search).
function ar_rename_elements(){
    var i, e, elements, arnum;
    var rel_tag = getRelTag();
    elements = $(rel_tag+"[ar_add_arnum_widget]").find("input[type!='hidden']").not("[disabled]");
    for (i = elements.length - 1; i >= 0; i--) {
        e = elements[i];
        arnum = $($(e).parents(rel_tag)).attr("arnum");
        // not :ignore_empty, widgets each get submitted to their own form handlers
        $(e).attr("name", "ar."+arnum+"."+$(e).attr("name")+":record");
        $(e).attr("id", "ar_"+arnum+"_"+e.id);
        $(e).removeAttr("required");
    };
    elements = $(rel_tag+"[ar_add_arnum_widget]").find("input[type='hidden']");
    for (i = elements.length - 1; i >= 0; i--) {
        e = elements[i];
        arnum = $($(e).parents(rel_tag)).attr("arnum");
        $(e).attr("id", "ar_"+arnum+"_"+e.id);
        // not :ignore_empty, widgets each get submitted to their own form handlers
        $(e).attr("name", "ar."+arnum+"."+$(e).attr("name")+":record");
    };
    elements = $(".multiValued-listing");
    for (i = elements.length - 1; i >= 0; i--) {
        e = elements[i];
        var eid = e.id.split("-listing")[0];
        arnum = $($(e).parents(rel_tag)).attr("arnum");
        $(e).attr("id", "ar_"+arnum+"_"+eid+"-listing");
        // not :ignore_empty, widgets each get submitted to their own form handlers
        $(e).attr("name", "ar."+arnum+"."+eid+"-listing");
        $(e).attr("fieldName", "ar."+arnum+"."+eid);
    };
}

// The columnar referencewidgets that we reconfigure use this as their
// select handler.
function ar_referencewidget_select_handler(event, ui){
    /*jshint validthis:true */
    event.preventDefault();

    // Set form values in activated element (must exist in colModel!)
    var fieldName = $(this).attr("name");
    var parts = fieldName.split(".");
    var arnum = "";
    var uid_element = $("#"+fieldName+"_uid");
    var listing_div = $("#"+fieldName+"-listing");
    if (parts.length == 3) {
        fieldName = parts[2].split(":")[0];
        arnum = $(this).attr("id").split("_")[1];
        uid_element = $("#ar_"+arnum+"_"+fieldName+"_uid");
        listing_div = $("#ar_"+arnum+"_"+fieldName+"-listing");
    }
    var skip;

    if(listing_div.length > 0) {
        // add selection to textfield value
        var existing_uids = $(uid_element).val().split(",");
              destroy(existing_uids,"");
              destroy(existing_uids,"[]");
        var selected_value = ui.item[$(this).attr("ui_item")];
        var selected_uid = ui.item.UID;
        if (existing_uids.indexOf(selected_uid) == -1) {
            existing_uids.push(selected_uid);
            $(this).val("");
            $(this).attr("uid", existing_uids.join(","));
            $(uid_element).val(existing_uids.join(","));
                      // insert item to listing
                      var del_btn_src = portal_url+"/++resource++bika.lims.images/delete.png";
                      var del_btn = "<img class='deletebtn' src='"+del_btn_src+"' fieldName='ar."+arnum+"."+fieldName+"' uid='"+selected_uid+"'/>";
                      var new_item = "<div class='reference_multi_item' uid='"+selected_uid+"'>"+del_btn+selected_value+"</div>";
                      $(listing_div).append($(new_item));
        }
        skip = $(uid_element).attr("skip_referencewidget_lookup");
        if (skip !== true){
            $(this).trigger("selected", ui.item.UID);
        }
        $(uid_element).removeAttr("skip_referencewidget_lookup");
        $(this).next("input").focus();
    } else {
        // Set value in activated element (must exist in colModel!)
        $(this).val(ui.item[$(this).attr("ui_item")]);
        $(this).attr("uid", ui.item.UID);
        $(uid_element).val(ui.item.UID);
        skip = $(uid_element).attr("skip_referencewidget_lookup");
        if (skip !== true){
            $(this).trigger("selected", ui.item.UID);
        }
        $(uid_element).removeAttr("skip_referencewidget_lookup");
        $(this).next("input").focus();
    }

    if(fieldName == "Contact"){
        set_cc_contacts(arnum);
    }
    if(fieldName == "SampleType"){
        // selecting a Sampletype - jiggle the SamplePoint element.
        var sp_element = $("#ar_"+arnum+"_SamplePoint");
        sp_element
            .removeClass( "cg-autocomplete-input" )
            .removeAttr( "autocomplete" )
            .removeAttr( "role" )
            .removeAttr( "aria-autocomplete" )
            .removeAttr( "aria-haspopup" );
        var new_sp_element = $(sp_element[0]).clone();
        var sp_parent_node = $(sp_element).parent();
        $(sp_element).remove();
        $(sp_parent_node).append(new_sp_element);
        sp_element = $("#ar_"+arnum+"_SamplePoint");
        // cut kwargs into the base_query
        var sp_base_query = $(sp_element).attr("base_query");
        sp_base_query = $.parseJSON(sp_base_query);
        sp_base_query = $.toJSON(sp_base_query);
        var sp_search_query = {"getSampleTypeTitle": ui.item[$(this).attr("ui_item")]};
        sp_search_query = $.toJSON(sp_search_query);
        sp_element.attr("search_query", sp_search_query);
        ar_referencewidget_lookups(sp_element);
    }
    if(fieldName == "SamplePoint"){
        // selecting a Samplepoint - jiggle the SampleType element.
        var st_element = $("#ar_"+arnum+"_SampleType");
        st_element
            .removeClass( "cg-autocomplete-input" )
            .removeAttr( "autocomplete" )
            .removeAttr( "role" )
            .removeAttr( "aria-autocomplete" )
            .removeAttr( "aria-haspopup" );
        var new_st_element = $(st_element[0]).clone();
        var st_parent_node = $(st_element).parent();
        $(st_element).remove();
        $(st_parent_node).append(new_st_element);
        st_element = $("#ar_"+arnum+"_SampleType");
        // cut kwargs into the base_query
        var st_base_query = $(st_element).attr("base_query");
        st_base_query = $.parseJSON(st_base_query);
        st_base_query = $.toJSON(st_base_query);
        var st_search_query = {"getSamplePointTitle": ui.item[$(this).attr("ui_item")]};
        st_search_query = $.toJSON(st_search_query);
        st_element.attr("search_query", st_search_query);
        ar_referencewidget_lookups(st_element);
    }

    // Selected a Profile
    if(fieldName == "Profile"){
        unsetTemplate(arnum);
        $.ajaxSetup({async:false});
        setAnalysisProfile(arnum, $(this).val());
        $.ajaxSetup({async:true});
        calculate_parts(arnum);
    }

    // Selected a Template
    if(fieldName == "Template"){
        setTemplate(arnum, $(this).val());
    }

    // Selected a sample to create a secondary AR.
    if(fieldName == "Sample"){
        // var e = $("input[name^='ar\\."+arnum+"\\."+fieldName+"']");
        // var Sample = $("input[name^='ar\\."+arnum+"\\."+fieldName+"']").val();
        // var Sample_uid = $("input[name^='ar\\."+arnum+"\\."+fieldName+"_uid']").val();
        // Install the handler which will undo the changes I am about to make
        $(this).blur(function(){
            if($(this).val() === ""){
                // clear and un-disable everything
                var disabled_elements = $("[ar_add_arnum_widget] [id*='ar_"+arnum+"']:disabled");
                $.each(disabled_elements, function(x,disabled_element){
                    $(disabled_element).prop("disabled", false);
                    if($(disabled_element).attr("type") == "checkbox"){
                        $(disabled_element).prop("checked", false);
                    } else {
                        $(disabled_element).val("");
                    }
                });
            }
        });
        // Then populate and disable sample fields
        $.getJSON(window.location.href.replace("/ar_add","") + "/secondary_ar_sample_info",
            {
                "Sample_uid": $(this).attr("uid"),
                "_authenticator": $("input[name='_authenticator']").val()},
            function(data){
                for (var x = data.length - 1; x >= 0; x--) {
                    var fieldname = data[x][0];
                    var fieldvalue = data[x][1];
                    var uid_element = $("#ar_"+arnum+"_"+fieldname+"_uid");
                    $(uid_element).val("");
                    var sample_element = $("#ar_"+arnum+"_"+fieldname);
                    $(sample_element).val("").prop("disabled", true);
                    if($(sample_element).attr("type") == "checkbox" && fieldvalue){
                        $(sample_element).prop("checked", true);
                    } else {
                        $(sample_element).val(fieldvalue);
                    }
                }
            }
        );
    }

    // Selected a SampleType
    if(fieldName == "SampleType"){
        unsetTemplate(arnum);
        set_default_spec(arnum);
        modify_Specification_field_filter(arnum);
        calculate_parts(arnum);
    }

    // Selected a Specification
    if(fieldName == "Specification"){
        reset_spec_field_values(arnum);
    }

    // Triggers 'selected' event (as reference widget)
    $(this).trigger("selected", ui.item.UID);
}

function add_path_filter_to_spec_lookups(){
    for (var arnum=0; arnum<parseInt($("#ar_count").val(), 10); arnum++) {
        var element = $("#ar_"+arnum+"_Specification");
        var bq = $.parseJSON($(element).attr("base_query"));
        bq.path = [$("#PhysicalPath").attr("lab_specs"), $("#PhysicalPath").attr("here")];
        $(element).attr("base_query", $.toJSON(bq));
    }
}

// we do the referencewidget_lookups differently to the widget default.
// We also include a bunch of ar_add specific on-change stuff, since the
// popup widget takes over the .change event completely.
function ar_referencewidget_lookups(elements){
    add_path_filter_to_spec_lookups();
    var inputs;
    if(elements === undefined){
        inputs = $("input.referencewidget").not(".has_combogrid_widget");
    } else {
        inputs = elements;
    }
    for (var i = inputs.length - 1; i >= 0; i--) {
        var element = inputs[i];
        var options = $.parseJSON($(element).attr("combogrid_options"));
        if(options === "" || options === undefined){
            continue;
        }
        options.select = ar_referencewidget_select_handler;

        if(window.location.href.search("ar_add") > -1){
            options.url = window.location.href.split("/ar_add")[0] + "/" + options.url;
        }
        options.url = options.url + "?_authenticator=" + $("input[name='_authenticator']").val();
        options.url = options.url + "&catalog_name=" + $(element).attr("catalog_name");
        options.url = options.url + "&base_query=" + $(element).attr("base_query");
        options.url = options.url + "&search_query=" + $(element).attr("search_query");
        options.url = options.url + "&colModel=" + $.toJSON( $.parseJSON($(element).attr("combogrid_options")).colModel);
        options.url = options.url + "&search_fields=" + $.toJSON($.parseJSON($(element).attr("combogrid_options")).search_fields);
        options.url = options.url + "&discard_empty=" + $.toJSON($.parseJSON($(element).attr("combogrid_options")).discard_empty);
        $(element).combogrid(options);
        $(element).addClass("has_combogrid_widget");
        $(element).attr("search_query", "{}");
    }
}

function recalc_prices(arnum){
    var include;
    var layout = $("input[id='layout']").val();
    if(arnum){
        // recalculate just this arnum
        var subtotal = 0.00;
        var discount_amount = 0.00;
        var vat = 0.00;
        var total = 0.00;
        var discount = parseFloat($("#member_discount").val());

        $.each($("input[name='ar."+arnum+".Analyses:list:ignore_empty:record']"), function(){
            var disabled = $(this).prop("disabled");
            // For some browsers, `attr` is undefined; for others, its false.  Check for both.
            if (typeof disabled !== "undefined" && disabled !== false) {
                disabled = true;
            } else {
                disabled = false;
            }
            if (layout == 'rows') {
                include = (!(disabled) && $(this).prop("checked") && $(this).hasClass('overlay_field'));
            } else {
                include = (!(disabled) && $(this).prop("checked") && $(this).prop('type') != 'hidden'); 
            }
            if (include) {
                var serviceUID = this.id;
                var form_price = parseFloat($("#"+serviceUID+"_price").val());
                var vat_amount = parseFloat($("#"+serviceUID+"_price").attr("vat_amount"));
                var price;
                if(discount){
                    price = form_price - ((form_price / 100) * discount);
                } else {
                    price = form_price;
                }
                subtotal += price;
                discount_amount += ((form_price / 100) * discount);
                vat += ((price / 100) * vat_amount);
                total += price + ((price / 100) * vat_amount);
            }
        });
        $("#ar_"+arnum+"_subtotal").val(subtotal.toFixed(2));
        $("#ar_"+arnum+"_subtotal_display").val(subtotal.toFixed(2));
        $("#ar_"+arnum+"_discount").val(discount_amount.toFixed(2));
        $("#ar_"+arnum+"_vat").val(vat.toFixed(2));
        $("#ar_"+arnum+"_vat_display").val(vat.toFixed(2));
        $("#ar_"+arnum+"_total").val(total.toFixed(2));
        $("#ar_"+arnum+"_total_display").val(total.toFixed(2));
    } else {
        if (layout == 'columns') {
            for (var arnum=0; arnum<parseInt($("#ar_count").val(), 10); arnum++) {
                recalc_prices(String(arnum));
            }
        }
    }
}

function changeReportDryMatter(){
    /*jshint validthis:true */
    var dm = $("#getDryMatterService");
    var uid = $(dm).val();
    var cat = $(dm).attr("cat");
    var poc = $(dm).attr("poc");
    var rel_tag = getRelTag();
    var arnum = $(this).parents(rel_tag).attr("arnum");
    if ($(this).prop("checked")){
        // only play with service checkboxes when enabling dry matter
        unsetAnalysisProfile(arnum);
        $.ajaxSetup({async:false});
        toggleCat(poc, cat, arnum, [uid], true);
        $.ajaxSetup({async:true});
        var dryservice_cb = $("input[arnum='"+arnum+"']:checkbox").filter("#"+uid);
        $(dryservice_cb).prop("checked",true);
        calcdependencies([$(dryservice_cb)], true);
        calculate_parts(arnum);
    }
    recalc_prices();
}

function saveProfile(){
    /*jshint validthis:true */
    var layout = $("input[id='layout']").val();
    jarn.i18n.loadCatalog('bika');
    var _ = window.jarn.i18n.MessageFactory("bika");
    var arnum = this.id.split("_")[1];
    if (layout == 'rows') {
        var analyses = $("#ar_"+arnum+"_Analyses").parent().find('.overlay_field').filter(".cb");
    } else {
        var analyses = $(".cb").filter('[arnum="'+arnum+'"]').filter(':checked');
    }
    if (analyses.length == 0) {
        alert(_('Please select analyses to be save'));
        return;
    };
    var title;
    do {
        title=prompt(_("Please enter the title of the profile"));
    }
    while(title.length < 2);
    var request_data = 'obj_path=/Plone/bika_setup/bika_analysisprofiles&obj_type=AnalysisProfile&title='+title
    for (var i = 0; i < analyses.length; i++) {
        request_data = request_data+'&Service:list=UID:'+$(analyses[i]).val()
    }
    $.ajax({
        type: "POST",
        dataType: "json",
        url: window.portal_url + "/@@API/create",
        data: request_data,
        success: function(responseText) {
            alert(_('Profile '+title+' has been created successfully'));
        },
        error: function(XMLHttpRequest, statusText) {
            alert(_('Fail:'+statusText));
        },
    });

}

function copy_service(copybutton){
    var e = $("input[arnum='0']").filter("#" + copybutton.id);
    var kw = $(e).attr("keyword");
    var service_uid = $(e).prop("value");
    // get arnum 0 values
    var first_val = $(e).prop("checked");
    var first_min = $("[name='ar.0.min." + service_uid + "']").prop("value");
    var first_max = $("[name='ar.0.max." + service_uid + "']").prop("value");
    var first_error = $("[name='ar.0.error." + service_uid + "']").prop("value");

    var ar_count = parseInt($("#ar_count").val(), 10);
    var affected_elements = [];
    // 0 is the first arnum; we only want to change cols 1 onward.
    for (var arnum = 1; arnum < ar_count; arnum++) {
        unsetTemplate(arnum);
        unsetAnalysisProfile(arnum);
        var other_elem = $("input[arnum='" + arnum + "']").filter("#" + copybutton.id);
        if ((!other_elem.prop("disabled")) && (other_elem.prop("checked") != first_val)) {
            other_elem.prop("checked", first_val ? true : false);
            toggle_spec_fields(other_elem);
            affected_elements.push(other_elem);
        }
        if (first_val) {
            $(".spec_bit.min[arnum='" + arnum + "']").filter("[keyword='" + kw + "']")
                .prop("value", first_min);
            $(".spec_bit.max[arnum='" + arnum + "']").filter("[keyword='" + kw + "']")
                .prop("value", first_max);
            $(".spec_bit.error[arnum='" + arnum + "']").filter("[keyword='" + kw + "']")
                .prop("value", first_error);
        }
        calculate_parts(arnum);
    }
    calcdependencies(affected_elements, true);
    recalc_prices();
}

function copy_analyses(copybutton){
    var first_elem = $("#ar_0_Analyses");
    var hidden_elements = $(first_elem).parent().find('.overlay_field');
    var ar_count = parseInt($("#ar_count").val());
    var affected_elements = [];
    var e, other_elem, other_elem_parent, new_hidden, name;
    // 0 is the first arnum; we only want to change rows 1 onward.
    for (var arnum = 1; arnum < ar_count; arnum++) {
        other_elem = $("#ar_"+arnum+"_Analyses");
        $(other_elem).val($(first_elem).val());
        other_elem_parent = $(other_elem).parent();
        clearHiddenPopupFields(other_elem_parent);
        for (var i = 0; i <  hidden_elements.length; i++) {
            e = hidden_elements[i];
            new_hidden = $(e).clone();
            $(new_hidden[0]).attr('arnum', arnum);
            name = $(e).prop('name');
            if (name !== undefined) {
                name = name.replace('.0.', '.'+arnum+'.');
                $(new_hidden[0]).prop('name', name);
            };
            $(other_elem_parent).append(new_hidden);
        };
        recalc_prices(arnum);
    }
}

function copy_checkbox(copybutton){
    var fieldName = $(copybutton).attr("name");
    var first_val = $("input[name^='ar\\.0\\."+fieldName+"']").prop("checked");
    var ar_count = parseInt($("#ar_count").val(), 10);
    // arnum starts at 1 here; we don't copy into the the first row
    for (var arnum=1; arnum<ar_count; arnum++) {
        var other_elem = $("#ar_" + arnum + "_" + fieldName);
        if ((other_elem.prop("checked")!=first_val)) {
            other_elem.prop("checked",first_val?true:false);
            other_elem.trigger("change");
        }
    }
    $("[id*='_" + fieldName + "']").change();
}

function copyButton(){
    /*jshint validthis:true */
    var fieldName = $(this).attr("name");
    var ar_count = parseInt($("#ar_count").val(), 10);

    if ($(this).attr("name") == "analyses"){
        copy_analyses(this);
    }
    else if ($(this).parent().attr("class") == "service"){
        copy_service(this);
    }

    else if ($("input[name^='ar\\.0\\."+fieldName+"']").attr("type") == "checkbox") {
        copy_checkbox(this);
    }

    // Anything else

    else{
        var first_val = $("input[name^='ar\\.0\\."+fieldName+"']").filter("[type=text]").val();
        // Reference fields have a hidden *_uid field
        var first_uid = $("input[name^='ar\\.0\\."+fieldName+"_uid']").val();
        // multi-valued fields: selection is in {fieldname}-listing
        var first_multi_html = $("div[name^='ar\\.0\\."+fieldName+"-listing']").html();
        // arnum starts at 1 here; we don't copy into the the first row
        for (var arnum=1; arnum<ar_count; arnum++) {
            var other_uid_elem = $("#ar_" + arnum + "_" + fieldName + "_uid");
            if (first_uid !== undefined && first_uid !== null){
                other_uid_elem.val(first_uid);
            }
            var other_multi_div = $("div[name^='ar\\."+arnum+"\\."+fieldName+"-listing']");
            if (first_multi_html !== undefined && first_multi_html !== null){
                 other_multi_div.html(first_multi_html.replace(".0.", "."+arnum+"."));
            }
            // Actual field value
            var other_elem = $("#ar_" + arnum + "_" + fieldName);
            if (!(other_elem.prop("disabled"))) {
                $(other_elem).attr("skip_referencewidget_lookup", true);
                other_elem.val(first_val);
                other_elem.trigger("change");

                if(fieldName == "Contact") {
                    set_cc_contacts(arnum);
                }

                if(fieldName == "Profile"){
                    unsetTemplate(arnum);
                    setAnalysisProfile(arnum, first_val);
                    calculate_parts(arnum);
                }

                if(fieldName == "Template"){
                    setTemplate(arnum, first_val);
                }

                if(fieldName == "SampleType"){
                    unsetTemplate(arnum);
                    calculate_parts(arnum);
                }

                if(fieldName == "Specification"){
                    reset_spec_field_values(arnum);
                }

            }
        }
        //$('[id*=_' + fieldName + "]").change();
    }
}

function toggleCat(poc, category_uid, arnum, selectedservices, force_expand, disable) {
    // selectedservices and arnum are optional.
    // disable is used for field analyses - secondary ARs should not be able
    // to select these
    var layout = $("input[id='layout']").val();
    force_expand = force_expand || false;
    disable = disable || -1;
    if(!arnum && arnum !== 0) { arnum = ""; };

    var th = $("th[poc='"+poc+"']").filter("[cat='"+category_uid+"']");
    var tbody = $("#"+poc+"_"+category_uid);

    if($(tbody).hasClass("expanded")){
        // displaying an already expanded category:
        if(selectedservices){
            var rows = tbody.children();
            for(var i = 0; i < rows.length; i++){
                var service = rows[i];
                var service_uid = $(service).attr("id");
                if(selectedservices.indexOf(service_uid) > -1){
                    var cb = $("input[value="+service_uid+"]").filter("[arnum='"+arnum+"']");
                    $(cb).prop("checked",true);
                    toggle_spec_fields(cb);
                }
            }
            recalc_prices(arnum);
        } else {
            if (force_expand){ $(tbody).toggle(true); }
            else { $(tbody).toggle(); }
        }
    } else {
        if(!selectedservices) selectedservices = [];
        $(tbody).removeClass("collapsed").addClass("expanded");
        //$(th).removeClass("collapsed").addClass("expanded");
        var ar_count = $("#ar_count").attr("value");
        if (layout == 'rows') {
            ar_count = 1;
        };
        var options = {
            "selectedservices": selectedservices.join(","),
            "categoryUID": category_uid,
            "arnum": arnum,
            "disable": disable > -1 ? arnum : -1,
            "ar_count": ar_count,
            "poc": poc
        };
        // possibly remove the fake ar context
        var url = window.location.href.split("/ar_add")[0] + "/analysisrequest_analysisservices";
        $(tbody).load(url, options, function(){
            // analysis service checkboxes
            if (layout == 'columns') {
                $("input[name*='Analyses']").unbind();
                $("input[name*='Analyses']").bind("change", service_checkbox_change);
            } else {
                $("input[class='cb']").bind("change", service_checkbox_change);
            };
            if(selectedservices!=[]){
                recalc_prices(arnum);
                //console.log('toggleCat sevices:'+selectedservices);
                for(i=0;i<selectedservices.length;i++){
                    var service_uid = selectedservices[i];
                    if (service_uid.length > 0) {
                        var e = $("input[value=" + service_uid + "]").filter("[arnum='" + arnum + "']");
                        //console.log('toggleCat: ' + service_uid + ':' + arnum);
                        //TODO Hacked this because togge_spec_fields doesn't do any longer!
                        $(e).prop('checked', 'true');
                        $(e).change();
                        //toggle_spec_fields(e);
                    };
                }
            };
        });
    }
}

function calc_parts_handler(arnum, data){
    // Set new part numbers in hidden form field
    var formparts = $.parseJSON($("#parts").val());
    var parts = data.parts;
    formparts[arnum] = parts;
    $("#parts").val($.toJSON(formparts));
    // write new part numbers next to checkboxes
    for(var p in parts) { if(!parts.hasOwnProperty(p)){ continue; }
        for (var s in parts[p].services) {
            if (!parts[p].services.hasOwnProperty(s)) { continue; }
            $(".partnr_"+parts[p].services[s]).filter("[arnum='"+arnum+"']").empty().append(p+1);
        }
    }
}

function calculate_parts(arnum) {
    // Template columns are not calculated
    if ($("#ar_"+arnum+"_Template").val() !== ""){
        return;
    }
    var st_uid = $("#ar_"+arnum+"_SampleType_uid").val();
    var checked = $("[name^='ar\\."+arnum+"\\.Analyses']").filter(":checked");
    var service_uids = [];
    for(var i=0;i<checked.length;i++){
        var uid = $(checked[i]).attr("value");
        service_uids.push(uid);
    }
    // if no sampletype or no selected analyses:  remove partition markers
    if (st_uid === "" || service_uids.length === 0) {
        $("[class*='partnr_']").filter("[arnum='"+arnum+"']").empty();
        return;
    }
    var request_data = {
            services: service_uids.join(","),
            sampletype: st_uid,
            _authenticator: $("input[name='_authenticator']").val()
    };
    window.jsonapi_cache = window.jsonapi_cache || {};
    var cacheKey = $.param(request_data);
    if (typeof window.jsonapi_cache[cacheKey] === "undefined") {
        $.ajax({
            type: "POST",
            dataType: "json",
            url: window.portal_url + "/@@API/calculate_partitions",
            data: request_data,
            success: function(data) {
                window.jsonapi_cache[cacheKey] = data;
                calc_parts_handler(arnum, data);
            }
        });
    } else {
        var data = window.jsonapi_cache[cacheKey];
        calc_parts_handler(arnum, data);
    }
}

function add_Yes(dlg, element, dep_services){
    /*jshint validthis:true */
    var arnum = $(element).attr("arnum");
    var key, json_key, dep, i;
    var keyed_deps = {};
    for(i = 0; i<dep_services.length; i++){
        dep = dep_services[i];
        key = {
            col: arnum,
            poc: dep.PointOfCapture,
            cat_uid: dep.Category_uid
        };
        json_key = $.toJSON(key);
        if(!keyed_deps[json_key]){
            keyed_deps[json_key] = [];
        }
        keyed_deps[json_key].push(dep.Service_uid);
    }

    var modified_cols = [];
    for(json_key in keyed_deps){
        if (!keyed_deps.hasOwnProperty(json_key)){ continue; }
        key = $.parseJSON(json_key);
        if(!modified_cols[key.col]){
            modified_cols.push(key.col);
        }
        var service_uids = keyed_deps[json_key];
        var tbody = $("#"+key.poc+"_"+key.cat_uid);
        if($(tbody).hasClass("expanded")) {
            // if cat is already expanded, manually select service checkboxes
            $(tbody).toggle(true);
            for(i=0; i<service_uids.length; i++){
                var service_uid = service_uids[i];
                var e = $("input[arnum='"+key.col+"']").filter("#"+service_uid);
                $(e).prop("checked",true);
                toggle_spec_fields(e);
            }
        } else {
            // otherwise, toggleCat will take care of everything for us
            $.ajaxSetup({async:false});
            toggleCat(key.poc, key.cat_uid, key.col, service_uids);
            $.ajaxSetup({async:true});
        }
    }
    recalc_prices();
    for(i=0; i<modified_cols.length; i+=1){
        calculate_parts(modified_cols[i]);
    }
    $(dlg).dialog("close");
    $("#messagebox").remove();


}

function add_No(dlg, element){
    /*jshint validthis:true */
    $(element).prop("checked",false);
    $(dlg).dialog("close");
    $("#messagebox").remove();
}

function calcdependencies(elements, auto_yes) {
    /*jshint validthis:true */
    auto_yes = auto_yes || false;
    jarn.i18n.loadCatalog('bika');
    var _ = window.jarn.i18n.MessageFactory("bika");

    var dep;
    var dep_i, cb;

    var lims = window.bika.lims;

    for(var elements_i = 0; elements_i < elements.length; elements_i++){
        var dep_services = [];  // actionable services
        var dep_titles = [];
        var element = elements[elements_i];
        var arnum = $(element).attr("arnum");
        var service_uid = $(element).attr("id");
        var modified_cols = [];
        // selecting a service; discover dependencies
        if ($(element).prop("checked")){
            var Dependencies = lims.AnalysisService.Dependencies(service_uid);
            for(dep_i = 0; dep_i<Dependencies.length; dep_i++) {
                dep = Dependencies[dep_i];
                if ($("input[arnum='"+arnum+"']").filter("#"+dep.Service_uid).prop("checked")){
                    continue; // skip if checked already
                }
                dep_services.push(dep);
                dep_titles.push(dep.Service);
            }

            if (dep_services.length > 0) {
                if(!modified_cols[arnum]){
                    modified_cols.push(arnum);
                }
                if (auto_yes) {
                    add_Yes(this, element, dep_services);
                } else {
                    var html = "<div id='messagebox' style='display:none' title='" + _("Service dependencies") + "'>";
                    html = html + _("<p>${service} requires the following services to be selected:</p>"+
                                                    "<br/><p>${deps}</p><br/><p>Do you want to apply these selections now?</p>",
                                                    {
                                                        service: $(element).attr("title"),
                                                        deps: dep_titles.join("<br/>")
                                                    });
                    html = html + "</div>";
                    $("body").append(html);
                    $("#messagebox").dialog({
                        width:450,
                        resizable:false,
                        closeOnEscape: false,
                        buttons:{
                            yes: function(){
                                add_Yes(this, element, dep_services);
                            },
                            no: function(){
                                add_No(this, element);
                            }
                        }
                    });
                }
            }
        }
        // unselecting a service; discover back dependencies
        else {
            var Dependants = lims.AnalysisService.Dependants(service_uid);
            if (Dependants.length > 0){
                for (i=0; i<Dependants.length; i++){
                    dep = Dependants[i];
                    cb = $("input[arnum='"+arnum+"']").filter("#"+dep.Service_uid);
                    if (cb.prop("checked")){
                        dep_titles.push(dep.Service);
                        dep_services.push(dep);
                    }
                }
                if(dep_services.length > 0){
                    if (auto_yes) {
                        for(dep_i=0; dep_i<dep_services.length; dep_i+=1) {
                            dep = dep_services[dep_i];
                            service_uid = dep.Service_uid;
                            cb = $("input[arnum='"+arnum+"']").filter("#"+service_uid);
                            $(cb).prop("checked", false);
                            toggle_spec_fields($(cb));
                            $(".partnr_"+service_uid).filter("[arnum='"+arnum+"']").empty();
                            if ($(cb).val() == $("#getDryMatterService").val()) {
                                $("#ar_"+arnum+"_ReportDryMatter").prop("checked",false);
                            }
                        }
                    } else {
                        $("body").append(
                            "<div id='messagebox' style='display:none' title='" + _("Service dependencies") + "'>"+
                            _("<p>The following services depend on ${service}, and will be unselected if you continue:</p><br/><p>${deps}</p><br/><p>Do you want to remove these selections now?</p>",
                                {service:$(element).attr("title"),
                                deps: dep_titles.join("<br/>")})+"</div>");
                        $("#messagebox").dialog({
                            width:450,
                            resizable:false,
                            closeOnEscape: false,
                            buttons:{
                                Yes: function(){
                                    for(dep_i=0; dep_i<dep_services.length; dep_i+=1) {
                                        dep = dep_services[dep_i];
                                        service_uid = dep.Service_uid;
                                        cb = $("input[arnum='"+arnum+"']").filter("#"+service_uid);
                                        $(cb).prop("checked", false);
                                        toggle_spec_fields($(cb));
                                        $(".partnr_"+service_uid).filter("[arnum='"+arnum+"']").empty();
                                        if ($(cb).val() == $("#getDryMatterService").val()) {
                                            $("#ar_"+arnum+"_ReportDryMatter").prop("checked",false);
                                        }
                                    }
                                    $(this).dialog("close");
                                    $("#messagebox").remove();
                                },
                                No:function(){
                                    $(element).prop("checked",true);
                                    toggle_spec_fields($(element));
                                    $(this).dialog("close");
                                    $("#messagebox").remove();
                                }
                            }
                        });
                    }
                }
            }
        }
        recalc_prices();
        for(var i=0; i<modified_cols.length; i+=1){
            calculate_parts(modified_cols[i]);
        }
    }
}

function unsetAnalyses(arnum){
    var layout = $("input[id='layout']").val();
    if (layout == 'columns') {
        $.each($("input[name^='ar."+arnum+".Analyses']"), function(){
            if($(this).prop("checked")) {
                $(this).prop("checked",false);
                toggle_spec_fields($(this));
            }
            $(".partnr_"+this.id).filter("[arnum='"+arnum+"']").empty();
        });
    } else {
        $.each($("input[name^='ar."+arnum+".Analyses']"), function(){
            $(this).attr('value', '');
            var an_parent = $(this).parent();
            clearHiddenPopupFields(an_parent);
        });
    };
}

// function uncheck_partnrs(arnum){
//     // all unchecked services have their part numbers removed
//     var ep = $("[class^='partnr_']").filter("[arnum='"+arnum+"']").not(":empty");
//     for(var i=0;i<ep.length;i++){
//         var em = ep[i];
//         var uid = $(ep[0]).attr("class").split("_")[1];
//         var cb = $("#"+uid);
//         if ( ! $(cb).prop("checked") ){
//             $(em).empty();
//         }
//     }
// }

function unsetAnalysisProfile(arnum){
    if($("#ar_"+arnum+"_Profile").val() !== ""){
        $("#ar_"+arnum+"_Profile").val("");
    }
}


function unsetTemplate(arnum){
    if($("#ar_"+arnum+"_Template").val() !== ""){
        $("#ar_"+arnum+"_Template").val("");
    }
}


<<<<<<< HEAD
function setTemplate(arnum, template_title){
    var range;
    var layout = $("input[id='layout']").val();
    unsetAnalyses(arnum);
    var request_data = {
        portal_type: "ARTemplate",
        title: template_title,
        include_fields: [
            "SampleType",
            "SampleTypeUID",
            "SamplePoint",
            "SamplePointUID",
            "ReportDryMatter",
            "AnalysisProfile",
            "Partitions",
            "Analyses",
            "Prices",
            ]
    };
    window.bika.lims.jsonapi_read(request_data, function(data){
        var template = data.objects[0];
        var request_data, x, i;
        // set our template fields
        $("#ar_"+arnum+"_SampleType").val(template.SampleType);
        $("#ar_"+arnum+"_SampleType_uid").val(template.SampleTypeUID);
        $("#ar_"+arnum+"_SamplePoint").val(template.SamplePoint);
        $("#ar_"+arnum+"_SamplePoint_uid").val(template.SamplePointUID);
        $("#ar_"+arnum+"_reportdrymatter").prop("checked", template.reportdrymatter);
        set_default_spec(arnum);
        // lookup AnalysisProfile
        if(template.AnalysisProfile) {
            request_data = {
                portal_type: "AnalysisProfile",
                title: template.AnalysisProfile,
                include_fields: ["UID"]
            };
            window.bika.lims.jsonapi_read(request_data, function(data){
                $("#ar_"+arnum+"_Profile").val(template.AnalysisProfile);
                $("#ar_"+arnum+"_Profile_uid").val(data.objects[0].UID);
            });
        } else {
                $("#ar_"+arnum+"_Profile").val("");
                $("#ar_"+arnum+"_Profile_uid").val("");
        }

        // scurrel the parts into hashes for easier lookup
        var parts_by_part_id = {};
        var parts_by_service_uid = {};
        for (x in template.Partitions) {
            if (!template.Partitions.hasOwnProperty(x)){ continue; }
            var P = template.Partitions[x];
            P.part_nr = parseInt(P.part_id.split("-")[1], 10);
            P.services = [];
            parts_by_part_id[P.part_id] = P;
        }
        for (x in template.Analyses) {
            if(!template.Analyses.hasOwnProperty(x)){ continue; }
            i = template.Analyses[x];
            parts_by_part_id[i.partition].services.push(i.service_uid);
            parts_by_service_uid[i.service_uid] = parts_by_part_id[i.partition];
        }
        // this one goes through with the form submit
        var parts = [];
        for(x in parts_by_part_id){
            if(!parts_by_part_id.hasOwnProperty(x)){ continue; }
            parts.push(parts_by_part_id[x]);
        }
        var formparts = $.parseJSON($("#parts").val());
        formparts[arnum] = parts;
        $("#parts").val($.toJSON(formparts));

        // lookup the services specified in the template
        request_data = {
            portal_type: "AnalysisService",
            UID: [],
            include_fields: ["PointOfCapture", "CategoryUID", "UID", "Title", "Keyword", "Price", 'VAT']
        };
        for (x in template.Analyses) {
            if (!template.Analyses.hasOwnProperty(x)){ continue; }
            request_data.UID.push(template.Analyses[x].service_uid);
        }
        // save services in hash for easier lookup this
        window.bika.lims.jsonapi_read(request_data, function(data) {
            var e;
            var poc_cat_services = {};
            for(var x in data.objects) {
                if(!data.objects.hasOwnProperty(x)){ continue; }
                var service = data.objects[x];
                var poc_title = service.PointOfCapture;
                if (!(poc_title in poc_cat_services)) {
                    poc_cat_services[poc_title] = {};
                }
                if (!(service.CategoryUID in poc_cat_services[poc_title])) {
                    poc_cat_services[poc_title][service.CategoryUID] = [];
                }
                poc_cat_services[poc_title][service.CategoryUID].push([service.UID, service.Title, service.Keyword, service.Price, service.VAT]);
            }
            // expand categories, select, and enable controls for template services
            var analyses = $("#ar_"+arnum+"_Analyses");
            var total = 0.00;
            var spec_uid = $("#ar_" + arnum + "_Specification_uid").val();
            var an_parent = $(analyses).parent();
            clearHiddenPopupFields(an_parent);
            var titles = [];
            for (var p in poc_cat_services) {
                if (!poc_cat_services.hasOwnProperty(p)){ continue; }
                var poc = poc_cat_services[p];
                for (var cat_uid in poc) {
                    if (!poc.hasOwnProperty(cat_uid)) {continue; }
                    var services = poc[cat_uid];
                    var tbody = $("tbody[id='"+p+"_"+cat_uid+"']");
                    var service;
                    // expand category
                    if(!($(tbody).hasClass("expanded"))) {
                        $.ajaxSetup({async:false});
                        toggleCat(p, cat_uid, arnum);
                        $.ajaxSetup({async:true});
                    }
                    $(tbody).toggle(true);
                    for(i=0;i<services.length;i++){
                        service = services[i];
                        if (layout == 'columns') {
                            // select checkboxes
                            e = $("input[arnum='"+arnum+"']").filter("#"+service[0]);
                            $(e).prop("checked", true);
                            toggle_spec_fields(e);
                        } else {
                            range = getResultRange(
                                        service[0], spec_uid, service[2]);
                            if (range[0] !== "") {
                                titles.push(service[1]);
                                ar_add_create_hidden_analysis(
                                    an_parent, service[0], arnum, p, cat_uid,
                                    range[0], range[1], range[2], 
                                    service[3], service[4]);
                                total = total + parseFloat(service[3]) + (parseFloat(service[3]) * parseFloat(service[4])/100);
                            };
                        }
                    }
                    if (layout == 'columns') {
                        // set part number indicators
                        for(i=0;i<services.length;i++){
                            service = services[i];
                            var partnr = parts_by_service_uid[service[0]].part_nr;
                            e = $(".partnr_"+service[0]).filter("[arnum='"+arnum+"']");
                            $(e).empty().append(partnr);
                        }
                    }
                }
            };
            if (layout == 'rows') {
                $(analyses).attr('value', titles.join(', '));
                $(analyses).attr('name', $(analyses).attr('name').split(':')[0]);
                var discount = $("#member_discount");
                if (discount.length > 0) {
                    discount = parseFloat($(discount).val());
                    total = total * (1-discount/100);
                };
                $("#ar_"+arnum+"_total").val(total.toFixed(2));
            };
        });
    });
=======
function setTemplate(column, template_title){
	unsetAnalyses(column);
	var request_data = {
		portal_type: "ARTemplate",
		title: template_title,
		include_fields: [
			"SampleType",
			"SampleTypeUID",
			"SamplePoint",
			"SamplePointUID",
			"ReportDryMatter",
			"AnalysisProfile",
			"Partitions",
			"Analyses"]
	};
	window.bika.lims.jsonapi_read(request_data, function(data){
		var template = data.objects[0];
		var request_data, x, i;
		// set our template fields
		$("#ar_"+column+"_SampleType").val(template.SampleType);
		$("#ar_"+column+"_SampleType_uid").val(template.SampleTypeUID);
		$("#ar_"+column+"_SamplePoint").val(template.SamplePoint);
		$("#ar_"+column+"_SamplePoint_uid").val(template.SamplePointUID);
		$("#ar_"+column+"_reportdrymatter").prop("checked", template.reportdrymatter);
		set_default_spec(column);
		// lookup AnalysisProfile
		if(template.AnalysisProfile) {
			request_data = {
				portal_type: "AnalysisProfile",
				title: template.AnalysisProfile,
				include_fields: ["UID"]
			};
			window.bika.lims.jsonapi_read(request_data, function(data){
				$("#ar_"+column+"_Profile").val(template.AnalysisProfile);
				$("#ar_"+column+"_Profile_uid").val(data.objects[0].UID);
			});
		} else {
				$("#ar_"+column+"_Profile").val("");
				$("#ar_"+column+"_Profile_uid").val("");
		}

		// scurrel the parts into hashes for easier lookup
		var parts_by_part_id = {};
		var parts_by_service_uid = {};
		for (x in template.Partitions) {
			if (!template.Partitions.hasOwnProperty(x)){ continue; }
			var P = template.Partitions[x];
			P.part_nr = parseInt(P.part_id.split("-")[1], 10);
			P.services = [];
			parts_by_part_id[P.part_id] = P;
		}
		for (x in template.Analyses) {
			if(!template.Analyses.hasOwnProperty(x)){ continue; }
			i = template.Analyses[x];
			parts_by_part_id[i.partition].services.push(i.service_uid);
			parts_by_service_uid[i.service_uid] = parts_by_part_id[i.partition];
		}
		// this one goes through with the form submit
		var parts = [];
		for(x in parts_by_part_id){
			if(!parts_by_part_id.hasOwnProperty(x)){ continue; }
			parts.push(parts_by_part_id[x]);
		}
		var formparts = $.parseJSON($("#parts").val());
		formparts[column] = parts;
		$("#parts").val($.toJSON(formparts));

		// lookup the services specified in the template
		request_data = {
			portal_type: "AnalysisService",
			UID: [],
			include_fields: ["PointOfCapture", "CategoryUID", "UID"]
		};
		for (x in template.Analyses) {
			if (!template.Analyses.hasOwnProperty(x)){ continue; }
			request_data.UID.push(template.Analyses[x].service_uid);
		}
		// save services in hash for easier lookup this
		window.bika.lims.jsonapi_read(request_data, function(data) {
			var e;
			var poc_cat_services = {};
			for(var x in data.objects) {
				if(!data.objects.hasOwnProperty(x)){ continue; }
				var service = data.objects[x];
				var poc_title = service.PointOfCapture;
				if (!(poc_title in poc_cat_services)) {
					poc_cat_services[poc_title] = {};
				}
				if (!(service.CategoryUID in poc_cat_services[poc_title])) {
					poc_cat_services[poc_title][service.CategoryUID] = [];
				}
				poc_cat_services[poc_title][service.CategoryUID].push(service.UID);
	    // if (analyses[i]['service_uid'] == null) {
	    //     // Exclude empty objects from being processed.
	    //     // Sometimes, template_data['Analyses'] returns an array with an
	    //     // undefined array value.
	    //     continue;
	    // }
			}
			// expand categories, select, and enable controls for template services
			for (var p in poc_cat_services) {
				if (!poc_cat_services.hasOwnProperty(p)){ continue; }
				var poc = poc_cat_services[p];
				for (var cat_uid in poc) {
					if (!poc.hasOwnProperty(cat_uid)) {continue; }
					var service_uids = poc[cat_uid];
					var tbody = $("tbody[id='"+p+"_"+cat_uid+"']");
					var service_uid;
					// expand category
					if(!($(tbody).hasClass("expanded"))) {
						$.ajaxSetup({async:false});
						toggleCat(p, cat_uid, 0);
						$.ajaxSetup({async:true});
					}
					$(tbody).toggle(true);
					// select checkboxes
					for(i=0;i<service_uids.length;i++){
						service_uid = service_uids[i];
						e = $("input[column='"+column+"']").filter("#"+service_uid);
						$(e).prop("checked", true);
						toggle_spec_fields(e);
					}
					// set part number indicators
					for(i=0;i<service_uids.length;i++){
						service_uid = service_uids[i];
						var partnr = parts_by_service_uid[service_uid].part_nr;
						e = $(".partnr_"+service_uid).filter("[column='"+column+"']");
						$(e).empty().append(partnr);
					}
					recalc_prices(column);
				}
			}
		});
	});

	recalc_prices(column);
>>>>>>> ab144a85

    recalc_prices(arnum);
}

function setAnalysisProfile(arnum, profile_title){
    var layout = $("input[id='layout']").val();
    var titles = [];
    var analyses = $("#ar_"+arnum+"_Analyses");
    var spec_uid = $("#ar_" + arnum + "_Specification_uid").val();
    var an_parent = $(analyses).parent();
    var request_data = {
        portal_type: "AnalysisProfile",
        title: profile_title
    };
    window.bika.lims.jsonapi_read(request_data, function(data){
        var profile_objects = data.objects;
        var request_data = {
            portal_type: "AnalysisService",
            title: profile_objects[0].Service,
            include_fields: ["PointOfCapture", "Category", "UID", "Title", "Keyword", "Price", "VAT"]
        };
        window.bika.lims.jsonapi_read(request_data, function(data){
            var i;
            unsetAnalyses(arnum);
            $("#ar_"+arnum+"_ReportDryMatter").prop("checked",false);

            var service_objects = data.objects;
            if (service_objects.length === 0) return;
            var categorised_services = {};
            for (i in service_objects){
                var key = service_objects[i].PointOfCapture + "_" +
                    service_objects[i].Category;
                if(categorised_services[key] === undefined)
                    categorised_services[key] = [];
                categorised_services[key].push(service_objects[i]);
            }

            var total = 0.00;
            for (var poc_cat in categorised_services) {
                var services = categorised_services[poc_cat];
                if (layout == 'columns') {
                    var th = $("th#cat_"+poc_cat);
                    if($(th).hasClass("expanded")){
                        for (i in services){
                            var service = services[i];
                            var service_uid = services[i].UID;
                            var e = $("input[arnum='"+arnum+"']").filter("#"+service_uid);
                            $(e).prop("checked", true);
                            toggle_spec_fields($(e));
                        }
                        recalc_prices(arnum);
                    } else {
                        var poc = poc_cat.split("_")[0];
                        var cat_uid = services[0].Category_uid;
                        var service_uids = [];
                        for(var x = 0; x<services.length;x++){
                            service_uids.push(services[x].UID);
                        }
                        $.ajaxSetup({async:false});
                        toggleCat(poc, cat_uid, arnum, service_uids);
                        $.ajaxSetup({async:true});
                    }
                    $(th).removeClass("collapsed").addClass("expanded");
                } else {
                    var range;
                    var poc = poc_cat.split("_")[0];
                    var cat_uid = services[0].Category_uid;
                    clearHiddenPopupFields(an_parent);
                    for(i = 0; i<services.length;i++){
                        range = getResultRange(
                                    services[i].UID, spec_uid, services[i].Keyword);
                        if (range[0] !== "") {
                            titles.push(services[i].Title);
                            ar_add_create_hidden_analysis(
                                an_parent, services[i].UID, arnum, 
                                poc, cat_uid, range[0], range[1], range[2], 
                                services[i].Price, services[i].VAT);
                            total = total + parseFloat(services[i].Price);
                        };
                    }
                }
                if (layout == 'rows') {
                    $(analyses).attr('value', titles.join(', '));
                    $(analyses).attr('name', $(analyses).attr('name').split(':')[0]);
                    var discount = $("#member_discount");
                    if (discount.length > 0) {
                        discount = parseFloat($(discount).val());
                        total = total * (1-discount/100);
                    };
                    $("#ar_"+arnum+"_total").val(total.toFixed(2));
                };
            }
            calculate_parts(arnum);
        });
    });
}

function service_checkbox_change(){
    /*jshint validthis:true */
    var arnum = $(this).attr("arnum");
    var element = $(this);
    unsetAnalysisProfile(arnum);
    unsetTemplate(arnum);

    // Unselecting Dry Matter Service unsets 'Report Dry Matter'
    if ($(this).val() == $("#getDryMatterService").val() && !$(this).prop("checked")) {
        $("#ar_"+arnum+"_ReportDryMatter").prop("checked",false);
    }

    // unselecting service: remove part number.
    if (!$(this).prop("checked")){
        $(".partnr_"+this.id).filter("[arnum='"+arnum+"']").empty();
    }

    calcdependencies([element]);
    var layout = $("input[id='layout']").val();
    if (layout == 'columns') {
        recalc_prices();
    } else {
        recalc_prices(arnum);
    }
    calculate_parts(arnum);
    toggle_spec_fields(element);

}

function clickAnalysisCategory(){
    /*jshint validthis:true */
    // cat is a category uid, and no arnum is required here.
    toggleCat($(this).attr("poc"), $(this).attr("cat"), $('#arnum').val());
    if($(this).hasClass("expanded")){
        $(this).addClass("collapsed");
        $(this).removeClass("expanded");
    } else {
        $(this).removeClass("collapsed");
        $(this).addClass("expanded");
    }
}

function applyComboFilter(element, filterkey, filtervalue) {
    var base_query=$.parseJSON($(element).attr("base_query"));
    base_query[filterkey] = filtervalue;
    $(element).attr("base_query", $.toJSON(base_query));
    var options = $.parseJSON($(element).attr("combogrid_options"));
    options.url = window.location.href.split("/ar_add")[0] + "/" + options.url;
    options.url = options.url + "?_authenticator=" + $("input[name='_authenticator']").val();
    options.url = options.url + "&catalog_name=" + $(element).attr("catalog_name");
    options.url = options.url + "&base_query=" + $.toJSON(base_query);
    options.url = options.url + "&search_query=" + $(element).attr("search_query");
    options.url = options.url + "&colModel=" + $.toJSON( $.parseJSON($(element).attr("combogrid_options")).colModel);
    options.url = options.url + "&search_fields=" + $.toJSON($.parseJSON($(element).attr("combogrid_options")).search_fields);
    options.url = options.url + "&discard_empty=" + $.toJSON($.parseJSON($(element).attr("combogrid_options")).discard_empty);
    options.force_all="false";
    $(element).combogrid(options);
    $(element).addClass("has_combogrid_widget");
    $(element).attr("search_query", "{}");
}

function fill_column(data) {
    // fields which should not be completed from the source AR.
    var skip_fields = ['Sample', 'Sample_uid'];
    if (data.objects.length > 0) {
        var obj = data.objects[0];
        var col = window.bika.ar_copy_from_col;
        for (var fieldname in obj) {
            if (!obj.hasOwnProperty(fieldname)) {
                continue;
            }
            if (skip_fields.indexOf(fieldname) > -1) {
                continue;
            }
            var fieldvalue = obj[fieldname];
            var el = $("#ar_" + col + "_" + fieldname);
            if (el.length > 0) {
                $(el).val(fieldvalue);
            }
        }
        var services = {};
        var specs = {};
        var poc_name, cat_uid, service_uid, service_uids;
        var i, key;
        for (i = obj.Analyses.length - 1; i >= 0; i--) {
            var analysis = obj.Analyses[i];
            cat_uid = analysis.CategoryUID;
            service_uid = analysis.ServiceUID;
            key = analysis.PointOfCapture + "__" + analysis.CategoryUID;
            if (!(key in services)) {
                services[key] = [];
            }
            services[key].push(service_uid);
            specs[service_uid] = analysis.specification;
        }
        for (key in services) {
            if (!services.hasOwnProperty(key)) {
                continue;
            }
            poc_name = key.split("__")[0];
            cat_uid = key.split("__")[1];
            service_uids = services[key];
            window.toggleCat(poc_name, cat_uid, col, service_uids, true);
            for (i = 0; i < service_uids.length; i++) {
                service_uid = service_uids[i];
                var spec = specs[service_uid];
                if (spec) {
                    $("[name^='ar." + col + ".min." + service_uid + "']").val(spec.min);
                    $("[name^='ar." + col + ".max." + service_uid + "']").val(spec.max);
                    $("[name^='ar." + col + ".error." + service_uid + "']").val(spec.error);
                }
            }
        }
    }
}

function ar_add_create_hidden_analysis(
        analysis_parent, elem_id, arnum, poc, cat, min, max, err, price, vat) {
    //console.log('ar_add_create_hidden_analysis: ' + arnum + ':' + poc);
    var new_item;
    new_item = '<input type="hidden" id="'+elem_id+'" value="'+elem_id+'" name="ar.'+arnum+'.Analyses:list:ignore_empty:record" class="cb overlay_field" arnum="'+arnum+'" checked="true"/>';
    analysis_parent.append(new_item);
    new_item = '<input type="hidden" uid="'+elem_id+'" name="ar.'+arnum+'.min.'+elem_id+'" value="'+min+'" class="spec_bit min overlay_field"/>';
    analysis_parent.append(new_item);
    new_item = '<input type="hidden" uid="'+elem_id+'" name="ar.'+arnum+'.max.'+elem_id+'" value="'+max+'" class="spec_bit max overlay_field"/>';
    analysis_parent.append(new_item);
    new_item = '<input type="hidden" uid="'+elem_id+'" name="ar.'+arnum+'.error.'+elem_id+'" value="'+err+'" class="spec_bit error overlay_field"/>';
    analysis_parent.append(new_item);
    new_item = '<input type="hidden" class="analysiscategory overlay_field" arnum="'+arnum+'" poc="'+poc+'" cat="'+cat+'"/>';
    analysis_parent.append(new_item);
    new_item = '<input type="hidden" id="'+elem_id+'_price" value="'+price+'" vat_amount="'+vat+'" class="overlay_field"/>';
    analysis_parent.append(new_item);
}

function ar_add_analyses_overlays(){
    var layout = $("input[id='layout']").val();
    if (layout == 'columns') {
        return;
    }
    var i, elem, elements, arnum, field, src;
    elements = $(".ar_add_analyses");
    for (i = elements.length - 1; i >= 0; i--) {
        elem = elements[i];
        src = window.portal_url + "/araddanalyses"
        $(elem).attr('src', src);
        $(elem).prepOverlay({
            subtype: 'ajax',
            config: {
                'srcElement': elem,
                onLoad : function (evt) {
                    window.bika.lims.overlay_submitted = false;
                    var src = this.getConf().srcElement;
                    var arnum = src.id.split("_")[1];
                    $('#arnum').val(arnum);
                    $("#ar_"+arnum+"_total").val("0.00");
                    var analysis_parent = $(src).parent();
                    var services = [];
                    var elements = $(analysis_parent).find('input.overlay_field');
                    if (elements.length == 0) {
                        return true;
                    };
                    for (var i=0; i<elements.length; i++){
                        services.push(elements[i].id);
                    };
                    var an_cat = $(analysis_parent).find('.analysiscategory')[0];
                    toggleCat($(an_cat).attr("poc"), $(an_cat).attr("cat"),
                              arnum, services);
                    return true;
                    },
                onClose : function (evt) {
                    if (window.bika.lims.overlay_submitted == false ) {
                        return true
                    };
                    window.bika.lims.overlay_submitted = false;
                    //Clear
                    var i, elem, elements, aname, min, max, err, price, vat;
                    var poc, cat;
                    var titles = [];
                    var src = this.getConf().srcElement;
                    var arnum = src.id.split('_')[1];
                    var analysis_parent = $(src).parent();
                    clearHiddenPopupFields(analysis_parent);
                    elements = $("td.service input.cb");
                    var something_checked = false;
                    for (i=0; i<elements.length; i++) {
                        elem = elements[i];
                        if (elem.checked == true) {
                            if (elem.title == '') {
                                //TODO: This should not be required
                                continue;
                            }
                            titles.push(elem.title);
                            poc = $(elem).attr('poc');
                            cat = $(elem).attr('cat');
                            something_checked = true;
                            aname = 'ar.'+arnum+'.min.'+elem.id;
                            min = $('input[name^="'+aname+'"]').val();
                            aname = 'ar.'+arnum+'.max.'+elem.id;
                            max = $('input[name^="'+aname+'"]').val();
                            aname = 'ar.'+arnum+'.error.'+elem.id;
                            err = $('input[name^="'+aname+'"]').val();
                            aname = elem.id+'_price';
                            price = $('input[id="'+aname+'"]').val();
                            vat = $('input[id="'+aname+'"]').attr('vat_amount');
                            ar_add_create_hidden_analysis(
                                analysis_parent, elem.id, arnum, poc, cat,
                                min, max, err, price, vat);
                        };
                    };
                    if (something_checked == true) {
                        $(src).attr('value', titles.join(', '));
                        $(src).attr('name', $(src).attr('name').split(':')[0]);
                    };
                    recalc_prices(arnum);
                    return true;
                    },
                },
        });
    };
}

function analysesOverlaySubmitted(event){
    event.preventDefault();
    window.bika.lims.overlay_submitted = true;
    $('div.close').click();
    return true;
}

$(document).ready(function() {

    // Only if the view is the Analysis Request Add View
    if ($(".template-ar_add #analysisrequest_edit_form").length > 0) {

        ar_rename_elements();
        ar_referencewidget_lookups();
        ar_set_tabindexes();
        ar_add_analyses_overlays();

        $(".copyButton").live("click",  copyButton );
        $("#submit_analyses_button").live("click", analysesOverlaySubmitted);

        $("th[class^='analysiscategory']").live("click", clickAnalysisCategory);

        $("input[name^='Price']").live("change", recalc_prices );

        $("input[id*='_ReportDryMatter']").change(changeReportDryMatter);

        $("input[id*='_save_profile']").click(saveProfile);

        $(".spec_bit").live("change", function() {
            validate_spec_field_entry(this);
        });

        // AR Add/Edit ajax form submits
        var ar_edit_form = $("#analysisrequest_edit_form");
        if (ar_edit_form.ajaxForm !== undefined){
            var options = {
                url: window.location.href.split("/portal_factory")[0] + "/analysisrequest_submit",
                dataType: "json",
                data: {"_authenticator": $("input[name='_authenticator']").val()},
                beforeSubmit: function() {
                    $("input[class~='context']").prop("disabled",true);
                },
                success: function(responseText) {
                    var destination;
                    if(responseText.success !== undefined){
                        if(responseText.labels !== undefined){
                            destination = window.location.href
                                .split("/portal_factory")[0];
                            var ars = responseText.labels;
                            var labelsize = responseText.labelsize;
                            var q = "/sticker?size="+labelsize+"&items=";
                            q = q + ars.join(",");
                            window.location.replace(destination+q);
                        } else {
                            destination = window.location.href
                                .split("/portal_factory")[0];
                            window.location.replace(destination);
                        }
                    } else {
                        var msg = "";
                        for(var error in responseText.errors){
                            var x = error.split(".");
                            var e;
                            if (x.length == 2){
                                e = x[1] + ", AR " + (+x[0]) + ": ";
                            } else if (x.length == 1){
                                e = x[0]  + ": ";
                            } else {
                                e = "";
                            }
                            msg = msg + e + responseText.errors[error] + "<br/>";
                        }
                        window.bika.lims.portalMessage(msg);
                        window.scroll(0,0);
                        $("input[class~='context']").prop("disabled", false);
                    }
                },
                error: function(XMLHttpRequest, statusText) {
                    window.bika.lims.portalMessage(statusText);
                    window.scroll(0,0);
                    $("input[class~='context']").prop("disabled", false);
                }
            };
            $("#analysisrequest_edit_form").ajaxForm(options);
        }

        // these go here so that popup windows can access them in our context
        window.recalc_prices = recalc_prices;
        window.calculate_parts = calculate_parts;
        window.toggleCat = toggleCat;

        var layout = $("input[id='layout']").val();
        if (layout == 'columns') {
            // Show only the contacts and CC from the selected Client
            $("[id$='_Client']").bind("change", function() {
                var arnum = this.id.split("_")[1];
                var element = $("#ar_" + arnum + "_Contact");
                var clientuid = $(this).attr("uid");
                applyComboFilter(element, "getParentUID", clientuid);
                element = $("#ar_" + arnum + "_CCContact");
                applyComboFilter(element, "getParentUID", clientuid);
            });
            // Initial value of contact list, set by the page's hidden ClientUID.
            for (var arnum = 0; arnum < parseInt($("#ar_count").val(), 10); arnum++) {
                var element = $("#ar_" + arnum + "_Contact");
                var clientuid = $("#ar_" + arnum + "_Client_uid").val();
                applyComboFilter(element, "getParentUID", clientuid);
                element = $("#ar_" + arnum + "_CCContact");
                applyComboFilter(element, "getParentUID", clientuid);
            }
        } else {
            // Show only the contacts and CC from the selected Client
            $("[id$='_Client']").bind("change", function() {
                var element = $("#ar_Contact");
                var clientuid = $(this).attr("uid");
                applyComboFilter(element, "getParentUID", clientuid);
                element = $("#ar_CCContact");
                applyComboFilter(element, "getParentUID", clientuid);
                element = $("#ar_InvoiceContact");
                applyComboFilter(element, "getParentUID", clientuid);
            });
            //Initial value of contact list, set by the page's hidden ClientUID
            var element = $("#Contact");
            var clientuid = $("#Client_uid").val();
            applyComboFilter(element, "getParentUID", clientuid);
            element = $("#CCContact");
            applyComboFilter(element, "getParentUID", clientuid);
            element = $("#InvoiceContact");
            applyComboFilter(element, "getParentUID", clientuid);
        }

        var copy_from = window.location.href.split("copy_from=");
        if(copy_from.length > 1){
            copy_from = copy_from[1].split("&")[0];
            copy_from = copy_from.split(",");
            for (var arnum = 0; arnum < copy_from.length; arnum++) {
                window.bika.ar_copy_from_col = arnum;
                $.ajaxSetup({async:false});
                window.bika.lims.jsonapi_read({
                    catalog_name: "uid_catalog",
                    UID: copy_from[arnum]
                }, fill_column);
                $.ajaxSetup({async:true});
            }
        }

    }
});
}(jQuery));<|MERGE_RESOLUTION|>--- conflicted
+++ resolved
@@ -1205,7 +1205,6 @@
 }
 
 
-<<<<<<< HEAD
 function setTemplate(arnum, template_title){
     var range;
     var layout = $("input[id='layout']").val();
@@ -1368,145 +1367,6 @@
             };
         });
     });
-=======
-function setTemplate(column, template_title){
-	unsetAnalyses(column);
-	var request_data = {
-		portal_type: "ARTemplate",
-		title: template_title,
-		include_fields: [
-			"SampleType",
-			"SampleTypeUID",
-			"SamplePoint",
-			"SamplePointUID",
-			"ReportDryMatter",
-			"AnalysisProfile",
-			"Partitions",
-			"Analyses"]
-	};
-	window.bika.lims.jsonapi_read(request_data, function(data){
-		var template = data.objects[0];
-		var request_data, x, i;
-		// set our template fields
-		$("#ar_"+column+"_SampleType").val(template.SampleType);
-		$("#ar_"+column+"_SampleType_uid").val(template.SampleTypeUID);
-		$("#ar_"+column+"_SamplePoint").val(template.SamplePoint);
-		$("#ar_"+column+"_SamplePoint_uid").val(template.SamplePointUID);
-		$("#ar_"+column+"_reportdrymatter").prop("checked", template.reportdrymatter);
-		set_default_spec(column);
-		// lookup AnalysisProfile
-		if(template.AnalysisProfile) {
-			request_data = {
-				portal_type: "AnalysisProfile",
-				title: template.AnalysisProfile,
-				include_fields: ["UID"]
-			};
-			window.bika.lims.jsonapi_read(request_data, function(data){
-				$("#ar_"+column+"_Profile").val(template.AnalysisProfile);
-				$("#ar_"+column+"_Profile_uid").val(data.objects[0].UID);
-			});
-		} else {
-				$("#ar_"+column+"_Profile").val("");
-				$("#ar_"+column+"_Profile_uid").val("");
-		}
-
-		// scurrel the parts into hashes for easier lookup
-		var parts_by_part_id = {};
-		var parts_by_service_uid = {};
-		for (x in template.Partitions) {
-			if (!template.Partitions.hasOwnProperty(x)){ continue; }
-			var P = template.Partitions[x];
-			P.part_nr = parseInt(P.part_id.split("-")[1], 10);
-			P.services = [];
-			parts_by_part_id[P.part_id] = P;
-		}
-		for (x in template.Analyses) {
-			if(!template.Analyses.hasOwnProperty(x)){ continue; }
-			i = template.Analyses[x];
-			parts_by_part_id[i.partition].services.push(i.service_uid);
-			parts_by_service_uid[i.service_uid] = parts_by_part_id[i.partition];
-		}
-		// this one goes through with the form submit
-		var parts = [];
-		for(x in parts_by_part_id){
-			if(!parts_by_part_id.hasOwnProperty(x)){ continue; }
-			parts.push(parts_by_part_id[x]);
-		}
-		var formparts = $.parseJSON($("#parts").val());
-		formparts[column] = parts;
-		$("#parts").val($.toJSON(formparts));
-
-		// lookup the services specified in the template
-		request_data = {
-			portal_type: "AnalysisService",
-			UID: [],
-			include_fields: ["PointOfCapture", "CategoryUID", "UID"]
-		};
-		for (x in template.Analyses) {
-			if (!template.Analyses.hasOwnProperty(x)){ continue; }
-			request_data.UID.push(template.Analyses[x].service_uid);
-		}
-		// save services in hash for easier lookup this
-		window.bika.lims.jsonapi_read(request_data, function(data) {
-			var e;
-			var poc_cat_services = {};
-			for(var x in data.objects) {
-				if(!data.objects.hasOwnProperty(x)){ continue; }
-				var service = data.objects[x];
-				var poc_title = service.PointOfCapture;
-				if (!(poc_title in poc_cat_services)) {
-					poc_cat_services[poc_title] = {};
-				}
-				if (!(service.CategoryUID in poc_cat_services[poc_title])) {
-					poc_cat_services[poc_title][service.CategoryUID] = [];
-				}
-				poc_cat_services[poc_title][service.CategoryUID].push(service.UID);
-	    // if (analyses[i]['service_uid'] == null) {
-	    //     // Exclude empty objects from being processed.
-	    //     // Sometimes, template_data['Analyses'] returns an array with an
-	    //     // undefined array value.
-	    //     continue;
-	    // }
-			}
-			// expand categories, select, and enable controls for template services
-			for (var p in poc_cat_services) {
-				if (!poc_cat_services.hasOwnProperty(p)){ continue; }
-				var poc = poc_cat_services[p];
-				for (var cat_uid in poc) {
-					if (!poc.hasOwnProperty(cat_uid)) {continue; }
-					var service_uids = poc[cat_uid];
-					var tbody = $("tbody[id='"+p+"_"+cat_uid+"']");
-					var service_uid;
-					// expand category
-					if(!($(tbody).hasClass("expanded"))) {
-						$.ajaxSetup({async:false});
-						toggleCat(p, cat_uid, 0);
-						$.ajaxSetup({async:true});
-					}
-					$(tbody).toggle(true);
-					// select checkboxes
-					for(i=0;i<service_uids.length;i++){
-						service_uid = service_uids[i];
-						e = $("input[column='"+column+"']").filter("#"+service_uid);
-						$(e).prop("checked", true);
-						toggle_spec_fields(e);
-					}
-					// set part number indicators
-					for(i=0;i<service_uids.length;i++){
-						service_uid = service_uids[i];
-						var partnr = parts_by_service_uid[service_uid].part_nr;
-						e = $(".partnr_"+service_uid).filter("[column='"+column+"']");
-						$(e).empty().append(partnr);
-					}
-					recalc_prices(column);
-				}
-			}
-		});
-	});
-
-	recalc_prices(column);
->>>>>>> ab144a85
-
     recalc_prices(arnum);
 }
 
