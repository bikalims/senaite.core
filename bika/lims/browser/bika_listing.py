--- conflicted
+++ resolved
@@ -220,13 +220,9 @@
                             success, message = doActionFor(item, action)
                             if not success:
                                 # If failed, restore to the previous number
-<<<<<<< HEAD
-                                analysis.setNumberOfVerifications(numvers)
+                                item.setNumberOfVerifications(numvers)
                             elif item.aq_parent.portal_type == 'AnalysisRequest':
                                 item.aq_parent.resetCache()
-=======
-                                item.setNumberOfVerifications(numvers)
->>>>>>> 19bc9e70
                     else:
                         success, message = doActionFor(item, action)
                     if success:
