--- conflicted
+++ resolved
@@ -2748,22 +2748,6 @@
         for analysis in analyses:
             doActionFor(analysis.getObject(), 'cancel')
 
-<<<<<<< HEAD
-=======
-    def workflow_script_schedule_sampling(self):
-        """
-        This function runs all the needed process for that action
-        """
-        workflow = getToolByName(self, 'portal_workflow')
-        sample = self.getSample()
-        # We have to set the defined sampling date and sampler and
-        # produce a transition in it
-        if workflow.getInfoFor(sample, 'review_state') == \
-                'to_be_sampled':
-            # transact the related sample
-            doActionFor(sample, 'schedule_sampling')
-
->>>>>>> fffa0aa5
     def workflow_script_reject(self):
         workflow = getToolByName(self, 'portal_workflow')
         sample = self.getSample()
@@ -2780,4 +2764,33 @@
             # Notify the Client about the Rejection.
             notify_rejection(self)
 
+    def workflow_script_schedule_sampling(self):
+        """
+        This function runs all the needed process for that action
+        """
+        workflow = getToolByName(self, 'portal_workflow')
+        sample = self.getSample()
+        # We have to set the defined sampling date and sampler and
+        # produce a transition in it
+        if workflow.getInfoFor(sample, 'review_state') == \
+                'to_be_sampled':
+            # transact the related sample
+            doActionFor(sample, 'schedule_sampling')
+
+    def workflow_script_reject(self):
+        workflow = getToolByName(self, 'portal_workflow')
+        sample = self.getSample()
+        self.reindexObject(idxs=["review_state", ])
+        if workflow.getInfoFor(sample, 'review_state') != 'rejected':
+            # Setting the rejection reasons in sample
+            sample.setRejectionReasons(self.getRejectionReasons())
+            workflow.doActionFor(sample, "reject")
+        # deactivate all analyses in this AR.
+        analyses = self.getAnalyses()
+        for analysis in analyses:
+            doActionFor(analysis.getObject(), 'reject')
+        if self.bika_setup.getNotifyOnRejection():
+            # Notify the Client about the Rejection.
+            notify_rejection(self)
+
 atapi.registerType(AnalysisRequest, PROJECTNAME)