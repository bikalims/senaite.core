# This file is part of Bika LIMS
#
# Copyright 2011-2016 by it's authors.
# Some rights reserved. See LICENSE.txt, AUTHORS.txt.

import os
import re
import tempfile
import traceback
from copy import copy
from email.mime.multipart import MIMEMultipart
from email.mime.text import MIMEText
from email.utils import formataddr
from operator import itemgetter
from smtplib import SMTPAuthenticationError
from smtplib import SMTPRecipientsRefused, SMTPServerDisconnected

import App
import transaction
from DateTime import DateTime
from Products.Archetypes.interfaces import IDateTimeField, IFileField, \
    ILinesField, IReferenceField, IStringField, ITextField
from Products.CMFCore.WorkflowCore import WorkflowException
from Products.CMFCore.utils import getToolByName
from Products.CMFPlone.utils import _createObjectByType, safe_unicode
from Products.Five.browser.pagetemplatefile import ViewPageTemplateFile
from bika.lims import POINTS_OF_CAPTURE, bikaMessageFactory as _, t
from bika.lims import logger
from bika.lims.browser import BrowserView, ulocalized_time
from bika.lims.idserver import renameAfterCreation
from bika.lims.interfaces import IAnalysisRequest, IResultOutOfRange
from bika.lims.interfaces.field import IUIDReferenceField
from bika.lims.utils import attachPdf, createPdf, encode_header, \
    format_supsub, \
    isnumber
from bika.lims.utils import formatDecimalMark, to_utf8
from bika.lims.utils.analysis import format_uncertainty
from bika.lims.vocabularies import getARReportTemplates
from bika.lims.workflow import wasTransitionPerformed
from plone.api.portal import get_registry_record
from plone.api.portal import set_registry_record
from plone.app.blob.interfaces import IBlobField
from plone.registry import Record
from plone.registry import field
from plone.registry.interfaces import IRegistry
from plone.resource.utils import queryResourceDirectory
from zope.component import getAdapters, getUtility


class AnalysisRequestPublishView(BrowserView):
    template = ViewPageTemplateFile("templates/analysisrequest_publish.pt")
    _ars = []
    _arsbyclient = []
    _current_ar_index = 0
    _current_arsbyclient_index = 0
    _publish = False

    def __init__(self, context, request, publish=False):
        BrowserView.__init__(self, context, request)
        self.context = context
        self.request = request
        self._publish = publish
        self._ars = [self.context]
        self._digester = AnalysisRequestDigester()

    @property
    def _DEFAULT_TEMPLATE(self):
        registry = getUtility(IRegistry)
        return registry.get(
            'bika.lims.analysisrequest.default_arreport_template', 'default.pt')

    def next_certificate_number(self):
        """Get a new certificate id.  These are throwaway IDs, until the
        publication is actually done.  So each preview gives us a new ID.
        """
        key = 'bika.lims.current_coa_number'
        registry = getUtility(IRegistry)
        if key not in registry:
            registry.records[key] = \
                Record(field.Int(title=u"Current COA number"), 0)
        val = get_registry_record(key) + 1
        set_registry_record(key, val)
        return "%05d" % int(val)

    def __call__(self):
        if self.context.portal_type == 'AnalysisRequest':
            self._ars = [self.context]
        elif self.context.portal_type == 'AnalysisRequestsFolder' \
                and self.request.get('items', ''):
            uids = self.request.get('items').split(',')
            uc = getToolByName(self.context, 'uid_catalog')
            self._ars = [obj.getObject() for obj in uc(UID=uids)]
        else:
            # Do nothing
            self.destination_url = self.request.get_header(
                "referer", self.context.absolute_url())

        # Group ARs by client
        groups = {}
        for ar in self._ars:
            idclient = ar.aq_parent.id
            if idclient not in groups:
                groups[idclient] = [ar]
            else:
                groups[idclient].append(ar)
        self._arsbyclient = [group for group in groups.values()]

        # Report may want to print current date
        self.current_date = self.ulocalized_time(DateTime(), long_format=True)

        # Do publish?
        if self.request.form.get('publish', '0') == '1':
            self.publishFromPOST()
        else:
            return self.template()

    def showOptions(self):
        """Returns true if the options top panel will be displayed
        in the template
        """
        return self.request.get('pub', '1') == '1'

    def getAvailableFormats(self):
        """Returns the available formats found in templates/reports
        """
        return getARReportTemplates()

    def getAnalysisRequests(self):
        """Returns a dict with the analysis requests to manage
        """
        return self._ars

    def getAnalysisRequestsCount(self):
        """Returns the number of analysis requests to manage
        """
        return len(self._ars)

    def getGroupedAnalysisRequestsCount(self):
        """Returns the number of groups of analysis requests to manage when
        a multi-ar template is selected. The ARs are grouped by client
        """
        return len(self._arsbyclient)

    def getAnalysisRequestObj(self):
        """Returns the analysis request objects to be managed
        """
        return self._ars[self._current_ar_index]

    def getAnalysisRequest(self, analysisrequest=None):
        """Returns the dict for the Analysis Request specified. If no AR set,
        returns the current analysis request
        """
        if analysisrequest:
            return self._digester(analysisrequest)
        else:
            return self._digester(self._ars[self._current_ar_index])

    def getAnalysisRequestGroup(self):
        """Returns the current analysis request group to be managed
        """
        return self._arsbyclient[self._current_arsbyclient_index]

    def getAnalysisRequestGroupData(self):
        """Returns an array that contains the dicts (ar_data) for each
        analysis request from the current group
        """
        return [self._digester(ar) for ar in self.getAnalysisRequestGroup()]

    def _nextAnalysisRequest(self):
        """Move to the next analysis request
        """
        if self._current_ar_index < len(self._ars):
            self._current_ar_index += 1

    def _nextAnalysisRequestGroup(self):
        """Move to the next analysis request group
        """
        if self._current_arsbyclient_index < len(self._arsbyclient):
            self._current_arsbyclient_index += 1

    def _renderTemplate(self):
        """Returns the html template to be rendered in accordance with the
        template specified in the request ('template' parameter)
        """
        templates_dir = 'templates/reports'
        embedt = self.request.form.get('template', self._DEFAULT_TEMPLATE)
        if embedt.find(':') >= 0:
            prefix, template = embedt.split(':')
            templates_dir = queryResourceDirectory('reports', prefix).directory
            embedt = template
        embed = ViewPageTemplateFile(os.path.join(templates_dir, embedt))
        return embedt, embed(self)

    def getReportTemplate(self):
        """Returns the html template for the current ar and moves to
        the next ar to be processed. Uses the selected template
        specified in the request ('template' parameter)
        """
        embedt = ""
        try:
            embedt, reptemplate = self._renderTemplate()
        except:
            tbex = traceback.format_exc()
            arid = self._ars[self._current_ar_index].id
            reptemplate = \
                "<div class='error-report'>%s - %s '%s':<pre>%s</pre></div>" \
                % (arid, _("Unable to load the template"), embedt, tbex)
        self._nextAnalysisRequest()
        return reptemplate

    def getGroupedReportTemplate(self):
        """Returns the html template for the current group of ARs and moves to
        the next group to be processed. Uses the selected template
        specified in the request ('template' parameter)
        """
        embedt = ""
        try:
            embedt, reptemplate = self._renderTemplate()
        except:
            tbex = traceback.format_exc()
            reptemplate = \
                "<div class='error-report'>%s '%s':<pre>%s</pre></div>" \
                % (_("Unable to load the template"), embedt, tbex)
        self._nextAnalysisRequestGroup()
        return reptemplate

    def getReportStyle(self):
        """Returns the css style to be used for the current template.
        If the selected template is 'default.pt', this method will
        return the content from 'default.css'. If no css file found
        for the current template, returns empty string
        """
        template = self.request.form.get('template', self._DEFAULT_TEMPLATE)
        content = ''
        if template.find(':') >= 0:
            prefix, template = template.split(':')
            resource = queryResourceDirectory('reports', prefix)
            css = '{0}.css'.format(template[:-3])
            if css in resource.listDirectory():
                content = resource.readFile(css)
        else:
            this_dir = os.path.dirname(os.path.abspath(__file__))
            templates_dir = os.path.join(this_dir, 'templates/reports/')
            path = '%s/%s.css' % (templates_dir, template[:-3])
            with open(path, 'r') as content_file:
                content = content_file.read()
        return content

    def isSingleARTemplate(self):
        seltemplate = self.request.form.get('template', self._DEFAULT_TEMPLATE)
        seltemplate = seltemplate.split(':')[-1].strip()
        return not seltemplate.lower().startswith('multi')

    def isQCAnalysesVisible(self):
        """Returns if the QC Analyses must be displayed
        """
        return self.request.form.get('qcvisible', '0').lower() in ['true', '1']

    def isHiddenAnalysesVisible(self):
        """Returns true if hidden analyses are visible
        """
        return self.request.form.get('hvisible', '0').lower() in ['true', '1']

    def localise_images(self, htmlreport):
        """WeasyPrint will attempt to retrieve attachments directly from the URL
        referenced in the HTML report, which may refer back to a single-threaded
        (and currently occupied) zeoclient, hanging it.  All "attachments"
        using urls ending with at_download/AttachmentFile must be converted
        to local files.

        Returns a list of files which were created, and a modified copy
        of htmlreport.
        """
        cleanup = []

        _htmltext = to_utf8(htmlreport)
        # first regular image tags
        for match in re.finditer(
                """http.*at_download/AttachmentFile""", _htmltext, re.I):
            url = match.group()
            att_path = url.replace(self.portal_url + "/", "")
            attachment = self.portal.unrestrictedTraverse(att_path)
            af = attachment.getAttachmentFile()
            filename = af.filename
            extension = "." + filename.split(".")[-1]
            outfile, outfilename = tempfile.mkstemp(suffix=extension)
            outfile = open(outfilename, 'wb')
            outfile.write(str(af.data))
            outfile.close()
            _htmltext.replace(url, outfilename)
            cleanup.append(outfilename)
        return cleanup, _htmltext

    def publishFromPOST(self):
        html = self.request.form.get('html')
        style = self.request.form.get('style')
        uids = self.request.form.get('uid').split(':')
        reporthtml = "<html><head>%s</head><body><div " \
                     "id='report'>%s</body></html>" % (style, html)
        publishedars = []
        for uid in uids:
            ars = self.publishFromHTML(
                uid, safe_unicode(reporthtml).encode('utf-8'))
            publishedars.extend(ars)
        return publishedars

    def publishFromHTML(self, aruid, results_html):
        # The AR can be published only and only if allowed
        uc = getToolByName(self.context, 'uid_catalog')
        ars = uc(UID=aruid)
        if not ars or len(ars) != 1:
            return []

        ar = ars[0].getObject()
        wf = getToolByName(self.context, 'portal_workflow')
        allowed_states = ['verified', 'published']
        # Publish/Republish allowed?
        if wf.getInfoFor(ar, 'review_state') not in allowed_states:
            # Pre-publish allowed?
            if not ar.getAnalyses(review_state=allowed_states):
                return []

        # HTML written to debug file
        debug_mode = App.config.getConfiguration().debug_mode
        if debug_mode:
            tmp_fn = tempfile.mktemp(suffix=".html")
            logger.debug("Writing HTML for %s to %s" % (ar.Title(), tmp_fn))
            open(tmp_fn, "wb").write(results_html)

        # Create the pdf report (will always be attached to the AR)
        # we must supply the file ourself so that createPdf leaves it alone.
        pdf_fn = tempfile.mktemp(suffix=".pdf")
        pdf_report = createPdf(htmlreport=results_html, outfile=pdf_fn)

        # PDF written to debug file
        if debug_mode:
            logger.debug("Writing PDF for %s to %s" % (ar.Title(), pdf_fn))
        else:
            os.remove(pdf_fn)

        recipients = []
        contact = ar.getContact()
        lab = ar.bika_setup.laboratory
        if pdf_report:
            if contact:
                recipients = [{
                    'UID': contact.UID(),
                    'Username': to_utf8(contact.getUsername()),
                    'Fullname': to_utf8(contact.getFullname()),
                    'EmailAddress': to_utf8(contact.getEmailAddress()),
                    'PublicationModes': contact.getPublicationPreference()
                }]
            reportid = ar.generateUniqueId('ARReport')
            report = _createObjectByType("ARReport", ar, reportid)
            report.edit(
                AnalysisRequest=ar.UID(),
                Pdf=pdf_report,
                Recipients=recipients
            )
            report.unmarkCreationFlag()
            renameAfterCreation(report)

            # Set status to prepublished/published/republished
            status = wf.getInfoFor(ar, 'review_state')
            transitions = {'verified': 'publish',
                           'published': 'republish'}
            transition = transitions.get(status, 'prepublish')
            try:
                wf.doActionFor(ar, transition)
            except WorkflowException:
                pass

            # compose and send email.
            # The managers of the departments for which the current AR has
            # at least one AS must receive always the pdf report by email.
            # https://github.com/bikalabs/Bika-LIMS/issues/1028
            mime_msg = MIMEMultipart('related')
            mime_msg['Subject'] = self.get_mail_subject(ar)[0]
            mime_msg['From'] = formataddr(
                (encode_header(lab.getName()), lab.getEmailAddress()))
            mime_msg.preamble = 'This is a multi-part MIME message.'
            msg_txt = MIMEText(results_html, _subtype='html')
            mime_msg.attach(msg_txt)

            to = []
            mngrs = ar.getResponsible()
            for mngrid in mngrs['ids']:
                name = mngrs['dict'][mngrid].get('name', '')
                email = mngrs['dict'][mngrid].get('email', '')
                if email:
                    to.append(formataddr((encode_header(name), email)))

            if len(to) > 0:
                # Send the email to the managers
                mime_msg['To'] = ','.join(to)
                attachPdf(mime_msg, pdf_report, ar.id)

                try:
                    host = getToolByName(self.context, 'MailHost')
                    host.send(mime_msg.as_string(), immediate=True)
                except SMTPServerDisconnected as msg:
                    logger.warn("SMTPServerDisconnected: %s." % msg)
                except SMTPRecipientsRefused as msg:
                    raise WorkflowException(str(msg))
                except SMTPAuthenticationError as msg:
                    logger.warn("SMTPAuthenticationFailed: %s." % msg)

        # Send report to recipients
        recips = self.get_recipients(ar)
        for recip in recips:
            if 'email' not in recip.get('pubpref', []) \
                    or not recip.get('email', ''):
                continue

            title = encode_header(recip.get('title', ''))
            email = recip.get('email')
            formatted = formataddr((title, email))

            # Create the new mime_msg object, cause the previous one
            # has the pdf already attached
            mime_msg = MIMEMultipart('related')
            mime_msg['Subject'] = self.get_mail_subject(ar)[0]
            mime_msg['From'] = formataddr(
                (encode_header(lab.getName()), lab.getEmailAddress()))
            mime_msg.preamble = 'This is a multi-part MIME message.'
            msg_txt = MIMEText(results_html, _subtype='html')
            mime_msg.attach(msg_txt)
            mime_msg['To'] = formatted

            # Attach the pdf to the email if requested
            if pdf_report and 'pdf' in recip.get('pubpref'):
                attachPdf(mime_msg, pdf_report, ar.id)

            # For now, I will simply ignore mail send under test.
            if hasattr(self.portal, 'robotframework'):
                continue

            msg_string = mime_msg.as_string()

            # content of outgoing email written to debug file
            if debug_mode:
                tmp_fn = tempfile.mktemp(suffix=".email")
                logger.debug(
                    "Writing MIME message for %s to %s" % (ar.Title(), tmp_fn))
                open(tmp_fn, "wb").write(msg_string)

            try:
                host = getToolByName(self.context, 'MailHost')
                host.send(msg_string, immediate=True)
            except SMTPServerDisconnected as msg:
                logger.warn("SMTPServerDisconnected: %s." % msg)
            except SMTPRecipientsRefused as msg:
                raise WorkflowException(str(msg))
            except SMTPAuthenticationError as msg:
                logger.warn("SMTPAuthenticationFailed: %s." % msg)

        return [ar]

    def publish(self):
        """Publish the AR report/s. Generates a results pdf file associated
        to each AR, sends an email with the report to the lab manager and
        sends a notification (usually an email with the PDF attached) to the
        AR's contact and CCs. Transitions each published AR to statuses
        'published', 'prepublished' or 'republished'. Returns a list with the
        AR identifiers that have been published/prepublished/republished
        (only those 'verified', 'published' or at least have one 'verified'
        result).
        """
        if len(self._ars) > 1:
            published_ars = []
            for ar in self._ars:
                arpub = AnalysisRequestPublishView(
                    ar, self.request, publish=True)
                ar = arpub.publish()
                published_ars.extend(ar)
            published_ars = [par.id for par in published_ars]
            return published_ars

        results_html = safe_unicode(self.template()).encode('utf-8')
        return self.publishFromHTML(results_html)

    def get_recipients(self, ar):
        """Returns a list with the recipients and all its publication prefs
        """
        recips = []

        # Contact and CC's
        contact = ar.getContact()
        if contact:
            recips.append({'title': to_utf8(contact.Title()),
                           'email': contact.getEmailAddress(),
                           'pubpref': contact.getPublicationPreference()})
        for cc in ar.getCCContact():
            recips.append({'title': to_utf8(cc.Title()),
                           'email': cc.getEmailAddress(),
                           'pubpref': contact.getPublicationPreference()})

        return recips

    def get_mail_subject(self, ar):
        """Returns the email subject in accordance with the client
        preferences
        """
        client = ar.aq_parent
        subject_items = client.getEmailSubject()
        ai = co = cr = cs = False
        if 'ar' in subject_items:
            ai = True
        if 'co' in subject_items:
            co = True
        if 'cr' in subject_items:
            cr = True
        if 'cs' in subject_items:
            cs = True
        ais = []
        cos = []
        crs = []
        css = []
        blanks_found = False
        if ai:
            ais.append(ar.getRequestID())
        if co:
            if ar.getClientOrderNumber():
                if not ar.getClientOrderNumber() in cos:
                    cos.append(ar.getClientOrderNumber())
            else:
                blanks_found = True
        if cr or cs:
            sample = ar.getSample()
            if cr:
                if sample.getClientReference():
                    if not sample.getClientReference() in crs:
                        crs.append(sample.getClientReference())
                else:
                    blanks_found = True
            if cs:
                if sample.getClientSampleID():
                    if not sample.getClientSampleID() in css:
                        css.append(sample.getClientSampleID())
                else:
                    blanks_found = True
        line_items = []
        if ais:
            ais.sort()
            li = t(_('ARs: ${ars}', mapping={'ars': ', '.join(ais)}))
            line_items.append(li)
        if cos:
            cos.sort()
            li = t(_('Orders: ${orders}', mapping={'orders': ', '.join(cos)}))
            line_items.append(li)
        if crs:
            crs.sort()
            li = t(_(
                'Refs: ${references}', mapping={'references': ', '.join(crs)}))
            line_items.append(li)
        if css:
            css.sort()
            li = t(_(
                'Samples: ${samples}', mapping={'samples': ', '.join(css)}))
            line_items.append(li)
        tot_line = ' '.join(line_items)
        if tot_line:
            subject = t(_('Analysis results for ${subject_parts}',
                          mapping={'subject_parts': tot_line}))
            if blanks_found:
                subject += (' ' + t(_('and others')))
        else:
            subject = t(_('Analysis results'))
        return subject, tot_line

    def sorted_by_sort_key(self, category_keys):
        """Sort categories via catalog lookup on title. """
        bsc = getToolByName(self.context, "bika_setup_catalog")
        analysis_categories = bsc(
            portal_type="AnalysisCategory", sort_on="sortable_title")
        sort_keys = dict([(b.Title, "{:04}".format(a))
                          for a, b in enumerate(analysis_categories)])
        return sorted(category_keys,
                      key=lambda title, sk=sort_keys: sk.get(title))

    def getAnaysisBasedTransposedMatrix(self, ars):
        """Returns a dict with the following structure:
        {'category_1_name':
            {'service_1_title':
                {'service_1_uid':
                    {'service': <AnalysisService-1>,
                     'ars': {'ar1_id': [<Analysis (for as-1)>,
                                       <Analysis (for as-1)>],
                             'ar2_id': [<Analysis (for as-1)>]
                            },
                    },
                },
            {'service_2_title':
                 {'service_2_uid':
                    {'service': <AnalysisService-2>,
                     'ars': {'ar1_id': [<Analysis (for as-2)>,
                                       <Analysis (for as-2)>],
                             'ar2_id': [<Analysis (for as-2)>]
                            },
                    },
                },
            ...
            },
        }
        """
        analyses = {}
        for ar in ars:
            ans = [an.getObject() for an in ar.getAnalyses()]
            for an in ans:
                cat = an.getCategoryTitle()
                an_title = an.Title()
                if cat not in analyses:
                    analyses[cat] = {
                        an_title: {
                            # The report should not mind receiving 'an'
                            # here - service fields are all inside!
                            'service': an,
                            'accredited': an.getAccredited(),
                            'ars': {ar.id: an.getFormattedResult()}
                        }
                    }
                elif an_title not in analyses[cat]:
                    analyses[cat][an_title] = {
                        'service': an,
                        'accredited': an.getAccredited(),
                        'ars': {ar.id: an.getFormattedResult()}
                    }
                else:
                    d = analyses[cat][an_title]
                    d['ars'][ar.id] = an.getFormattedResult()
                    analyses[cat][an_title] = d
        return analyses

    def _lab_address(self, lab):
        lab_address = lab.getPostalAddress() \
                      or lab.getBillingAddress() \
                      or lab.getPhysicalAddress()
        return self._format_address(lab_address)

    def _client_address(self, client):
        client_address = client.getPostalAddress() \
                         or client.getBillingAddress() \
                         or client.getPhysicalAddress()
        return self._format_address(client_address)

    def _format_address(self, address):
        """Takes a value from an AddressField, returns a div class=address
        with spans inside, containing the address field values.
        """
        addr = ''
        if address:
            # order of divs in output html
            keys = ['address', 'city', 'district', 'state', 'zip', 'country']
            addr = ''.join(["<span>%s</span>" % address.get(v) for v in keys
                            if address.get(v, None)])
        return "<div class='address'>%s</div>" % addr

    def explode_data(self, data, padding=''):
        out = ''
        for k, v in data.items():
            if type(v) is dict:
                pad = '%s&nbsp;&nbsp;&nbsp;&nbsp;' % padding
                exploded = self.explode_data(v, pad)
                out = "%s<br/>%s'%s':{%s}" % (out, padding, str(k), exploded)
            elif type(v) is list:
                out = "%s<br/>%s'%s':[]" % (out, padding, str(k))
            elif type(v) is str:
                out = "%s<br/>%s'%s':''" % (out, padding, str(k))
        return out


class AnalysisRequestDigester:
    """Read AR data which could be useful during publication, into a data
    dictionary. This class should be instantiated once, and the instance
    called for all subsequent digestion.  This allows the instance to cache
    data for objects that may be read multiple times for different ARs.

    Passing overwrite=True when calling the instance will cause the
    ar.Digest field to be overwritten with a new digestion.  This flag
    is set True by default in the EndRequestHandler that is responsible for
    automated re-building.

    It should be run once when the AR is verified (or when a verified AR is
    modified) to pre-digest the data so that AnalysisRequestPublishView will
    run a little faster.

    Note: ProxyFields are not included in the reading of the schema.  If you
    want to access sample fields in the report template, you must refer
    directly to the correct field in the Sample data dictionary.

    Note: ComputedFields are removed from the schema while creating the dict.
    XXX: Add all metadata columns for the AR into the dict.

    """

    def __init__(self):
        # By default we don't care about these schema fields when creating
        # dictionaries from the schemas of objects.
        self.SKIP_FIELDNAMES = [
            'allowDiscussion', 'subject', 'location', 'contributors',
            'creators', 'effectiveDate', 'expirationDate', 'language', 'rights',
            'relatedItems', 'modification_date', 'immediatelyAddableTypes',
            'locallyAllowedTypes', 'nextPreviousEnabled', 'constrainTypesMode',
            'RestrictedCategories', 'Digest',
        ]

    def __call__(self, ar, overwrite=False):
        # cheating
        self.context = ar
        self.request = ar.REQUEST

        # if AR was previously digested, use existing data (if exists)
        if not overwrite:
            # Prevent any error related with digest
            data = ar.getDigest() if hasattr(ar, 'getDigest') else ''
            if data:
                # Seems that sometimes the 'obj' is wrong in the saved data.
                data['obj'] = ar
                return data

        logger.info("=========== creating new data for %s" % ar)

        # Set data to the AR schema field, and return it.
        data = self._ar_data(ar)
        if hasattr(ar, 'setDigest'):
            ar.setDigest(data)
        return data

    def _schema_dict(self, instance, skip_fields=None, recurse=True):
        """Return a dict of all mutated field values for all schema fields.
        This isn't used, as right now the digester just uses old code directly
        for BBB purposes.  But I'm keeping it here for future use.
        :param instance: The item who's schema will be exploded into a dict.
        :param skip_fields: A list of fieldnames which will not be rendered.
        :param recurse: If true, reference values will be recursed into.
        """
        data = {
            'obj': instance,
        }

        fields = instance.Schema().fields()
        for fld in fields:
            fieldname = fld.getName()
            if fieldname in self.SKIP_FIELDNAMES \
                    or (skip_fields and fieldname in skip_fields) \
                    or fld.type == 'computed':
                continue

            rawvalue = fld.get(instance)

            if rawvalue is True or rawvalue is False:
                # Booleans are special; we'll str and return them.
                data[fieldname] = str(rawvalue)

            elif rawvalue is 0:
                # Zero is special: it's false-ish, but the value is important.
                data[fieldname] = 0

            elif not rawvalue:
                # Other falsy values can simply return an empty string.
                data[fieldname] = ''

            elif fld.type == 'analyses':
                # AR.Analyses field is handled separately of course.
                data[fieldname] = ''

            elif IDateTimeField.providedBy(fld):
                # Date fields get stringed to rfc8222
                data[fieldname] = rawvalue.rfc822() if rawvalue else ''

            elif IReferenceField.providedBy(fld) \
                    or IUIDReferenceField.providedBy(fld):
                # mutate all reference targets into dictionaries
                # Assume here that allowed_types excludes incompatible types.
                if recurse and fld.multiValued:
                    v = [self._schema_dict(x, recurse=False) for x in rawvalue]
                elif recurse and not fld.multiValued:
                    v = self._schema_dict(rawvalue, recurse=False)
                elif not recurse and fld.multiValued:
                    v = [val.Title() for val in rawvalue if val]
                else:
                    v = rawvalue.Title() if rawvalue else ''
                data[fieldname] = v

                # Include a [fieldname]Title[s] field containing the title
                # or titles of referenced objects.
                if fld.multiValued:
                    data[fieldname + "Titles"] = [x.Title() for x in rawvalue]
                else:
                    data[fieldname + "Title"] = rawvalue.Title()

            # Text/String comes after UIDReferenceField.
            elif ITextField.providedBy(fld) or IStringField.providedBy(fld):
                rawvalue = str(rawvalue).strip()
                data[fieldname] = rawvalue

            # FileField comes after StringField.
            elif IFileField.providedBy(fld) or IBlobField.providedBy(fld):
                # We ignore file field values; we'll add the ones we want.
                data[fieldname] = ''

            elif ILinesField.providedBy(fld):
                # LinesField turns into a single string of lines
                data[fieldname] = "<br/>".join(rawvalue)

            elif fld.type == 'record':
                # Record returns a dictionary.
                data[fieldname] = rawvalue

            elif fld.type == 'records':
                # Record returns a list of dictionaries.
                data[fieldname] = rawvalue

            elif fld.type == 'address':
                # This is just a Record field
                data[fieldname + "_formatted"] = self._format_address(rawvalue)
                # Also include un-formatted address
                data[fieldname] = rawvalue

            elif fld.type == 'duration':
                # Duration returns a formatted string like 1d 3h 1m.
                data[fieldname + "_formatted"] = \
                    ' '.join(["%s%s" % (rawvalue[key], key[0])
                              for key in ('days', 'hours', 'minutes')])
                # Also include unformatted duration.
                data[fieldname] = rawvalue

            else:
                data[fieldname] = rawvalue

        return data

    def _format_address(self, address):
        """Takes a value from an AddressField, returns a div class=address
        with spans inside, containing the address field values.
        """
        addr = ''
        if address:
            # order of divs in output html
            keys = ['address', 'city', 'district', 'state', 'zip', 'country']
            addr = ''.join(["<span>%s</span>" % address.get(v) for v in keys
                            if address.get(v, None)])
        return "<div class='address'>%s</div>" % addr

    def _workflow_data(self, instance):
        """Add some workflow information for all actions performed against
        this instance. Only values for the last action event for any
        transition will be set here, previous transitions will be ignored.

        The default format for review_history is a list of lists; this function
        returns rather a dictionary of dictionaries, keyed by action_id
        """
        workflow = getToolByName(self.context, 'portal_workflow')
        history = copy(list(workflow.getInfoFor(instance, 'review_history')))
        data = {e['action']: {
            'actor': e['actor'],
            'time': ulocalized_time(e['time'], long_format=True)
        } for e in history if e['action']}
        return data

    def _ar_data(self, ar, excludearuids=None):
        """ Creates an ar dict, accessible from the view and from each
            specific template.
        """
        if not excludearuids:
            excludearuids = []
        bs = ar.bika_setup
        data = {'obj': ar,
                'id': ar.getId(),
                'client_order_num': ar.getClientOrderNumber(),
                'client_reference': ar.getClientReference(),
                'client_sampleid': ar.getClientSampleID(),
                'adhoc': ar.getAdHoc(),
                'composite': ar.getComposite(),
                'report_drymatter': ar.getReportDryMatter(),
                'invoice_exclude': ar.getInvoiceExclude(),
                'date_received': ulocalized_time(ar.getDateReceived(),
                                                 long_format=1),
                'member_discount': ar.getMemberDiscount(),
                'date_sampled': ulocalized_time(
                    ar.getDateSampled(), long_format=1),
                'date_published': ulocalized_time(DateTime(), long_format=1),
                'invoiced': ar.getInvoiced(),
                'late': ar.getLate(),
                'subtotal': ar.getSubtotal(),
                'vat_amount': ar.getVATAmount(),
                'totalprice': ar.getTotalPrice(),
                'invalid': ar.isInvalid(),
                'url': ar.absolute_url(),
                'remarks': to_utf8(ar.getRemarks()),
                'footer': to_utf8(bs.getResultFooter()),
                'prepublish': False,
                'child_analysisrequest': None,
                'parent_analysisrequest': None,
                'resultsinterpretation': ar.getResultsInterpretation()}

        # Sub-objects
        excludearuids.append(ar.UID())
        puid = ar.getRawParentAnalysisRequest()
        if puid and puid not in excludearuids:
            data['parent_analysisrequest'] = self._ar_data(
                ar.getParentAnalysisRequest(), excludearuids)
        cuid = ar.getRawChildAnalysisRequest()
        if cuid and cuid not in excludearuids:
            data['child_analysisrequest'] = self._ar_data(
                ar.getChildAnalysisRequest(), excludearuids)

        wf = ar.portal_workflow
        allowed_states = ['verified', 'published']
        data['prepublish'] = wf.getInfoFor(ar,
                                           'review_state') not in allowed_states

        data['contact'] = self._contact_data(ar)
        data['client'] = self._client_data(ar)
        data['sample'] = self._sample_data(ar)
        data['batch'] = self._batch_data(ar)
        data['specifications'] = self._specs_data(ar)
        data['analyses'] = self._analyses_data(ar, ['verified', 'published'])
        data['qcanalyses'] = self._qcanalyses_data(ar,
                                                   ['verified', 'published'])
        data['points_of_capture'] = sorted(
            set([an['point_of_capture'] for an in data['analyses']]))
        data['categories'] = sorted(
            set([an['category'] for an in data['analyses']]))
        data['haspreviousresults'] = len(
            [an['previous_results'] for an in data['analyses'] if
             an['previous_results']]) > 0
        data['hasblanks'] = len([an['reftype'] for an in data['qcanalyses'] if
                                 an['reftype'] == 'b']) > 0
        data['hascontrols'] = len([an['reftype'] for an in data['qcanalyses'] if
                                   an['reftype'] == 'c']) > 0
        data['hasduplicates'] = len(
            [an['reftype'] for an in data['qcanalyses'] if
             an['reftype'] == 'd']) > 0

        # Categorize analyses
        data['categorized_analyses'] = {}
        data['department_analyses'] = {}
        for an in data['analyses']:
            poc = an['point_of_capture']
            cat = an['category']
            pocdict = data['categorized_analyses'].get(poc, {})
            catlist = pocdict.get(cat, [])
            catlist.append(an)
            pocdict[cat] = catlist
            data['categorized_analyses'][poc] = pocdict

            # Group by department too
            anobj = an['obj']
            dept = anobj.getDepartment()
            if dept:
                dept = dept.UID()
                dep = data['department_analyses'].get(dept, {})
                dep_pocdict = dep.get(poc, {})
                dep_catlist = dep_pocdict.get(cat, [])
                dep_catlist.append(an)
                dep_pocdict[cat] = dep_catlist
                dep[poc] = dep_pocdict
                data['department_analyses'][dept] = dep

        # Categorize qcanalyses
        data['categorized_qcanalyses'] = {}
        for an in data['qcanalyses']:
            qct = an['reftype']
            poc = an['point_of_capture']
            cat = an['category']
            qcdict = data['categorized_qcanalyses'].get(qct, {})
            pocdict = qcdict.get(poc, {})
            catlist = pocdict.get(cat, [])
            catlist.append(an)
            pocdict[cat] = catlist
            qcdict[poc] = pocdict
            data['categorized_qcanalyses'][qct] = qcdict

        data['reporter'] = self._reporter_data(ar)
        data['managers'] = self._managers_data(ar)

        portal = self.context.portal_url.getPortalObject()
        data['portal'] = {'obj': portal,
                          'url': portal.absolute_url()}
        data['laboratory'] = self._lab_data()

        # results interpretation
        ri = {}
        if ar.getResultsInterpretationByDepartment(None):
            ri[''] = ar.getResultsInterpretationByDepartment(None)
        depts = ar.getDepartments()
        for dept in depts:
            ri[dept.Title()] = ar.getResultsInterpretationByDepartment(dept)
        data['resultsinterpretationdepts'] = ri

        return data

    def _batch_data(self, ar):
        data = {}
        batch = ar.getBatch()
        if batch:
            data = {'obj': batch,
                    'id': batch.id,
                    'url': batch.absolute_url(),
                    'title': to_utf8(batch.Title()),
                    'date': batch.getBatchDate(),
                    'client_batchid': to_utf8(batch.getClientBatchID()),
                    'remarks': to_utf8(batch.getRemarks())}

            uids = batch.Schema()['BatchLabels'].getAccessor(batch)()
            uc = getToolByName(self.context, 'uid_catalog')
            data['labels'] = [to_utf8(p.getObject().Title()) for p in
                              uc(UID=uids)]

        return data

    def _sample_data(self, ar):
        data = {}
        sample = ar.getSample()
        if sample:
            data = {'obj': sample,
                    'id': sample.id,
                    'url': sample.absolute_url(),
                    'client_sampleid': sample.getClientSampleID(),
                    'date_sampled': sample.getDateSampled(),
                    'sampling_date': sample.getSamplingDate(),
                    'sampler': self._sampler_data(sample),
                    'date_received': sample.getDateReceived(),
                    'composite': sample.getComposite(),
                    'date_expired': sample.getDateExpired(),
                    'date_disposal': sample.getDisposalDate(),
                    'date_disposed': sample.getDateDisposed(),
                    'adhoc': sample.getAdHoc(),
                    'remarks': sample.getRemarks(),
                    'sample_type': self._sample_type(sample),
                    'sample_point': self._sample_point(sample)}
        return data

    def _sampler_data(self, sample=None):
        data = {}
        if not sample or not sample.getSampler():
            return data
        sampler = sample.getSampler()
        mtool = getToolByName(self.context, 'portal_membership')
        member = mtool.getMemberById(sampler)
        if member:
            mfullname = member.getProperty('fullname')
            memail = member.getProperty('email')
            mhomepage = member.getProperty('home_page')
            pc = getToolByName(self.context, 'portal_catalog')
<<<<<<< HEAD
            c_brain = pc(portal_type='LabContact', getUsername=member.id)
            # Only one LabContact should be found
            if len(c_brain) > 1:
                logger.warn(
                    "Incorrect number of user with the same "
                    "memberID. '{0}' users found with {1} as ID"
                    .format(len(c_brain), member.id))
            c = c_brain[0].getObject() if c_brain else None
            cfullname = c.getFullname() if c else None
            cemail = c.getEmailAddress() if c else None
=======
            contact = pc(portal_type='Contact', getUsername=member.id)
            contact = contact[0].getObject() if contact else None
            cfullname = contact.getFullname() if contact else None
            cemail = contact.getEmailAddress() if contact else None
            physical_address = self._format_address(
                contact.getPhysicalAddress())
            postal_address = self._format_address(contact.getPostalAddress())
>>>>>>> a978ba30
            data = {'id': member.id,
                    'fullname': to_utf8(cfullname) if cfullname else to_utf8(
                        mfullname),
                    'email': cemail if cemail else memail,
                    'business_phone': contact.getBusinessPhone() if contact else '',
                    'business_fax': contact.getBusinessFax() if contact else '',
                    'home_phone': contact.getHomePhone() if contact else '',
                    'mobile_phone': contact.getMobilePhone() if contact else '',
                    'job_title': to_utf8(contact.getJobTitle()) if contact else '',
                    'department': to_utf8(contact.getDepartment()) if contact else '',
                    'physical_address': physical_address if contact else '',
                    'postal_address': postal_address if contact else '',
                    'home_page': to_utf8(mhomepage)}
        return data

    def _sample_type(self, sample=None):
        data = {}
        sampletype = sample.getSampleType() if sample else None
        if sampletype:
            data = {'obj': sampletype,
                    'id': sampletype.id,
                    'title': sampletype.Title(),
                    'url': sampletype.absolute_url()}
        return data

    def _sample_point(self, sample=None):
        samplepoint = sample.getSamplePoint() if sample else None
        data = {}
        if samplepoint:
            data = {'obj': samplepoint,
                    'id': samplepoint.id,
                    'title': samplepoint.Title(),
                    'url': samplepoint.absolute_url()}
        return data

    def _lab_address(self, lab):
        lab_address = lab.getPostalAddress() \
                      or lab.getBillingAddress() \
                      or lab.getPhysicalAddress()
        return self._format_address(lab_address)

    def _lab_data(self):
        portal = getToolByName(self.context, 'portal_url').getPortalObject()
        lab = self.context.bika_setup.laboratory

        return {'obj': lab,
                'title': to_utf8(lab.Title()),
                'url': to_utf8(lab.getLabURL()),
                'address': to_utf8(self._lab_address(lab)),
                'confidence': lab.getConfidence(),
                'accredited': lab.getLaboratoryAccredited(),
                'accreditation_body': to_utf8(lab.getAccreditationBody()),
                'accreditation_logo': lab.getAccreditationBodyLogo(),
                'logo': "%s/logo_print.png" % portal.absolute_url()}

    def _contact_data(self, ar):
        data = {}
        contact = ar.getContact()
        if contact:
            data = {'obj': contact,
                    'fullname': to_utf8(contact.getFullname()),
                    'email': to_utf8(contact.getEmailAddress()),
                    'pubpref': contact.getPublicationPreference()}
        return data

    def _client_address(self, client):
        client_address = client.getPostalAddress()
        return self._format_address(client_address)

    def _client_data(self, ar):
        data = {}
        client = ar.aq_parent
        if client:
            data['obj'] = client
            data['id'] = client.id
            data['url'] = client.absolute_url()
            data['name'] = to_utf8(client.getName())
            data['phone'] = to_utf8(client.getPhone())
            data['fax'] = to_utf8(client.getFax())

            data['address'] = to_utf8(self._client_address(client))
        return data

    def _specs_data(self, ar):
        data = {}
        specs = ar.getPublicationSpecification()
        if not specs:
            specs = ar.getSpecification()

        if specs:
            data['obj'] = specs
            data['id'] = specs.id
            data['url'] = specs.absolute_url()
            data['title'] = to_utf8(specs.Title())
            data['resultsrange'] = specs.getResultsRangeDict()

        return data

    def _analyses_data(self, ar, analysis_states=None):
        if not analysis_states:
            analysis_states = ['verified', 'published']
        analyses = []
        dm = ar.aq_parent.getDecimalMark()
        batch = ar.getBatch()
        workflow = getToolByName(self.context, 'portal_workflow')
        showhidden = self.isHiddenAnalysesVisible()
        for an in ar.getAnalyses(
                full_objects=True, review_state=analysis_states):

            # Omit hidden analyses?
            if not showhidden:
                asets = ar.getAnalysisServiceSettings(an.getServiceUID())
                if asets.get('hidden'):
                    # Hide analysis
                    continue

            # Build the analysis-specific dict
            andict = self._analysis_data(an, dm)

            # Are there previous results for the same AS and batch?
            andict['previous'] = []
            andict['previous_results'] = ""
            if batch:
                keyword = an.getKeyword()
                bars = [bar for bar in batch.getAnalysisRequests()
                        if an.aq_parent.UID() != bar.UID()
                        and keyword in bar]
                for bar in bars:
                    pan = bar[keyword]
                    pan_state = workflow.getInfoFor(pan, 'review_state')
                    if pan.getResult() and pan_state in analysis_states:
                        pandict = self._analysis_data(pan)
                        andict['previous'].append(pandict)

                andict['previous'] = sorted(
                    andict['previous'], key=itemgetter("capture_date"))
                andict['previous_results'] = ", ".join(
                    [p['formatted_result'] for p in andict['previous'][-5:]])

            analyses.append(andict)
        return analyses

    def _analysis_data(self, analysis, decimalmark=None):

        andict = {'obj': analysis,
                  'id': analysis.id,
                  'title': analysis.Title(),
                  'keyword': analysis.getKeyword(),
                  'scientific_name': analysis.getScientificName(),
                  'accredited': analysis.getAccredited(),
                  'point_of_capture': to_utf8(
                      POINTS_OF_CAPTURE.getValue(analysis.getPointOfCapture())),
                  'category': to_utf8(analysis.getCategoryTitle()),
                  'result': analysis.getResult(),
                  'isnumber': isnumber(analysis.getResult()),
                  'unit': to_utf8(analysis.getUnit()),
                  'formatted_unit': format_supsub(to_utf8(analysis.getUnit())),
                  'capture_date': analysis.getResultCaptureDate(),
                  'request_id': analysis.aq_parent.getId(),
                  'formatted_result': '',
                  'uncertainty': analysis.getUncertainty(),
                  'formatted_uncertainty': '',
                  'retested': analysis.getRetested(),
                  'remarks': to_utf8(analysis.getRemarks()),
                  'resultdm': to_utf8(analysis.getResultDM()),
                  'outofrange': False,
                  'type': analysis.portal_type,
                  'reftype': analysis.getReferenceType() \
                      if hasattr(analysis, 'getReferenceType') \
                      else None,
                  'worksheet': None,
                  'specs': {},
                  'formatted_specs': ''}

        if analysis.portal_type == 'DuplicateAnalysis':
            andict['reftype'] = 'd'

        ws = analysis.getBackReferences('WorksheetAnalysis')
        andict['worksheet'] = ws[0].id if ws and len(ws) > 0 else None
        andict['worksheet_url'] = ws[0].absolute_url() \
            if ws and len(ws) > 0 else None
        andict['refsample'] = analysis.getSample().id \
            if analysis.portal_type == 'Analysis' \
            else '%s - %s' % (analysis.aq_parent.id, analysis.aq_parent.Title())

        if analysis.portal_type == 'ReferenceAnalysis':
            # The analysis is a Control or Blank. We might use the
            # reference results instead other specs
            uid = analysis.getServiceUID()
            specs = analysis.aq_parent.getResultsRangeDict().get(uid, {})

        else:
            # Get the specs directly from the analysis. The getResultsRange
            # function already takes care about which are the specs to be used:
            # AR, client or lab.
            specs = analysis.getResultsRange()

        andict['specs'] = specs
        scinot = self.context.bika_setup.getScientificNotationReport()
        fresult = analysis.getFormattedResult(
            specs=specs, sciformat=int(scinot), decimalmark=decimalmark)

        # We don't use here cgi.encode because results fields must be rendered
        # using the 'structure' wildcard. The reason is that the result can be
        # expressed in sci notation, that may include <sup></sup> html tags.
        # Please note the default value for the 'html' parameter from
        # getFormattedResult signature is set to True, so the service will
        # already take into account LDLs and UDLs symbols '<' and '>' and escape
        # them if necessary.
        andict['formatted_result'] = fresult

        fs = ''
        if specs.get('min', None) and specs.get('max', None):
            fs = '%s - %s' % (specs['min'], specs['max'])
        elif specs.get('min', None):
            fs = '> %s' % specs['min']
        elif specs.get('max', None):
            fs = '< %s' % specs['max']
        andict['formatted_specs'] = formatDecimalMark(fs, decimalmark)
        andict['formatted_uncertainty'] = format_uncertainty(
            analysis, analysis.getResult(), decimalmark=decimalmark,
            sciformat=int(scinot))

        # Out of range?
        if specs:
            adapters = getAdapters((analysis,), IResultOutOfRange)
            for name, adapter in adapters:
                ret = adapter(specification=specs)
                if ret and ret['out_of_range']:
                    andict['outofrange'] = True
                    break
        return andict

    def _qcanalyses_data(self, ar, analysis_states=None):
        if not analysis_states:
            analysis_states = ['verified', 'published']
        analyses = []

        for an in ar.getQCAnalyses(review_state=analysis_states):

            # Build the analysis-specific dict
            andict = self._analysis_data(an)

            # Are there previous results for the same AS and batch?
            andict['previous'] = []
            andict['previous_results'] = ""

            analyses.append(andict)
        analyses.sort(
            lambda x, y: cmp(x.get('title').lower(), y.get('title').lower()))
        return analyses

    def _reporter_data(self, ar):
        data = {}
        bsc = getToolByName(self.context, 'bika_setup_catalog')
        mtool = getToolByName(self.context, 'portal_membership')
        member = mtool.getAuthenticatedMember()
        username = member.getUserName()
        data['username'] = username
        brains = [x for x in bsc(portal_type='LabContact')
                  if x.getObject().getUsername() == username]
        if brains:
            contact = brains[0].getObject()
            data['fullname'] = contact.getFullname()
            data['email'] = contact.getEmailAddress()
            sf = contact.getSignature()
            if sf:
                data['signature'] = sf.absolute_url() + "/Signature"
        else:
            data['signature'] = ''
            data['fullname'] = username
            data['email'] = ''

        return data

    def _managers_data(self, ar):
        managers = {'ids': [], 'dict': {}}
        departments = {}
        ar_mngrs = ar.getResponsible()
        for id in ar_mngrs['ids']:
            new_depts = ar_mngrs['dict'][id]['departments'].split(',')
            if id in managers['ids']:
                for dept in new_depts:
                    if dept not in departments[id]:
                        departments[id].append(dept)
            else:
                departments[id] = new_depts
                managers['ids'].append(id)
                managers['dict'][id] = ar_mngrs['dict'][id]

        mngrs = departments.keys()
        for mngr in mngrs:
            final_depts = ''
            for dept in departments[mngr]:
                if final_depts:
                    final_depts += ', '
                final_depts += to_utf8(dept)
            managers['dict'][mngr]['departments'] = final_depts

        return managers

    def isHiddenAnalysesVisible(self):
        """Returns true if hidden analyses are visible
        """
        return self.request.form.get('hvisible', '0').lower() in ['true', '1']


def ARModifiedHandler(instance, event):
    """After any modification of an AR that has already been verified,
    re-populate the ar.Digest.
    """
    if IAnalysisRequest.providedBy(instance):
        if wasTransitionPerformed(instance, 'verify'):
            request = instance.REQUEST
            ars_to_digest = set(request.get('ars_to_digest', []))
            ars_to_digest.add(instance)
            request['ars_to_digest'] = ars_to_digest


def AnalysisAfterTransitionHandler(instance, event):
    """After a 'verify' transition on any analysis, we must set a flag in
    the request so that the AR is digested before the request terminates.
    We're doing it here so that the digestion happens only once at the end
    of the request, regardless of how many children were transitioned.
    """
    if event.transition and event.transition.id == 'verify':
        request = instance.REQUEST
        ar = instance.aq_parent
        ars_to_digest = set(request.get('ars_to_digest', []))
        ars_to_digest.add(ar)
        request['ars_to_digest'] = ars_to_digest


def EndRequestHandler(event):
    """At the end of the request, we check, to see if any pre-digestion is
    required, for any ars or analyses that were processed during the request.
    """
    request = event.request
    ars_to_digest = set(request.get('ars_to_digest', []))
    digester = AnalysisRequestDigester()
    if ars_to_digest:
        for ar in ars_to_digest:
            digester(ar, overwrite=True)
    # If this commit() is not here, then the data does not appear to be
    # saved.  IEndRequest happens outside the transaction?
    transaction.commit()<|MERGE_RESOLUTION|>--- conflicted
+++ resolved
@@ -1044,26 +1044,19 @@
             memail = member.getProperty('email')
             mhomepage = member.getProperty('home_page')
             pc = getToolByName(self.context, 'portal_catalog')
-<<<<<<< HEAD
-            c_brain = pc(portal_type='LabContact', getUsername=member.id)
+            contact = pc(portal_type='LabContact', getUsername=member.id)
             # Only one LabContact should be found
-            if len(c_brain) > 1:
+            if len(contact) > 1:
                 logger.warn(
                     "Incorrect number of user with the same "
                     "memberID. '{0}' users found with {1} as ID"
-                    .format(len(c_brain), member.id))
-            c = c_brain[0].getObject() if c_brain else None
-            cfullname = c.getFullname() if c else None
-            cemail = c.getEmailAddress() if c else None
-=======
-            contact = pc(portal_type='Contact', getUsername=member.id)
+                    .format(len(contact), member.id))
             contact = contact[0].getObject() if contact else None
             cfullname = contact.getFullname() if contact else None
             cemail = contact.getEmailAddress() if contact else None
             physical_address = self._format_address(
                 contact.getPhysicalAddress())
             postal_address = self._format_address(contact.getPostalAddress())
->>>>>>> a978ba30
             data = {'id': member.id,
                     'fullname': to_utf8(cfullname) if cfullname else to_utf8(
                         mfullname),
