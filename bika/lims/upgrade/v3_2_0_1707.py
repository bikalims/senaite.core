--- conflicted
+++ resolved
@@ -9,11 +9,8 @@
 from bika.lims.upgrade import upgradestep
 from bika.lims.upgrade.utils import UpgradeUtils
 from plone.api.portal import get_tool
-<<<<<<< HEAD
 from Products.CMFCore.utils import getToolByName
-=======
 from bika.lims.catalog import CATALOG_ANALYSIS_REQUEST_LISTING
->>>>>>> a5299c3a
 
 from Products.CMFCore.Expression import Expression
 from Products.CMFCore.utils import getToolByName
@@ -46,14 +43,12 @@
     # Renames some guard expressions from several transitions
     set_guard_expressions(portal)
 
-<<<<<<< HEAD
     # Remove 'Date Published' from AR objects
     removeDatePublishedFromAR(portal)
-=======
+
     # Add missing Geo Columns to AR Catalog
     ut.addColumn(CATALOG_ANALYSIS_REQUEST_LISTING, 'getDistrict')
     ut.addColumn(CATALOG_ANALYSIS_REQUEST_LISTING, 'getProvince')
->>>>>>> a5299c3a
 
     create_report_catalog(portal, ut)
     ut.refreshCatalogs()
