--- conflicted
+++ resolved
@@ -568,7 +568,7 @@
 #content .bika-listing-table a.multi-verification.scale-75 {
     background-color:#afb064;
 }
-<<<<<<< HEAD
+
 #content .bika-listing-table td.export-controls {
     width:90px;
 }
@@ -620,7 +620,6 @@
     background-color:#205c90;
 }
 
-=======
 #content .bika_listing_filter_bar {
     font-weight: normal;
     padding: 5px 0 5px 5px;
@@ -652,5 +651,5 @@
 #content .bika_listing_filter_bar .datepicker_range {;
     width: 70px;
 }
->>>>>>> 3c09bb28
+
 /* </dtml-with> */