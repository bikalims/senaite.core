--- conflicted
+++ resolved
@@ -127,7 +127,6 @@
             remove_old_value=True)
         logger.info(
             "Finished migration of FileField fields from {}."
-<<<<<<< HEAD
                 .format(portal_type))
 
 
@@ -180,7 +179,4 @@
         if count % pgthreshold == 0:
             logger.info("Removed {} of {} duplicate attachments...".format(
                 count, dups_found))
-        count += 1
-=======
-            .format(portal_type))
->>>>>>> 6fe5acde
+        count += 1