--- conflicted
+++ resolved
@@ -20,14 +20,9 @@
 from Products.CMFPlone.utils import safe_unicode
 from bika.lims.browser.fields import ARAnalysesField
 from bika.lims.browser.widgets import DateTimeWidget, DecimalWidget
-<<<<<<< HEAD
 from bika.lims.config import PROJECTNAME
 from bika.lims.permissions import *
 from archetypes.referencebrowserwidget.widget import ReferenceBrowserWidget
-=======
-from bika.lims.config import PROJECTNAME, \
-    ManageInvoices
->>>>>>> 87a87d73
 from bika.lims.content.bikaschema import BikaSchema
 from bika.lims.interfaces import IAnalysisRequest
 from bika.lims.interfaces import IBikaCatalog
@@ -1107,121 +1102,6 @@
             child = child.getChildAnalysisRequest()
         return child
 
-<<<<<<< HEAD
-    # Then a string of fields which are defined on the AR, but need to be set
-    # and read from the sample
-
-    security.declarePublic('setSamplingDate')
-    def setSamplingDate(self, value):
-        sample = self.getSample()
-        if sample:
-            return sample.setSamplingDate(value)
-
-    security.declarePublic('getSamplingDate')
-    def getSamplingDate(self):
-        sample = self.getSample()
-        if sample:
-            return sample.getSamplingDate()
-
-    security.declarePublic('setSamplePoint')
-    def setSamplePoint(self, value):
-        sample = self.getSample()
-        if sample:
-            return sample.setSamplePoint(value)
-
-    security.declarePublic('getSamplepoint')
-    def getSamplePoint(self):
-        sample = self.getSample()
-        if sample:
-            return sample.getSamplePoint()
-
-    security.declarePublic('setSampleType')
-    def setSampleType(self, value):
-        sample = self.getSample()
-        if sample:
-            return sample.setSampleType(value)
-
-    security.declarePublic('getSampleType')
-    def getSampleType(self):
-        sample = self.getSample()
-        if sample:
-            return sample.getSampleType()
-
-    security.declarePublic('setClientReference')
-    def setClientReference(self, value):
-        sample = self.getSample()
-        if sample:
-            return sample.setClientReference(value)
-
-    security.declarePublic('getClientReference')
-    def getClientReference(self):
-        sample = self.getSample()
-        if sample:
-            return sample.getClientReference()
-
-    security.declarePublic('setClientSampleID')
-    def setClientSampleID(self, value):
-        sample = self.getSample()
-        if sample:
-            return sample.setClientSampleID(value)
-
-    security.declarePublic('getClientSampleID')
-    def getClientSampleID(self):
-        sample = self.getSample()
-        if sample:
-            return sample.getClientSampleID()
-
-    security.declarePublic('setSamplingDeviation')
-    def setSamplingDeviation(self, value):
-        sample = self.getSample()
-        if sample:
-            return sample.setSamplingDeviation(value)
-
-    security.declarePublic('getSamplingDeviation')
-    def getSamplingDeviation(self):
-        sample = self.getSample()
-        if sample:
-            return sample.getSamplingDeviation()
-
-    security.declarePublic('setSampleCondition')
-    def setSampleCondition(self, value):
-        sample = self.getSample()
-        if sample:
-            return sample.setSampleCondition(value)
-
-    security.declarePublic('getSampleCondition')
-    def getSampleCondition(self):
-        sample = self.getSample()
-        if sample:
-            return sample.getSampleCondition()
-
-    security.declarePublic('setComposite')
-    def setComposite(self, value):
-        sample = self.getSample()
-        if sample:
-            return sample.setComposite(value)
-
-    security.declarePublic('getComposite')
-    def getComposite(self):
-        sample = self.getSample()
-        if sample:
-            return sample.getComposite()
-
-    security.declarePublic('setAdHoc')
-    def setAdHoc(self, value):
-        sample = self.getSample()
-        if sample:
-            return sample.setAdHoc(value)
-
-    security.declarePublic('getAdHoc')
-    def getAdHoc(self):
-        sample = self.getSample()
-        if sample:
-            return sample.getAdHoc()
-
-
-=======
->>>>>>> 87a87d73
     def getRequestedAnalyses(self):
         ##
         ##title=Get requested analyses
@@ -1248,6 +1128,144 @@
                 result.append(analyses[analysis_key])
         return result
 
+    # Then a string of fields which are defined on the AR, but need to be set
+    # and read from the sample
+
+    security.declarePublic('setSamplingDate')
+    def setSamplingDate(self, value):
+        sample = self.getSample()
+        if sample:
+            return sample.setSamplingDate(value)
+
+    security.declarePublic('getSamplingDate')
+    def getSamplingDate(self):
+        sample = self.getSample()
+        if sample:
+            return sample.getSamplingDate()
+
+    security.declarePublic('setSamplePoint')
+    def setSamplePoint(self, value):
+        sample = self.getSample()
+        if sample:
+            return sample.setSamplePoint(value)
+
+    security.declarePublic('getSamplepoint')
+    def getSamplePoint(self):
+        sample = self.getSample()
+        if sample:
+            return sample.getSamplePoint()
+
+    security.declarePublic('setSampleType')
+    def setSampleType(self, value):
+        sample = self.getSample()
+        if sample:
+            return sample.setSampleType(value)
+
+    security.declarePublic('getSampleType')
+    def getSampleType(self):
+        sample = self.getSample()
+        if sample:
+            return sample.getSampleType()
+
+    security.declarePublic('setClientReference')
+    def setClientReference(self, value):
+        sample = self.getSample()
+        if sample:
+            return sample.setClientReference(value)
+
+    security.declarePublic('getClientReference')
+    def getClientReference(self):
+        sample = self.getSample()
+        if sample:
+            return sample.getClientReference()
+
+    security.declarePublic('setClientSampleID')
+    def setClientSampleID(self, value):
+        sample = self.getSample()
+        if sample:
+            return sample.setClientSampleID(value)
+
+    security.declarePublic('getClientSampleID')
+    def getClientSampleID(self):
+        sample = self.getSample()
+        if sample:
+            return sample.getClientSampleID()
+
+    security.declarePublic('setSamplingDeviation')
+    def setSamplingDeviation(self, value):
+        sample = self.getSample()
+        if sample:
+            return sample.setSamplingDeviation(value)
+
+    security.declarePublic('getSamplingDeviation')
+    def getSamplingDeviation(self):
+        sample = self.getSample()
+        if sample:
+            return sample.getSamplingDeviation()
+
+    security.declarePublic('setSampleCondition')
+    def setSampleCondition(self, value):
+        sample = self.getSample()
+        if sample:
+            return sample.setSampleCondition(value)
+
+    security.declarePublic('getSampleCondition')
+    def getSampleCondition(self):
+        sample = self.getSample()
+        if sample:
+            return sample.getSampleCondition()
+
+    security.declarePublic('setComposite')
+    def setComposite(self, value):
+        sample = self.getSample()
+        if sample:
+            return sample.setComposite(value)
+
+    security.declarePublic('getComposite')
+    def getComposite(self):
+        sample = self.getSample()
+        if sample:
+            return sample.getComposite()
+
+    security.declarePublic('setAdHoc')
+    def setAdHoc(self, value):
+        sample = self.getSample()
+        if sample:
+            return sample.setAdHoc(value)
+
+    security.declarePublic('getAdHoc')
+    def getAdHoc(self):
+        sample = self.getSample()
+        if sample:
+            return sample.getAdHoc()
+
+
+    def getRequestedAnalyses(self):
+        ##
+        ##title=Get requested analyses
+        ##
+        result = []
+        cats = {}
+        workflow = getToolByName(self, 'portal_workflow')
+        for analysis in self.getAnalyses(full_objects = True):
+            review_state = workflow.getInfoFor(analysis, 'review_state')
+            if review_state == 'not_requested':
+                continue
+            service = analysis.getService()
+            category_name = service.getCategoryTitle()
+            if not category_name in cats:
+                cats[category_name] = {}
+            cats[category_name][analysis.Title()] = analysis
+        cat_keys = cats.keys()
+        cat_keys.sort(lambda x, y:cmp(x.lower(), y.lower()))
+        for cat_key in cat_keys:
+            analyses = cats[cat_key]
+            analysis_keys = analyses.keys()
+            analysis_keys.sort(lambda x, y:cmp(x.lower(), y.lower()))
+            for analysis_key in analysis_keys:
+                result.append(analyses[analysis_key])
+        return result
+
     def guard_unassign_transition(self):
         """Allow or disallow transition depending on our children's states
         """
