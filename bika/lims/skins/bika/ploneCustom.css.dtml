/* <dtml-with base_properties>
<dtml-call "REQUEST.set('portal_url', portal_url())">
*/

/*
body {
  font-size: &dtml-fontBaseSize;
}
*/

/*
table {
  font-size: 100%;
}
*/

#portal-breadcrumbs{
  border-bottom: 1px solid #DCDCDC;
  margin-bottom: 15px;
  padding-bottom: 5px;
}

.searchSection{
  display: none;
}

#portal-logo{
  margin: 10px 0 10px 0;
}

#content {
  line-height: 1em;
  margin: 0 0.25em 1em;
}

#content h1 {
  margin-top: .1em;
}

h1 span {
  position:relative;
  top:-0.2em;
}

#content p, #content table, #content dl, dl.portlet p, dl.portlet {
  margin-bottom: 1em;
}
dl.portlet dd {
  padding: 2px 5px;
}

#content dl.portalMessage {
  margin-top:.25em;
}
dl.portalMessage dt {
    width: 60px;
}

.section-front-page a#folder-folder_full_view {
  display:none !important;
}

/* overwrite sunburst special display of description fields */
#content .field textarea[name="description"],
#archetypes-fieldname-description,
textarea#description,
#content textarea {
  color:#111111 !important;
  font-style: normal !important;
  font-weight: normal !important;
}

#content a:link {
  border-bottom: 0;
  color: &dtml-linkColor;;
  text-decoration:none;
}

#content a:hover {
  color: &dtml-linkActiveColor; !important;
}

#content a:hover, dl.portlet a:hover {
  color: &dtml-linkColor; !important;
  text-decoration:none;
}

#content-core {
  margin-top:.25em !important;
}

#portal-footer {
  background-color: &dtml-footerBackgroundColor;;
  color: &dtml-footerTextColor;;
}

/* edit-bar */

#edit-bar {
  background-color: &dtml-editbarBackgroundColor; !important;
  color: &dtml-editbarTextColor; !important;
  border-top: 0.3em solid &dtml-editbarBackgroundColor; !important;
  border-left: 0.3em solid &dtml-editbarBackgroundColor; !important;
  border-right: 0.3em solid &dtml-editbarBackgroundColor; !important;
  border-bottom:none;
}

#edit-bar #content-views{
  background-color: &dtml-editbarBackgroundColor; !important;
  color: &dtml-editbarTextColor; !important;
}

#edit-bar #contentActionMenus {
  background-color: &dtml-editbarBackgroundColor; !important;
  color: &dtml-editbarTextColor; !important;
}

#content-views li.selected a,
#content-views li a:hover {
  background-color: &dtml-editbarCurrentTabBackgroundColor; !important;
  color: &dtml-editbarCurrentTabTextColor; !important;
}

#contentActionMenus dl.actionMenu a,
#contentActionMenus dl.actionMenu.activated dd {
  background-color: &dtml-editbarBackgroundColor; !important;
  color: &dtml-editbarTextColor; !important;
}

#contentActionMenus dl.actionMenu.activated dd a:hover,
#contentActionMenus dl.actionMenu.activated dd .actionMenuSelected {
  background-color: &dtml-editbarCurrentTabBackgroundColor; !important;
  color: &dtml-editbarCurrentTabTextColor; !important;
}

#contentActionMenus dl.actionMenu.activated dd {
  border-bottom: 0.5em solid &dtml-editbarBackgroundColor; !important;
}

#edit-bar .actionMenuHeader {
}

#edit-bar .actionMenuContent {
  border-bottom: 0.5em solid &dtml-editbarBackgroundColor; !important;
}

/* Form tabs */

#content ul.formTabs {
  background-color: &dtml-formTabsBackgroundColor; !important;
  border-top: 0.3em solid &dtml-formTabsBackgroundColor; !important;
  border-left: 0.3em solid &dtml-formTabsBackgroundColor; !important;
  border-right: 0.3em solid &dtml-formTabsBackgroundColor; !important;
  border-bottom:none;
  color: &dtml-formTabsTextColor; !important;
}

#content ul.formTabs .FormTab {
  background-color: &dtml-formTabsBackgroundColor; !important;
  color: &dtml-formTabsTextColor; !important;
}

#content li.formTab a.selected,
#content li.formTab a:hover {
  background-color: &dtml-formTabsCurrentTabBackgroundColor; !important;
  color: &dtml-formTabsCurrentTabTextColor; !important;
}

/* Portlets */

dl.portlet dt, div.portletAssignments div.portletHeader {
  background-color: &dtml-portletHeaderBackgroundColor;;
  color: &dtml-portletHeaderTextColor;;
}

dl.portlet dt a,
div.portletAssignments div.portletHeader a {
  background-color: &dtml-portletHeaderBackgroundColor; !important;
  color: &dtml-portletHeaderTextColor; !important;
}

dl.portlet dt a:hover,
div.portletAssignments div.portletHeader a:hover {
  background-color: &dtml-portletHeaderBackgroundColor;;
  color: &dtml-linkColor;;
}

dt.PortletLateAnalyses {
  background-color: &dtml-portletLateAnalysesBackgroundColor; !important;
  color: &dtml-portletLateAnalysesTextColor; !important;
}

dl.portlet dt.portletLateAnalyses {
  background-color: &dtml-portletLateAnalysesBackgroundColor;;
  color: &dtml-portletLateAnalysesTextColor;;
}

/* Pretty table classes for tinyMCE
*/
.three_column_table td {
  width:33% !important;
}
.two_column_table td {
  width:50% !important;
}

ul#portal-globalnav {
  line-height:2em;
  margin-left: -15px;
  margin-right: -15px;
  padding-left: 15px;
  margin-bottom: 0px;
}

/* portal_tabs bar */
#portal-globalnav li a {
  padding:.25em;
  text-align:center;
/*  font-size: 1.1em; */
}
a .navTreeCurrentNode .navTreeFolderish {
  border-radius: .25em;
  background: #eee;
  border:1px solid #ddd !important;
  padding:2px 5px 2px 5px !important;
}

a .navTreeCurrentItem {
  border-radius: .25em;
  background: #eee;
  padding:2px 5px 2px 5px !important;
}

#plone-contentmenu-workflow .state-cancelled {
  background-color: red;
  border: 0.1em solid red;
  border-radius: 0.5em 0.5em 0.5em 0.5em;
  color: White !important;
  padding: 0 0.5em;
}
#plone-contentmenu-workflow .state-inactive {
  background-color: red;
  border: 0.1em solid red;
  border-radius: 0.5em 0.5em 0.5em 0.5em;
  color: White !important;
  padding: 0 0.5em;
}

.documentActions{
  float:right;
}

/* Attachments */

dt.attachments {
  color: &dtml-linkColor;;
  font-weight:bold;
/*  font-size:1.25em !important; */
  color: #444444 !important;
  cursor: pointer !important;
  line-height:1em !important;
}

dt.collapsibleHeader {
  margin-left:1px !important;
}

dl.expandedInlineCollapsible dt.collapsibleHeader,
dl.expandedBlockCollapsible dt.collapsibleHeader {
  background: &dtml-backgroundColor; !important;
  padding-left: 0 !important;
}

dl.collapsedInlineCollapsible dt.collapsibleHeader,
dl.collapsedBlockCollapsible dt.collapsibleHeader {
  background: &dtml-backgroundColor; !important;
  padding-left:0 !important;
  position: relative;
}

div.attachments {
  padding-top:.4em;
}

.attachments td {
  padding:2px;
}

.barcode {
  whitespace:nowrap;
}


th.collapsed {
  background: #DDDDDD url(treeCollapsed.png) no-repeat 6px 50% !important;
  cursor:pointer !important;
  padding-left:20px !important;
  text-color: &dtml-linkColor; !important;
  font-weight:bold !important;
  border:1px solid #CCCCCC !important;
}

th.expanded {
  background: #DDDDDD url(treeExpanded.png) no-repeat 6px 50% !important;
  cursor:pointer !important;
  padding-left:20px !important;
  text-color: &dtml-linkColor; !important;
  font-weight:bold !important;
  border:1px solid #CCCCCC !important;
}



/*
 * Header tables (header_table.pt)
 */
.header_table {
  margin-bottom:2px !important;
  border-bottom:1px solid #efefef;
}

.header_table td,
.header_table th {
  line-height:1.5em;
  padding:.25em;
}

.header_table th.column_padding {
  padding-left:1.25em;
}

/*
 * Header tables (header_table.pt)
 */
.header_table .field{
   margin-bottom:0;
}
.header_table td.key{
  height:1em !important;
  padding: 2px 1em 2px 2px;
}
.header_table td.value{
  height:1em !important;
  padding: 2px 2em 2px 2px;
}
.header_table .odd {
  background-color:transparent;
}
.header_table .even {
  background-color:#efefef;
}

/*
 * Analysis Request tables
 */
table.analysisrequest {
  border-top: 1px solid #dddddd;
}

table.analysisrequest.add td {
  text-align: center;
  border-bottom:1px solid #eee;
}
table.analysisrequest.add td.contact {
  text-align: left;
}
table.analysisrequest.add td.service {
  text-align: left;
  /*padding-left: 8px;*/
  /*padding-right: 8px;*/
}

table.analysisrequest.edit td {
  text-align: center;
  border-bottom:1px solid #eee;
}
table.analysisrequest.add td.ar_column {
  width:8em;
  padding 0px 5px 0 5px;
}

table.analysisrequest .pointofcapture th {
  padding-top:5px;
  background: #fff;
  border-left: 0;
  border-right:0;
  background: #fff;
/*  font-size:1.1em;*/
}

.AnalysisProfile,
.ARTemplate {
  width: 95%;
}

/* silly table border games */
table.analysisrequest .pointofcapture tr{ border-left: 0; }
table.analysisrequest { border-left: 0; }
table.analysisrequest tr { border-left: 1px solid #DDDDDD; }
table.analysisrequest .topborder { border-top:1px solid #DDDDDD; }
table.analysisrequest .noleftborder { border-left: 0; }
table.analysisrequest th { border-color: #DDDDDD; }

table.analysisrequest th.analysiscategory.collapsed{
  background: #DDDDDD url(treeCollapsed.png) no-repeat 6px 50%;
  cursor:pointer;
  padding-left:20px;
  text-color: &dtml-linkColor; !important;
  font-weight:bold;
  border:1px solid #CCCCCC;
}

table.analysisrequest th.analysiscategory.expanded{
  background: #DDDDDD url(treeExpanded.png) no-repeat 6px 50%;
  cursor:pointer;
  padding-left:20px;
  text-color: &dtml-linkColor; !important;
  font-weight:bold;
  border:1px solid #CCCCCC;
}

table.analysisrequest tr.analysiscategory {
}

table.analysisrequest .right {
  text-align: right;
}

table.analysisrequest .price {
  border: 1px solid #eee;
  border-radius:.25em;
  background:transparent;
  text-align: right;
  padding: 1px 2px;
}

table.analysisrequest .unit {
  font-size:&dtml-fontSmallerSize;;
  color: #555;
}

table.analysisrequest input {
  margin:0;
}
.analysisrequest td.contact {
  text-align: left;
}

.provisional input,
.provisional select {
  color: #777 !important;
}

.delAttachmentButton {
  background: &dtml-globalBackgroundColor; url(&dtml-portal_url;/++resource++bika.lims.images/delete.png) center center no-repeat;
  background-color: transparent;
  border: medium none ! important;
  cursor: pointer;
  height: 16px;
  width: 16px;
}
.removeButton {
  background: &dtml-globalBackgroundColor; url(&dtml-portal_url;/++resource++bika.lims.images/delete.png) center center no-repeat;
  border: &dtml-borderWidth; &dtml-borderStyle; &dtml-globalBorderColor; ! important;
  cursor: pointer;
  height: 16px;
  width: 16px;
  visibility: hidden;
}

.select_sample {
  color: &dtml-linkColor; !important;
  font-weight:bold;
  cursor: pointer;
}

.copyButton{
  border: 0;
  cursor: pointer;
}

.deleteAttachmentButton {
  border: 0;
  cursor: pointer;
  margin-left:3px !important;
}

.deleteSampleButton{
  border: 0;
  cursor: pointer;
}

.link {
  color: &dtml-linkColor; !important;
  cursor: pointer;
}
.center{
  text-align: center;
}

/*************
 * Service Title
 * This is clickable (utils.py) for a popup with service info
 */
.service_title {
  color:&dtml-linkColor;;
  cursor:pointer;
}


/***********************
* worksheets
*/

.template-manage_results .Pos {
  padding:0;
  vertical-align:center;
}

.template-manage_results .Pos tr {
  border:none;
}

/* The rowspan for worksheet manage_results position column */

.worksheet-position tr{
  border-left:none !important;
}

.template-ar_add .field{
  margin:0;
}
.template-manage_results .bika-listing-table td {
  vertical-align:top;
}
.template-manage_results .bika-listing-table td table {
  background-color:transparent !important;
  padding:0 !important;
  margin:0 !important;
  border:none !important;
}
.template-manage_results .bika-listing-table td table td {
  background-color:transparent !important;
  padding:2px !important;
  margin:0 !important;
  border: 0 !important;
}
.template-manage_results .bika-listing-table td table td {
  border:none;
  padding:1px;
  vertical-align:middle;
}
.template-manage_results .bika-listing-table td table td.pos {
  font-size:120%;
  font-weight:bold;
  width:1ex;
  padding:5px;
  vertical-align:top;
}
.template-manage_results .bika-listing-table td table td.pos_top {
  /*font-size:110%;*/
}
.template-manage_results .bika-listing-table td table td.pos_top_icons {
  padding:5px;
  /*font-size:110%;*/
  width:1ex;
  vertical-align:top;
}
.template-manage_results .bika-listing-table td table td.pos_top_icons img{
  margin-bottom:5px;
}
.template-manage_results .bika-listing-table td table td.barcode{
  padding-left:5px;
  padding-right:5px;
}

.worksheet_add_control {
  width:100%;
  text-align:center !important;
  vertical-align:top !important;
}
fieldset.criteria {
  padding-top:1em;
  margin-bottom:0;
}
fieldset.criteria p {
  padding-bottom:0;
  margin-bottom:.5em;
}
.worksheet_add_control_services {
  text-align:center !important;
  vertical-align:top !important;
}
.worksheet_add_references {
  padding-left:5px;
  text-align:center !important;
  vertical-align:top !important;
}

.worksheet_add_references tbody.item-listing-tbody tr:hover,
#worksheet_add_duplicate_ars tbody.item-listing-tbody tr:hover {
  cursor:pointer;
  background:&dtml-notifyBackgroundColor; !important;
}

/* sample links in ws listing */
a.control {
 color:#00B027 !important;
}
a.blank {
 color:#00B027 !important;
}
a.duplicate {
 color:#00B027 !important;
}



/*
 *  General Form Elements
 */
input.cb {
  border: none;
  background-color: transparent;
  vertical-align: middle;
  position: relative;
  bottom: 1px;
}
fieldset {
  padding:.5em;
  margin: 0;
}
select {
  vertical-align: middle !important;
}

.button {
  border-radius: &dtml-buttonBorderRadius; !important;
  background: &dtml-buttonBackgroundColor; !important;
  color: &dtml-buttonTextColor; !important;
  border:1px solid &dtml-buttonBorderColor; !important;
  padding:1px 2px 1px 2px;
}

.button:hover {
  background: &dtml-buttonHoverBackgroundColor; !important;
  color: &dtml-buttonHoverTextColor; !important;
  border:1px solid &dtml-buttonHoverBorderColor; !important;
}

.button:active {
  background: &dtml-buttonClickBackgroundColor; !important;
  color: &dtml-buttonClickTextColor; !important;
  border:1px solid &dtml-buttonClickBorderColor; !important;
}

.contextmenu{
  background: &dtml-contextmenuBackgroundColor;;
  color: &dtml-contextmenuTextColor;;
  border:1px solid &dtml-contextmenuBorderColor;;
  cursor:default;
  border-radius:.25em;
}

.contextmenu th,
.contextmenu th:hover {
  padding:2px 5px 2px 0px;
  border-bottom:1px solid &dtml-contextmenuBorderColor;;
  background: &dtml-contextmenuHeaderBackgroundColor;;
  color: &dtml-contextmenuHeaderTextColor;;
  cursor:default;
}

.contextmenu td {
  padding:2px 5px 2px 0px;
  cursor:default;
}

.contextmenu tr:hover {
  background: &dtml-contextmenuHighlightBackgroundColor;;
  color: &dtml-contextmenuHighlightTextColor;;
  cursor:default;
}

.noborder {border:none !important;}
.nomargin {margin:0 !important;}
.nopadding {padding:0 !important;}
.nowrap {  whitespace:nowrap !important; }

span.documentFirstHeading {
  color: #222222;
  position: relative;
  size: 2em;
  text-shadow: 0 0 2px #CCCCCC;
  top: -0.2em;
  margin-right:20px;
  margin-left:5px;
}

div.documentDescription {
  margin-bottom: 10px;
}

div.portletWrapper {
  border-radius: 5px 5px 5px 5px;
  -moz-border-radius:5px 5px 5px 5px;
  -webkit-border-radius:5px 5px 5px 5px;
  overflow:hidden;
  margin-bottom:5px;
}

div.portletWrapper dl.portlet {
  border:1px solid &dtml-portletHeaderBackgroundColor;;
}

div.portletWrapper dl.portlet dt.portletHeader {
  text-decoration:none;
}

div.portletWrapper dl.portlet dt.portletHeader {
  text-decoration:none;
  /*font-size:1.15em;*/
}

div.portletWrapper dl.portlet ddl.portletItem ul.navTree li.navTreeItem {
  line-height:2em;
  border: 1px dotted #DCDCDC;
}
dl.portlet ul.navTree .navTreeCurrentItem {
  background-color:none;
}

dl.portlet ul.navTree .navTreeCurrentNode {
  background-color:#EFEFEF;
  border-bottom: 0.1em solid #CDCDCD;
}

dl.portlet ul.navTree .navTreeCurrentNode a {
  color:#333;
  font-weight:bold;
}

dl.portlet ul.navTree .navTreeCurrentItem {
  border:none;
  background-color:#EFEFEF;
  margin-left:0px;
  margin-right:0px;
}
dl.portlet li {
  margin-bottom:0px;
}


#portal-top {
  background-color: #FFFFFF;
  margin-bottom: 15px;
}

dl.portlet ul.navTreeLevel1 > .navTreeItem {
  border-bottom: 0.1em dotted #DDDDDD;
  line-height: 2em;
  padding: 0.25em 1em;
}

dl.portlet dd ul.navTree li ul.navTreeLevel1 {
   margin-left: -10px;
   margin-right: -11px;
}

dl.portlet dd ul.navTree li ul.navTreeLevel1 li {
   padding-left: 15px;
}

dl.portlet dd ul.navTree li a {
    color: #436976 !important;
}
dl.portlet dd ul.navTree li a span {
  padding-left:5px;
}
div.managePortletsLink {
  background: none repeat scroll 0 0 #EFEFEF;
  border: 1px solid #DCDCDC;
  border-radius: 0 0 0 0;
  padding: 3px 5px 3px 3px;
  text-align: right;
}
/*
#portal-column-content {
  float:left;
  left:0;
  margin-left:24%;
  position:relative;
  width:55%;
}
#portal-column-one {
  float:left;
  display:block;
  left:-23%;
  margin-left:-55%;
  position:relative;
  max-width:210px;
  width:210px;
}
#portal-column-two {
  float:right;
  left:0;
  margin-right:10px;
  width:190px;
  max-width:190px;
  position:relative;
  width:190px;
}
#portal-columns {
  width:99.7%;
}*/

/* css for timepicker */
.ui-timepicker-div .ui-widget-header { margin-bottom: 8px; }
.ui-timepicker-div dl { text-align: left; }
.ui-timepicker-div dl dt { height: 25px; margin-bottom: -25px; }
.ui-timepicker-div dl dd { margin: 0 10px 10px 65px; }
.ui-timepicker-div td { font-size: 90%; }
.ui-tpicker-grid-label { background: none; border: none; margin: 0; padding: 0; }

.ui-timepicker-rtl{ direction: rtl; }
.ui-timepicker-rtl dl { text-align: right; }
.ui-timepicker-rtl dl dd { margin: 0 65px 10px 10px; }

ul.errors {
    color:#720000;
}

div.alert {
    background-color: #FFDDCC;
    border-left: 4px solid red;
    margin: 10px 0;
    padding: 10px;
}

/* ARImport */
.icons-on .section-arimports .contenttype-folder{
    background: no-repeat transparent url(&dtml-portal_url;/++resource++bika.lims.images/folder.png);
}
table.arimport {
  border-top: 1px solid #dddddd;
}
table.arimport {
    width: 100%;
    border-collapse: collapse;
    border-left: &dtml-borderWidth; &dtml-borderStyle; &dtml-globalBorderColor;;
    border-bottom: &dtml-borderWidth; &dtml-borderStyle; &dtml-globalBorderColor;;
    margin: 1em 0em 1em 0em;
}
table.arimport th {
    background: &dtml-globalBackgroundColor;;
    border-top: &dtml-borderWidth; &dtml-borderStyle; &dtml-globalBorderColor;;
    border-right: &dtml-borderWidth; &dtml-borderStyle; &dtml-globalBorderColor;;
    font-weight: normal;
    padding: 0.1em 0.5em;
    text-align: left;
}
table.arimport th.center {
    text-align: center;
}
table.arimport .top {
    border-left: &dtml-borderWidth; &dtml-borderStyle; &dtml-backgroundColor;;
    border-top: &dtml-borderWidth; &dtml-borderStyle; &dtml-backgroundColor; ! important;
    border-right: &dtml-borderWidth; &dtml-borderStyle; &dtml-backgroundColor; ! important;
    text-align: right ! important;
    padding: 0em 0em 1em 0em;
}
table.arimport .listingCheckbox {
    text-align: center;
}
table.arimport td.left {
    text-align: left;
    padding-left: 0.5em;
}
table.arimport td.contact {
    text-align: left;
}
table.arimport td {
    border-right: &dtml-borderWidth; &dtml-borderStyle; &dtml-globalBorderColor;;
    border-top: &dtml-borderWidth; &dtml-borderStyle; &dtml-globalBorderColor;;
    border-bottom: &dtml-borderWidth; &dtml-borderStyle; &dtml-globalBorderColor;;
    padding: 0em 0em;
    vertical-align: top;
    text-align: center;
}
table.arimport .noborder {
    background: transparent;;
    border: none
}
table.arimport td.center {
    vertical-align: middle;
}
table.arimport a:hover {
    text-decoration: underline;
}
table.arimport img {
    vertical-align: middle;
}

table.arimport input {
    border: 1px solid &dtml-globalBackgroundColor;;
}

table.arimport .amount {
    text-align: right;
    padding-right: 1em;
}
table.arimport .calculated {
    text-align: right;
    padding-right: 1em;
    border: none ! important;
    background: &dtml-backgroundColor;;
}
.cb,
table.arimport * .cb {
    border: none;
    background-color: transparent;
}
table.arimport .dryhead {
    background-color: #a6b5db;
}
table.arimport .drybody {
    background-color: #dae0f0;
}
div.uncertaintydiv {
    z-index: 100;
    position: absolute;
    margin-bottom: 0.1em;
}
table.uncertaintytable {
    background: none repeat scroll 0 0 #FFd3A0;
    border: 2px solid #222;
    margin: 0 0;
    text-align: center !important;
}
table.uncertaintytable td {
    padding: 5px !important;
}

.emphatic {
    color: #FF0000;
    font-weight: bold;
}


.input-bg {
    background-position: 100% 1px !important;
    padding-right: 0px !important;
}

div.errorbox, div.logbox, div.warnbox {
    border: 1px solid rgb(204, 204, 204);
    border-radius: 5px 5px 5px 5px;
    margin: 20px 0px;
    padding: 0px 0px 15px 0px;
}
div.errorbox {
    background-color: #f5f5cb;
}
div.errorbox h3,
div.warnbox h3,
div.logbox h3 {
    margin: 0 0 10px 0;
    padding-left: 28px;
    font-size: 1em;
    color: #fff;
    line-height: 24px;
}
#content div.errorbox ul,
#content div.warnbox ul,
#content div.logbox ul {
    list-style-type: none;
    padding-left:0;
    margin:10px 0 0 10px;
}
div.logbox ul li,
div.errorbox ul li,
div.warnbox ul li {
    unicode-bidi: embed;
    font-family: monospace;
    white-space: pre;
    font-size:1.1em;
}
div.errorbox h3 {
    background: rgb(204,204,204) url(&dtml-portal_url;/++resource++bika.lims.images/exclamation.png) no-repeat scroll 5px 4px;
    color: rgb(114,0,0);
}
div.logbox h3 {
    background: rgb(204,204,204) url(&dtml-portal_url;/++resource++bika.lims.images/info.png) no-repeat scroll 5px 4px;
    color: #000;
}
div.warnbox h3 {
    background: rgb(204,204,204) url(&dtml-portal_url;/++resource++bika.lims.images/warning.png) no-repeat scroll 5px 4px;
    color: #000;
}
a.add-button {
    font-weight: bold;
    background: transparent url(&dtml-portal_url;/++resource++bika.lims.images/add.png) left center no-repeat;
    padding: 8px 8px 8px 10px;
}
a.edit-button {
    font-weight: bold;
    background: transparent url(&dtml-portal_url;/++resource++bika.lims.images/edit.png) left center no-repeat;
    padding: 8px 8px 8px 10px;
}
#content a.add-button.referencewidget-add-button.link-overlay,
#content a.edit-button.referencewidget-edit-button.link-overlay {
    border-bottom: medium none !important;
}
h2 a.add-button {
    padding: 12px 0 0 38px;
    background-position: 15px 10px;
}
.notext {
    overflow: hidden;
    visibility:hidden;
    display:none;
}
#portal-alert {
    background: url(&dtml-portal_url;/++resource++bika.lims.images/warning_big.png) no-repeat scroll 20px 15px #FFF680;
    border: 1px solid #CDCDCD;
    font-size: 0.8em;
    line-height: 140%;
    margin-bottom: 10px;
    margin-left: -1.125%;
    margin-right: -1.125%;
    padding: 5px 20px 20px 70px;
}
div#viewlet-above-content-title #panel-notification {
    left: 0;
    margin: 100px;
    padding: 0 280px;
    position: absolute;
    z-index: 1000;
}
div#viewlet-above-content-title #panel-notification div.error-notification-item {
    background: url("/Plone/++resource++bika.lims.images/warning.png") no-repeat scroll 15px center #fff680;
    border-radius: 5px;
    padding: 15px 30px 15px 40px;
}
div#viewlet-above-content-title #panel-notification div.succeed-notification-item {
    background: url("/Plone/++resource++bika.lims.images/ok.png") no-repeat scroll 15px center #dfdfdf;
    border-radius: 5px;
    padding: 15px 30px 15px 40px;
}
#portal-alert p.title {
    color: #1F1F1F;
    font-size: 1.1em;
    font-weight: bold;
    margin-bottom: 8px;
    margin-top: 15px;
}
a.pdf {
    padding-left:20px;
    background: url(&dtml-portal_url;/++resource++bika.lims.images/pdf.png) no-repeat left center transparent;
}
a.add-remark {
    padding-right: 5px;
}
a.add-remark:hover {
    opacity: 0.5;
   transition: opacity .25s ease-in-out;
   -moz-transition: opacity .25s ease-in-out;
   -webkit-transition: opacity .25s ease-in-out;
}
a.print-16 {
    background: url(&dtml-portal_url;/++resource++bika.lims.images/print_16.png) no-repeat left center transparent;
    color: #333333 !important;
    padding: 5px 10px 2px 20px;
}
a.print-16:hover {
    color: #3c3c3c !important;
}
/*To read combogrd items better*/
div.cg-comboItem.cg-menu-item > div.cg-colItem.ui-corner-all > div.cg-DivItem {
    height: 70px;
}
/*To down the live-search-bar*/
div.LSResult {
    position: relative;
    top:75%;
}

#bika-spinner {
    display:none;
    background-color: #fff;
    background-image: url(&dtml-portal_url;/spinner.gif) center center no-repeat;
    position: fixed;
    width: 45px;
    height: 45px;
    top: 50%;
    left: 50%;
    margin-left: -22px; /* -1 * image width / 2 */
    margin-top: -22px;  /* -1 * image height / 2 */
    border:1px solid #eee;
    border-radius:5px;
    display: block;
}

#bika-spinner img {
    position: absolute;
    top: 50%;
    left: 50%;
    margin-left: -8px;
    margin-top: -8px;
}

#portal-alert input,
#portal-alert a.button {
    background-color: #436976 !important;
    border: 0 none !important;
    border-radius: 3px 3px 3px 3px !important;
    color: #FFFFFF !important;
    margin-top: 10px;
    padding: 3px 10px;
}

#portal-alert a.button {
    padding: 4px 10px;
}

div#viewlet-above-content #portal-alert {
    margin: 0px 0px 5px 0px;
    border-radius: 2px;
}
a.print_button,
#content a.print_button {
    background: url(&dtml-portal_url;/++resource++bika.lims.images/print_16.png) 8px center no-repeat &dtml-buttonBackgroundColor;;
    padding-left:20px;
    border-radius: &dtml-buttonBorderRadius;;
    border:1px solid &dtml-buttonBorderColor;;
    padding:4px 10px 4px 30px;
}
#content div.arresultsinterpretation-container {
    padding-top:15px;
}
#content div.arresultsinterpretation-container ul {
    list-style:none outside none;
    margin:0;
    padding:0;
}
#content div.arresultsinterpretation-container ul li {
    display:inline;
    padding-right: 5px;
}
#content div.arresultsinterpretation-container ul li a {
    padding:5px 10px;
    border: 1px solid #dcdcdc;
    color: #888;
    padding: 5px 10px;
}
#content div.arresultsinterpretation-container ul li a:hover,
#content div.arresultsinterpretation-container ul li a.selected {
    background-color: #fff;
    border: 1px solid #999;
    color: #333;
    padding: 5px 10px;
}
#content div.arresultsinterpretation-container div.department-area {
    padding-top:15px;
}
#content div.arresultsinterpretation-container .fieldTextFormat,
#content div.arresultsinterpretation-container .mceButton.mce_image,
#content div.arresultsinterpretation-container .mceButton.mce_code,
#content div.arresultsinterpretation-container .mceButton.mce_save, {
    display:none;
}
.bika-listing-table td.interim input[type="text"]:-moz-read-only,
.bika-listing-table td.Result input[type="text"]:-moz-read-only {
    color: #555;
    cursor: not-allowed;
}
.bika-listing-table td.interim input[type="text"]:-moz-read-only:focus,
.bika-listing-table td.Result input[type="text"]:-moz-read-only:focus{
    background-color: transparent;
}
.bika-listing-table td.interim input[type="text"]:read-only,
.bika-listing-table td.Result input[type="text"]:read-onl {
    color: #555;
    cursor: not-allowed;
}
.bika-listing-table td.interim input[type="text"]:read-only:focus,
.bika-listing-table td.Result input[type="text"]:read-only:focus {
    background-color: transparent;
}
body.template-ar_add table.listing.analysisrequest.add {
    width:100%;
}
body.template-ar_add table.th.column {
    text-align:center;
}
/*Rejection overlay CSS*/
div#semioverlay {
    display:none;
}

div#semioverlay div.semioverlay-back {
    background-color: #fff;
    bottom: 0;
    left: 0;
    opacity: 0.8;
    filter: alpha(opacity=80);
    position: fixed;
    right: 0;
    top: 0;
    z-index: 500;
}



.rejectionwidget-multiselect.rejectionwidget-field{
    background-color: #E8E8E8;
}
div#semioverlay div.semioverlay-content input{
    background-color: #E8E8E8;
}
div#semioverlay div.semioverlay-buttons input{
    background-color: #e0e0e0;
    font-size: 16px
}
div#semioverlay div.semioverlay-panel {
    position: absolute;
    right: 30%;
    left:10%;
    top:0;
    z-index:1000;
    background-color: #e9e9e9;
    border-radius: 5px;
    padding: 20px 30px 30px 30px;
    -webkit-box-shadow: 1px 1px 5px 0px rgba(119,119,119,1);
    -moz-box-shadow: 1px 1px 5px 0px rgba(119,119,119,1);
    box-shadow: 1px 1px 5px 0px rgba(119,119,119,1);
}
div#semioverlay div.semioverlay-head {
    background: url(&dtml-portal_url;/++resource++bika.lims.images/warning_big.png) left top no-repeat;
    color: #333;
    font-size: 1.6em;
    line-height: 35px;
    padding: 0 0 10px 45px;
}
div#semioverlay div.semioverlay-content input[type="checkbox"].rejectionwidget-checkbox {
    display:none;
    visibility:hidden;
}
div#semioverlay div.semioverlay-content .options-set-multiselect {
    padding:0 0 15px;
}
div#semioverlay div.semioverlay-content .options-set-multiselect select {
    border:1px solid #cdcdcd;
    background-color: #fff;
    width:100%;
}
div#semioverlay div.semioverlay-content .options-set-multiselect select option {
    font-size: 14px;
    padding: 10px;
}
div#semioverlay div.semioverlay-content .options-set-other,
div#semioverlay div.semioverlay-content .options-set-other .other-text {
    padding: 10px 0;
}
div#semioverlay div.semioverlay-content .options-set-other .other-text input {
    background-color: #fff;
    border: 1px solid #ccc;
    display: block;
    font-size: 14px;
    line-height: 1.2em;
    margin-right: 10px;
    padding: 5px 0 5px 10px;
    width: 98%;
}
div#semioverlay div.semioverlay-buttons {
    text-align: center;
}
div#semioverlay div.semioverlay-buttons input {
    background-color: #e0e0e0;
    border: 1px solid #999;
    border-radius: 5px;
    font-size: 16px;
    margin: 0 5px;
    padding: 5px 10px;
    text-transform: capitalize;
    cursor:pointer;
}
div#semioverlay div.semioverlay-buttons input:hover {
    background-color:#ccc;
}

/* Priority Selection Widget */
.ArchetypesPrioritySelectionWidget { }

    .ArchetypesPrioritySelectionWidget select {
        border: 1px solid #cdcdcd;
        border-radius: 5px;
        box-shadow: 1px 1px 1px #dcdcdc;
        padding-right: 10px; }

        .ArchetypesPrioritySelectionWidget select,
        .ArchetypesPrioritySelectionWidget select option {
            padding-left:25px;
            border: none;
            background-position: 2px 2px;
            background-repeat: no-repeat;
            background-size: 16px;
            background-attachment: scroll;
            background-color: #fff; }

        .ArchetypesPrioritySelectionWidget select[value="1"],
        .ArchetypesPrioritySelectionWidget select option[value="1"] {
            background-image: url(&dtml-portal_url;/++resource++bika.lims.images/highest.svg); }

        .ArchetypesPrioritySelectionWidget select[value="2"],
        .ArchetypesPrioritySelectionWidget select option[value="2"] {
            background-image: url(&dtml-portal_url;/++resource++bika.lims.images/high.svg); }

        .ArchetypesPrioritySelectionWidget select[value="3"],
        .ArchetypesPrioritySelectionWidget select option[value="3"] {
            background-image: url(&dtml-portal_url;/++resource++bika.lims.images/medium.svg); }

        .ArchetypesPrioritySelectionWidget select[value="4"],
        .ArchetypesPrioritySelectionWidget select option[value="4"] {
            background-image: url(&dtml-portal_url;/++resource++bika.lims.images/low.svg); }

        .ArchetypesPrioritySelectionWidget select[value="5"],
        .ArchetypesPrioritySelectionWidget select option[value="5"] {
            background-image: url(&dtml-portal_url;/++resource++bika.lims.images/lowest.svg); }

.priority-ico {
    background-position: left top;
    background-repeat: no-repeat;
    background-size: 16px;
    background-attachment: scroll;
    min-height: 16px;
    min-width: 16px; }

    .priority-ico.priority-1 {
        background-image: url(&dtml-portal_url;/++resource++bika.lims.images/highest.svg); }

    .priority-ico.priority-2 {
        background-image: url(&dtml-portal_url;/++resource++bika.lims.images/high.svg); }

    .priority-ico.priority-3 {
        background-image: url(&dtml-portal_url;/++resource++bika.lims.images/medium.svg); }

    .priority-ico.priority-4 {
        background-image: url(&dtml-portal_url;/++resource++bika.lims.images/low.svg); }

    .priority-ico.priority-5 {
        background-image: url(&dtml-portal_url;/++resource++bika.lims.images/lowest.svg); }

<<<<<<< HEAD
.progress-bar-container {
    background-color: #efefef;
    border: 1px solid #c1c1c1;
    border-radius: 3px;
    height: 14px;
    width: 50px;
    margin-top:-2px;
}
    .progress-bar-container .progress-bar {
        background-color: #a2d0ce;
        height: inherit;
    }
    .progress-bar-container .progress-perc {
        font-size: 0.85em;
        margin-top: -15px;
        width: inherit;
        text-align:center; }
=======
/* Analysis Request fields table from Add form */
table.analysisrequest.add {}
    table.analysisrequest.add tr:hover td,
    table.analysisrequest.add tr:hover th,
    table.analysisrequest.add tr:hover td span,
    table.analysisrequest.add tr:hover th span {
        background-color: #fff9ee !important; }

    table.analysisrequest.add tr:hover th,
    table.analysisrequest.add tr:hover th span {
        border-right:none; }

>>>>>>> d8278451
</dtml-with><|MERGE_RESOLUTION|>--- conflicted
+++ resolved
@@ -1351,7 +1351,18 @@
     .priority-ico.priority-5 {
         background-image: url(&dtml-portal_url;/++resource++bika.lims.images/lowest.svg); }
 
-<<<<<<< HEAD
+/* Analysis Request fields table from Add form */
+table.analysisrequest.add {}
+    table.analysisrequest.add tr:hover td,
+    table.analysisrequest.add tr:hover th,
+    table.analysisrequest.add tr:hover td span,
+    table.analysisrequest.add tr:hover th span {
+        background-color: #fff9ee !important; }
+
+    table.analysisrequest.add tr:hover th,
+    table.analysisrequest.add tr:hover th span {
+        border-right:none; }
+
 .progress-bar-container {
     background-color: #efefef;
     border: 1px solid #c1c1c1;
@@ -1369,18 +1380,4 @@
         margin-top: -15px;
         width: inherit;
         text-align:center; }
-=======
-/* Analysis Request fields table from Add form */
-table.analysisrequest.add {}
-    table.analysisrequest.add tr:hover td,
-    table.analysisrequest.add tr:hover th,
-    table.analysisrequest.add tr:hover td span,
-    table.analysisrequest.add tr:hover th span {
-        background-color: #fff9ee !important; }
-
-    table.analysisrequest.add tr:hover th,
-    table.analysisrequest.add tr:hover th span {
-        border-right:none; }
-
->>>>>>> d8278451
 </dtml-with>