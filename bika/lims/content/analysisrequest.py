--- conflicted
+++ resolved
@@ -2527,7 +2527,14 @@
                 return False
         return True
 
-<<<<<<< HEAD
+    def guard_sample_prep_transition(self):
+        sample = self.getSample()
+        return sample.guard_sample_prep_transition()
+
+    def guard_sample_prep_complete_transition(self):
+        sample = self.getSample()
+        return sample.guard_sample_prep_complete_transition()
+
     def guard_schedule_sampling_transition(self):
         """
         Prevent the transition if:
@@ -2540,15 +2547,6 @@
                 isBasicTransitionAllowed(self):
             return True
         return False
-=======
-    def guard_sample_prep_transition(self):
-        sample = self.getSample()
-        return sample.guard_sample_prep_transition()
-
-    def guard_sample_prep_complete_transition(self):
-        sample = self.getSample()
-        return sample.guard_sample_prep_complete_transition()
->>>>>>> bc1c8d4c
 
     def workflow_script_receive(self):
         if skip(self, "receive"):
