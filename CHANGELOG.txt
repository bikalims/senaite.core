--- conflicted
+++ resolved
@@ -1,11 +1,8 @@
 3.1.7-dev (unreleased)
 -----
-<<<<<<< HEAD
 
 LIMS-1520: Allow to invalidate verified ARs
-=======
 LIMS-1539: Printable Worksheets. In both AR by row or column orientations
->>>>>>> 63675812
 LIMS-1199: Worksheet totals in WS lists
 LIMS-257: Set Blank and Warning icons in Reference Sample main view
 LIMS-1636: Batch Sample View crash
