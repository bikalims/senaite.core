from AccessControl import ClassSecurityInfo
from bika.lims import bikaMessageFactory as _, EditARContact
from bika.lims.utils import t, getUsers
from bika.lims.config import PROJECTNAME
from bika.lims.content.bikaschema import BikaFolderSchema
from bika.lims.interfaces import IBatch
from bika.lims.workflow import skip, BatchState, StateFlow, getCurrentState,\
    CancellationState
from bika.lims.browser.widgets import DateTimeWidget
from Products.CMFCore import permissions
from plone.app.folder.folder import ATFolder
from Products.Archetypes.public import *
from Products.CMFCore.utils import getToolByName
from Products.CMFPlone.utils import safe_unicode
from zope.interface import implements
from bika.lims.permissions import EditBatch
from plone.indexer import indexer
from Products.Archetypes.references import HoldingReference
from Products.ATExtensions.ateapi import RecordsField
from bika.lims.browser.widgets import RecordsWidget as bikaRecordsWidget
from bika.lims.browser.widgets import ReferenceWidget

#from bika.lims.browser.widgets import SelectionWidget as BikaSelectionWidget

import sys


class InheritedObjectsUIField(RecordsField):

    """XXX bika.lims.RecordsWidget doesn't cater for multiValued fields
    InheritedObjectsUI is a RecordsField because we want the RecordsWidget,
    but the values are stored in ReferenceField 'InheritedObjects'
    """

    def get(self, instance, **kwargs):
        # Return the formatted contents of InheritedObjects field.
        field = instance.Schema()['InheritedObjects']
        value = field.get(instance)
        return [{'Title': x.Title(),
                 'ObjectID': x.id,
                 'Description': x.Description()} for x in value]

    def getRaw(self, instance, **kwargs):
        # Return the formatted contents of InheritedObjects field.
        field = instance.Schema()['InheritedObjects']
        value = field.get(instance)
        return [{'Title': x.Title(),
                 'ObjectID': x.id,
                 'Description': x.Description()} for x in value]

    def set(self, instance, value, **kwargs):
        _field = instance.Schema().getField('InheritedObjects')
        uids = []
        if value:
            bc = getToolByName(instance, 'bika_catalog')
            ids = [x['ObjectID'] for x in value]
            if ids:
                proxies = bc(id=ids)
                if proxies:
                    uids = [x.UID for x in proxies]
        RecordsField.set(self, instance, value)
        return _field.set(instance, uids)


BatchID = StringField(
    'BatchID',
    searchable=True,
    required=False,
    validators=('uniquefieldvalidator',),
    widget=StringWidget(
        visible=False,
        label=_("Batch ID"),
    )
)
BatchDate = DateTimeField(
    'BatchDate',
    required=False,
    widget=DateTimeWidget(
        label=_('Date'),
    ),
<<<<<<< HEAD
    DateTimeField(
        'BatchDate',
        required=False,
        widget=DateTimeWidget(
            label=_('Date'),
        ),
    ),
    ReferenceField(
        'Client',
        required=0,
        allowed_types=('Client',),
        relationship='BatchClient',
        widget=ReferenceWidget(
            label=_("Client"),
            size=30,
            visible=True,
            base_query={'inactive_state': 'active'},
            showOn=True,
            colModel=[{'columnName': 'UID', 'hidden': True},
                      {'columnName': 'ClientID', 'width': '20', 'label': _('Client ID')},
                      {'columnName': 'Title', 'width': '80', 'label': _('Title')}
                     ],
      ),
    ),
    ReferenceField(
        'Contact',
        required=0,
        vocabulary_display_path_bound=sys.maxsize,
        allowed_types=('Contact',),
        relationship='BatchContact',
        mode="rw",
        read_permission=permissions.View,
        write_permission=permissions.ModifyPortalContent,
        widget=ReferenceWidget(
            label=_("Contact"),
            size=20,
            helper_js=("bika_widgets/referencewidget.js",),
            visible={'edit': 'visible',
                     'view': 'visible',
                     },
            base_query={'inactive_state': 'active'},
            showOn=True,
            popup_width='400px',
            colModel=[{'columnName': 'UID', 'hidden': True},
                      {'columnName': 'Fullname', 'width': '50', 'label': _('Name')},
                      {'columnName': 'EmailAddress', 'width': '50', 'label': _('Email Address')},
                     ],
        ),
    ),
    StringField(
        'ClientBatchID',
        searchable=True,
        required=0,
        widget=StringWidget(
            label=_("Client Batch ID")
        )
    ),
    DateTimeField(
        'SamplingDate',
        mode="rw",
        read_permission=permissions.View,
        write_permission=permissions.ModifyPortalContent,
        widget = DateTimeWidget(
            label=_("Sampling Date"),
            size=20,
            visible={'edit': 'visible',
                     'view': 'visible',
                     },
        ),
    ),
    ReferenceField(
        'SamplePoint',
        required=0,
        allowed_types='SamplePoint',
        relationship='BatchSamplePoint',
        mode="rw",
        read_permission=permissions.View,
        write_permission=permissions.ModifyPortalContent,
        widget=ReferenceWidget(
            label=_("Sample Point"),
            description=_("Location where sample was taken"),
            size=20,
            visible={'edit': 'visible',
                     'view': 'visible',
                     'add': 'edit',
                     },
            catalog_name='bika_setup_catalog',
            base_query={'inactive_state': 'active'},
            showOn=True,
        ),
    ),
    ReferenceField(
        'SampleType',
        required=0,
        allowed_types='SampleType',
        relationship='BatchSampleType',
        mode="rw",
        read_permission=permissions.View,
        write_permission=permissions.ModifyPortalContent,
        widget=ReferenceWidget(
            label=_("Sample Type"),
            description=_("Create a new sample of this type"),
            size=20,
            visible={'edit': 'visible',
                     'view': 'visible',
                     'add': 'edit',
                     },
            catalog_name='bika_setup_catalog',
            base_query={'inactive_state': 'active'},
            showOn=True,
        ),
    ),
    ReferenceField(
        'SampleMatrix',
        required=False,
        allowed_types='SampleMatrix',
        relationship='BatchSampleMatrix',
        mode="rw",
        read_permission=permissions.View,
        write_permission=permissions.ModifyPortalContent,
        widget=ReferenceWidget(
            label=_("Sample Matrix"),
            size=20,
            visible={'edit': 'visible',
                     'view': 'visible',
                     },
            catalog_name='bika_setup_catalog',
            base_query={'inactive_state': 'active'},
            showOn=True,
        ),
    ),
    ReferenceField(
        'Specification',
        allowed_types='AnalysisSpec',
        relationship='BatchAnalysisSpec',
        mode="rw",
        read_permission=permissions.View,
        write_permission=permissions.ModifyPortalContent,
        widget=ReferenceWidget(
            label=_("Analysis Specification"),
            description=_("Choose default AR specification values"),
            size=20,
            visible={'edit': 'visible',
                     'view': 'visible',
                     },
            catalog_name='bika_setup_catalog',
            colModel=[
                {'columnName': 'contextual_title',
                 'width': '30',
                 'label': _('Title'),
                 'align': 'left'},
                {'columnName': 'SampleTypeTitle',
                 'width': '70',
                 'label': _('SampleType'),
                 'align': 'left'},
                # UID is required in colModel
                {'columnName': 'UID', 'hidden': True},
            ],
            showOn=True,
        ),
    ),
    ReferenceField(
        'Template',
        allowed_types=('ARTemplate',),
        referenceClass=HoldingReference,
        relationship='BatchARTemplate',
        mode="rw",
        read_permission=permissions.View,
        write_permission=permissions.ModifyPortalContent,
        widget=ReferenceWidget(
            label=_("Template"),
            size=20,
            visible={'edit': 'visible',
                     'view': 'visible',
                     },
            catalog_name='bika_setup_catalog',
            base_query={'inactive_state': 'active'},
            showOn=True,
        ),
    ),
    ReferenceField(
        'Profile',
        allowed_types=('AnalysisProfile',),
        referenceClass=HoldingReference,
        relationship='BatchAnalysisProfile',
        mode="rw",
        read_permission=permissions.View,
        write_permission=permissions.ModifyPortalContent,
        widget=ReferenceWidget(
            label=_("Analysis Profile"),
            size=20,
            visible={'edit': 'visible',
                     'view': 'visible',
                     },
            catalog_name='bika_setup_catalog',
            base_query={'inactive_state': 'active'},
            showOn=True,
        ),
    ),
    ReferenceField(
        'DefaultContainerType',
        allowed_types = ('ContainerType',),
        relationship = 'AnalysisRequestContainerType',
        referenceClass = HoldingReference,
        mode="rw",
        read_permission=permissions.View,
        write_permission=permissions.ModifyPortalContent,
        widget=ReferenceWidget(
            label=_('Default Container'),
            description=_('Default container for new sample partitions'),
            size=20,
            visible={'edit': 'visible',
                     'view': 'visible',
                     },
            catalog_name='bika_setup_catalog',
            base_query={'inactive_state': 'active'},
            showOn=True,
        ),
    ),
    StringField(
        'ClientOrderNumber',
        searchable=True,
        mode="rw",
        read_permission=permissions.View,
        write_permission=permissions.ModifyPortalContent,
        widget=StringWidget(
            label=_('Client Order Number'),
            size=20,
            visible={'edit': 'visible',
                     'view': 'visible',
                     },
        ),
    ),
    StringField(
        'ClientReference',
        searchable=True,
        mode="rw",
        read_permission=permissions.View,
        write_permission=permissions.ModifyPortalContent,
        widget=StringWidget(
            label=_('Client Reference'),
            size=20,
            visible={'edit': 'visible',
                     'view': 'visible',
                     },
        ),
=======
)
Client = ReferenceField('Client',
    required=0,
    allowed_types=('Client',),
    relationship='BatchClient',
    widget=ReferenceWidget(
        label=_("Client"),
        size=30,
        visible=True,
        base_query={'inactive_state': 'active'},
        showOn=True,
        colModel=[{'columnName': 'UID', 'hidden': True},
                  {'columnName': 'ClientID', 'width': '20', 'label': _('Client ID')},
                  {'columnName': 'Title', 'width': '80', 'label': _('Title')}
                 ],
  ),
)
Contact = ReferenceField(
    'Contact',
    required=0,
    vocabulary_display_path_bound=sys.maxsize,
    allowed_types=('Contact',),
    relationship='BatchContact',
    mode="rw",
    read_permission=permissions.View,
    write_permission=permissions.ModifyPortalContent,
    widget=ReferenceWidget(
        label=_("Contact"),
        size=20,
        helper_js=("bika_widgets/referencewidget.js",),
        visible={'edit': 'visible',
                 'view': 'visible',
                 },
        base_query={'inactive_state': 'active'},
        showOn=True,
        popup_width='400px',
        colModel=[{'columnName': 'UID', 'hidden': True},
                  {'columnName': 'Fullname', 'width': '50', 'label': _('Name')},
                  {'columnName': 'EmailAddress', 'width': '50', 'label': _('Email Address')},
                 ],
    ),
)
ClientBatchID = StringField(
    'ClientBatchID',
    searchable=True,
    required=0,
    widget=StringWidget(
        label=_("Client Batch ID")
    )
)
SamplePoint = ReferenceField(
    'SamplePoint',
    schemata = "AnalysisRequest and Sample Defaults",
    required=0,
    allowed_types='SamplePoint',
    relationship='BatchSamplePoint',
    mode="rw",
    read_permission=permissions.View,
    write_permission=permissions.ModifyPortalContent,
    widget=ReferenceWidget(
        label=_("Sample Point"),
        description=_("Location where sample was taken"),
        size=20,
        visible={'edit': 'visible',
                 'view': 'visible',
                 'add': 'edit',
                 },
        catalog_name='bika_setup_catalog',
        base_query={'inactive_state': 'active'},
        showOn=True,
    ),
)
SampleType = ReferenceField(
    'SampleType',
    schemata = "AnalysisRequest and Sample Defaults",
    required=0,
    allowed_types='SampleType',
    relationship='BatchSampleType',
    mode="rw",
    read_permission=permissions.View,
    write_permission=permissions.ModifyPortalContent,
    widget=ReferenceWidget(
        label=_("Sample Type"),
        description=_("Create a new sample of this type"),
        size=20,
        visible={'edit': 'visible',
                 'view': 'visible',
                 'add': 'edit',
                 },
        catalog_name='bika_setup_catalog',
        base_query={'inactive_state': 'active'},
        showOn=True,
>>>>>>> ceba5fe0
    ),
)
SampleMatrix = ReferenceField(
    'SampleMatrix',
    schemata = "AnalysisRequest and Sample Defaults",
    required=False,
    allowed_types='SampleMatrix',
    relationship='BatchSampleMatrix',
    mode="rw",
    read_permission=permissions.View,
    write_permission=permissions.ModifyPortalContent,
    widget=ReferenceWidget(
        label=_("Sample Matrix"),
        size=20,
        visible={'edit': 'visible',
                 'view': 'visible',
                 },
        catalog_name='bika_setup_catalog',
        base_query={'inactive_state': 'active'},
        showOn=True,
    ),
)
Specification = ReferenceField(
    'Specification',
    schemata = "AnalysisRequest and Sample Defaults",
    allowed_types='AnalysisSpec',
    relationship='BatchAnalysisSpec',
    mode="rw",
    read_permission=permissions.View,
    write_permission=permissions.ModifyPortalContent,
    widget=ReferenceWidget(
        label=_("Analysis Specification"),
        description=_("Choose default AR specification values"),
        size=20,
        visible={'edit': 'visible',
                 'view': 'visible',
                 },
        catalog_name='bika_setup_catalog',
        colModel=[
            {'columnName': 'contextual_title',
             'width': '30',
             'label': _('Title'),
             'align': 'left'},
            {'columnName': 'SampleTypeTitle',
             'width': '70',
             'label': _('SampleType'),
             'align': 'left'},
            # UID is required in colModel
            {'columnName': 'UID', 'hidden': True},
        ],
        showOn=True,
    ),
<<<<<<< HEAD
    LinesField(
        'BatchLabels',
        vocabulary="BatchLabelVocabulary",
        accessor="getLabelNames",
        widget=MultiSelectionWidget(
            label=_("Batch Labels"),
            format="checkbox",
        )
=======
)
Template = ReferenceField(
    'Template',
    schemata = "AnalysisRequest and Sample Defaults",
    allowed_types=('ARTemplate',),
    referenceClass=HoldingReference,
    relationship='BatchARTemplate',
    mode="rw",
    read_permission=permissions.View,
    write_permission=permissions.ModifyPortalContent,
    widget=ReferenceWidget(
        label=_("Template"),
        size=20,
        visible={'edit': 'visible',
                 'view': 'visible',
                 },
        catalog_name='bika_setup_catalog',
        base_query={'inactive_state': 'active'},
        showOn=True,
>>>>>>> ceba5fe0
    ),
)
Profile = ReferenceField(
    'Profile',
    schemata = "AnalysisRequest and Sample Defaults",
    allowed_types=('AnalysisProfile',),
    referenceClass=HoldingReference,
    relationship='BatchAnalysisProfile',
    mode="rw",
    read_permission=permissions.View,
    write_permission=permissions.ModifyPortalContent,
    widget=ReferenceWidget(
        label=_("Analysis Profile"),
        size=20,
        visible={'edit': 'visible',
                 'view': 'visible',
                 },
        catalog_name='bika_setup_catalog',
        base_query={'inactive_state': 'active'},
        showOn=True,
    ),
)
DefaultContainerType = ReferenceField(
    'DefaultContainerType',
    schemata = "AnalysisRequest and Sample Defaults",
    allowed_types = ('ContainerType',),
    relationship = 'AnalysisRequestContainerType',
    referenceClass = HoldingReference,
    mode="rw",
    read_permission=permissions.View,
    write_permission=permissions.ModifyPortalContent,
    widget=ReferenceWidget(
        label=_('Default Container'),
        description=_('Default container for new sample partitions'),
        size=20,
        visible={'edit': 'visible',
                 'view': 'visible',
                 },
        catalog_name='bika_setup_catalog',
        base_query={'inactive_state': 'active'},
        showOn=True,
    ),
<<<<<<< HEAD
    ReferenceField(
        'Priority',
        allowed_types=('ARPriority',),
        referenceClass=HoldingReference,
        relationship='BatchPriority',
        mode="rw",
        read_permission=permissions.View,
        write_permission=permissions.ModifyPortalContent,
        widget=ReferenceWidget(
            label=_("Priority"),
            size=20,
            visible={'edit': 'visible',
                     'view': 'visible',
                     },
            catalog_name='bika_setup_catalog',
            base_query={'inactive_state': 'active'},
            colModel=[
                {'columnName': 'Title', 'width': '30',
                 'label': _('Title'), 'align': 'left'},
                {'columnName': 'Description', 'width': '70',
                 'label': _('Description'), 'align': 'left'},
                {'columnName': 'sortKey', 'hidden': True},
                {'columnName': 'UID', 'hidden': True},
            ],
            sidx='sortKey',
            sord='asc',
            showOn=True,
        ),
    ),
    DateTimeField('DateSampled',
        mode="rw",
        read_permission=permissions.View,
        write_permission=permissions.ModifyPortalContent,
        widget = DateTimeWidget(
            label=_("Date Sampled"),
            size=20,
            visible={'edit': 'visible',
                     'view': 'visible',
                     },
        ),
    ),
    StringField('Sampler',
        mode="rw",
        read_permission=permissions.View,
        write_permission=permissions.ModifyPortalContent,
        vocabulary='getSamplers',
        widget=SelectionWidget(
            format='select',
            label=_("Sampler"),
            visible={'edit': 'visible',
                     'view': 'visible',
                     },
        ),
    ),
    InheritedObjectsUIField(
        'InheritedObjectsUI',
        required=False,
        type='InheritedObjects',
        subfields=('Title', 'ObjectID', 'Description'),
        subfield_sizes = {'Title': 25,
                          'ObjectID': 25,
                          'Description': 50,
                          },
        subfield_labels = {'Title': _('Title'),
                           'ObjectID': _('Object ID'),
                           'Description': _('Description')
                           },
        widget = bikaRecordsWidget(
            label=_("Inherit From"),
            description=_(
                "Include all analysis requests belonging to the selected objects."),
            innerJoin="<br/>",
            combogrid_options={
                'Title': {
                    'colModel': [
                        {'columnName': 'Title', 'width': '25',
                         'label': _('Title'), 'align': 'left'},
                        {'columnName': 'ObjectID', 'width': '25',
                         'label': _('Object ID'), 'align': 'left'},
                        {'columnName': 'Description', 'width': '50',
                         'label': _('Description'), 'align': 'left'},
                        {'columnName': 'UID', 'hidden': True},
                    ],
                    'url': 'getAnalysisContainers',
                    'showOn': False,
                    'width': '600px'
                },
                'ObjectID': {
                    'colModel': [
                        {'columnName': 'Title', 'width': '25',
                         'label': _('Title'), 'align': 'left'},
                        {'columnName': 'ObjectID', 'width': '25',
                         'label': _('Object ID'), 'align': 'left'},
                        {'columnName': 'Description', 'width': '50',
                         'label': _('Description'), 'align': 'left'},
                        {'columnName': 'UID', 'hidden': True},
                    ],
                    'url': 'getAnalysisContainers',
                    'showOn': False,
                    'width': '600px'
                },
            },
        ),
=======
)
ClientOrderNumber = StringField(
    'ClientOrderNumber',
    schemata = "AnalysisRequest and Sample Defaults",
    searchable=True,
    mode="rw",
    read_permission=permissions.View,
    write_permission=permissions.ModifyPortalContent,
    widget=StringWidget(
        label=_('Client Order Number'),
        size=20,
        visible={'edit': 'visible',
                 'view': 'visible',
                 },
    ),
)
ClientReference = StringField(
    'ClientReference',
    schemata = "AnalysisRequest and Sample Defaults",
    searchable=True,
    mode="rw",
    read_permission=permissions.View,
    write_permission=permissions.ModifyPortalContent,
    widget=StringWidget(
        label=_('Client Reference'),
        size=20,
        visible={'edit': 'visible',
                 'view': 'visible',
                 },
>>>>>>> ceba5fe0
    ),
)
ContainerTemperature = FloatField(
    'ContainerTemperature',
    default_content_type='text/x-web-intelligent',
    default_output_type="text/plain",
    widget=DecimalWidget(
        label=_('Container Temperature'),
        description = _("The temperature of the sample container on arrival"),
    )
)
ContainerCondition = StringField(
    'ContainerCondition',
    default_content_type='text/x-web-intelligent',
    default_output_type="text/plain",
    widget=StringWidget(
        label=_('Container Condition'),
        description = _("The physical condition of the sample container on arrival"),
    )
)
BatchLabels = LinesField(
    'BatchLabels',
    vocabulary="BatchLabelVocabulary",
    accessor="getLabelNames",
    widget=MultiSelectionWidget(
        label=_("Batch labels"),
        format="checkbox",
    )
)
Remarks = TextField(
    'Remarks',
    searchable=True,
    default_content_type='text/x-web-intelligent',
    allowable_content_types=('text/plain', ),
    default_output_type="text/plain",
    widget=TextAreaWidget(
        macro="bika_widgets/remarks",
        label=_('Remarks'),
        append_only=True,
    )
)
InheritedObjects = ReferenceField(
    'InheritedObjects',
    required=0,
    multiValued=True,
    allowed_types=('AnalysisRequest'),  # batches are expanded on save
    referenceClass = HoldingReference,
    relationship = 'BatchInheritedObjects',
    widget=ReferenceWidget(
        visible=False,
    ),
)
Priority = ReferenceField(
    'Priority',
    schemata = "AnalysisRequest and Sample Defaults",
    allowed_types=('ARPriority',),
    referenceClass=HoldingReference,
    relationship='BatchPriority',
    mode="rw",
    read_permission=permissions.View,
    write_permission=permissions.ModifyPortalContent,
    widget=ReferenceWidget(
        label=_("Priority"),
        size=20,
        visible={'edit': 'visible',
                 'view': 'visible',
                 },
        catalog_name='bika_setup_catalog',
        base_query={'inactive_state': 'active'},
        colModel=[
            {'columnName': 'Title', 'width': '30',
             'label': _('Title'), 'align': 'left'},
            {'columnName': 'Description', 'width': '70',
             'label': _('Description'), 'align': 'left'},
            {'columnName': 'sortKey', 'hidden': True},
            {'columnName': 'UID', 'hidden': True},
        ],
        sidx='sortKey',
        sord='asc',
        showOn=True,
    ),
)
SamplingDate = DateTimeField(
    'SamplingDate',
    schemata = "AnalysisRequest and Sample Defaults",
    mode="rw",
    read_permission=permissions.View,
    write_permission=permissions.ModifyPortalContent,
    widget = DateTimeWidget(
        label=_("Sampling Date"),
        size=20,
        visible={'edit': 'visible',
                 'view': 'visible',
                 },
    ),
)
DateSampled = DateTimeField(
    'DateSampled',
    schemata = "AnalysisRequest and Sample Defaults",
    mode="rw",
    read_permission=permissions.View,
    write_permission=permissions.ModifyPortalContent,
    widget = DateTimeWidget(
        label=_("Date Sampled"),
        size=20,
        visible={'edit': 'visible',
                 'view': 'visible',
                 },
    )
)
Sampler = StringField(
    'Sampler',
    schemata = "AnalysisRequest and Sample Defaults",
    mode="rw",
    read_permission=permissions.View,
    write_permission=permissions.ModifyPortalContent,
    vocabulary='getSamplers',
    widget=SelectionWidget(
        format='select',
        label=_("Sampler"),
        visible={'edit': 'visible',
                 'view': 'visible',
                 },
    ),
)
PreparationWorkflow = StringField(
    'PreparationWorkflow',
    schemata = "AnalysisRequest and Sample Defaults",
    mode="rw",
    read_permission=permissions.View,
    write_permission=permissions.ModifyPortalContent,
    vocabulary='getPreparationWorkflows',
    widget=SelectionWidget(
        format="select",
        label=_("Preparation Workflow"),
        visible={'edit': 'visible',
                 'view': 'visible',
                 },
    ),
)
InheritedObjectsUI = InheritedObjectsUIField(
    'InheritedObjectsUI',
    required=False,
    type='InheritedObjects',
    subfields=('Title', 'ObjectID', 'Description'),
    subfield_sizes = {'Title': 25,
                      'ObjectID': 25,
                      'Description': 50,
                      },
    subfield_labels = {'Title': _('Title'),
                       'ObjectID': _('Object ID'),
                       'Description': _('Description')
                       },
    widget = bikaRecordsWidget(
        label=_("Inherit From"),
        description=_(
            "Include all analysis requests belonging to the selected objects."),
        innerJoin="<br/>",
        combogrid_options={
            'Title': {
                'colModel': [
                    {'columnName': 'Title', 'width': '25',
                     'label': _('Title'), 'align': 'left'},
                    {'columnName': 'ObjectID', 'width': '25',
                     'label': _('Object ID'), 'align': 'left'},
                    {'columnName': 'Description', 'width': '50',
                     'label': _('Description'), 'align': 'left'},
                    {'columnName': 'UID', 'hidden': True},
                ],
                'url': 'getAnalysisContainers',
                'showOn': False,
                'width': '600px'
            },
            'ObjectID': {
                'colModel': [
                    {'columnName': 'Title', 'width': '25',
                     'label': _('Title'), 'align': 'left'},
                    {'columnName': 'ObjectID', 'width': '25',
                     'label': _('Object ID'), 'align': 'left'},
                    {'columnName': 'Description', 'width': '50',
                     'label': _('Description'), 'align': 'left'},
                    {'columnName': 'UID', 'hidden': True},
                ],
                'url': 'getAnalysisContainers',
                'showOn': False,
                'width': '600px'
            },
        },
    ),
)


schema = BikaFolderSchema.copy() + Schema((
    # Default
    BatchID,
    BatchDate,
    Client,
    Contact,
    ClientBatchID,
    BatchLabels,
    ContainerTemperature,
    ContainerCondition,
    InheritedObjects,
    InheritedObjectsUI,
    Remarks,
    # AR and Sample Defaults
    ClientOrderNumber,
    ClientReference,
    Template,
    Profile,
    SamplePoint,
    SampleType,
    SampleMatrix,
    Specification,
    DefaultContainerType,
    Priority,
    SamplingDate,
    DateSampled,
    Sampler,
    PreparationWorkflow
))


schema['title'].required = False
schema['title'].widget.visible = True
schema['title'].widget.description = _("If no Title value is entered, the Batch ID will be used.")
schema['description'].required = False
schema['description'].widget.visible = True

# schema.moveField('ClientBatchID', before='description')
# schema.moveField('BatchID', before='description')
# schema.moveField('title', before='description')
# schema.moveField('Client', after='title')


class Batch(ATFolder):
    implements(IBatch)
    security = ClassSecurityInfo()
    displayContentsTab = False
    schema = schema

    _at_rename_after_creation = True

    def _renameAfterCreation(self, check_auto_id=False):
        from bika.lims.idserver import renameAfterCreation
        renameAfterCreation(self)

    def Title(self):
        """ Return the Batch ID if title is not defined """
        titlefield = self.Schema().getField('title')
        if titlefield.widget.visible:
            return safe_unicode(self.title).encode('utf-8')
        else:
            return safe_unicode(self.id).encode('utf-8')

    def _getCatalogTool(self):
        from bika.lims.catalog import getCatalog
        return getCatalog(self)

    def getClientTitle(self):
        client = self.getClient()
        if client:
            return client.Title()
        return ""

    def getContactTitle(self):
        return ""

    def getProfileTitle(self):
        return ""

    def getAnalysisCategory(self):
        analyses = []
        for ar in self.getAnalysisRequests():
            analyses += list(ar.getAnalyses(full_objects=True))
        value = []
        for analysis in analyses:
            val = analysis.getCategoryTitle()
            if val not in value:
                value.append(val)
        return value

    def getAnalysisService(self):
        analyses = []
        for ar in self.getAnalysisRequests():
            analyses += list(ar.getAnalyses(full_objects=True))
        value = []
        for analysis in analyses:
            val = analysis.getServiceTitle()
            if val not in value:
                value.append(val)
        return value

    def getAnalysts(self):
        analyses = []
        for ar in self.getAnalysisRequests():
            analyses += list(ar.getAnalyses(full_objects=True))
        value = []
        for analysis in analyses:
            val = analysis.getAnalyst()
            if val not in value:
                value.append(val)
        return value

    security.declarePublic('getBatchID')

    def getBatchID(self):
        return self.getId()

    def BatchLabelVocabulary(self):
        """ return all batch labels """
        bsc = getToolByName(self, 'bika_setup_catalog')
        ret = []
        for p in bsc(portal_type='BatchLabel',
                     inactive_state='active',
                     sort_on='sortable_title'):
            ret.append((p.UID, p.Title))
        return DisplayList(ret)

    def getAnalysisRequests(self):
        """ Return all the Analysis Requests linked to the Batch
        """
        return self.getBackReferences("AnalysisRequestBatch")

    def isOpen(self):
        """ Returns true if the Batch is in 'open' state
        """
        revstatus = getCurrentState(self, StateFlow.review)
        canstatus = getCurrentState(self, StateFlow.cancellation)
        return revstatus == BatchState.open \
            and canstatus == CancellationState.active

    def getLabelNames(self):
        uc = getToolByName(self, 'uid_catalog')
        uids = [uid for uid in self.Schema().getField('BatchLabels').get(self)]
        labels = [label.getObject().title for label in uc(UID=uids)]
        return labels

    security.declarePublic('getContactUIDForUser')

    def getContactUIDForUser(self):
        """ get the UID of the contact associated with the authenticated
            user.  Copied from content/client.py
        """
        user = self.REQUEST.AUTHENTICATED_USER
        user_id = user.getUserName()
        pc = getToolByName(self, 'portal_catalog')
        r = pc(portal_type='Contact',
               getUsername=user_id)
        if len(r) == 1:
            return r[0].UID

    def workflow_guard_open(self):
        """ Permitted if current review_state is 'closed' or 'cancelled'
            The open transition is already controlled by 'Bika: Reopen Batch'
            permission, but left here for security reasons and also for the
            capability of being expanded/overrided by child products or
            instance-specific-needs.
        """
        revstatus = getCurrentState(self, StateFlow.review)
        canstatus = getCurrentState(self, StateFlow.cancellation)
        return revstatus == BatchState.closed \
            and canstatus == CancellationState.active

    def workflow_guard_close(self):
        """ Permitted if current review_state is 'open'.
            The close transition is already controlled by 'Bika: Close Batch'
            permission, but left here for security reasons and also for the
            capability of being expanded/overrided by child products or
            instance-specific needs.
        """
        revstatus = getCurrentState(self, StateFlow.review)
        canstatus = getCurrentState(self, StateFlow.cancellation)
        return revstatus == BatchState.open \
            and canstatus == CancellationState.active

    def getSamplers(self):
        return getUsers(self, ['LabManager', 'Sampler'])

<<<<<<< HEAD
=======
    def getPreparationWorkflows(self):
        """Return a list of sample preparation workflows.  These are identified
        by scanning all workflow IDs for those beginning with "sampleprep".
        """
        wf = self.portal_workflow
        ids = wf.getWorkflowIds()

        sampleprep_ids = [wid for wid in ids if wid.startswith('sampleprep')]

        prep_workflows = [['', ''],]
        for workflow_id in sampleprep_ids:
            workflow = wf.getWorkflowById(workflow_id)
            prep_workflows.append([workflow_id, workflow.title])
        return DisplayList(prep_workflows)
>>>>>>> ceba5fe0

registerType(Batch, PROJECTNAME)


@indexer(IBatch)
def BatchDate(instance):
    return instance.Schema().getField('BatchDate').get(instance)<|MERGE_RESOLUTION|>--- conflicted
+++ resolved
@@ -78,254 +78,6 @@
     widget=DateTimeWidget(
         label=_('Date'),
     ),
-<<<<<<< HEAD
-    DateTimeField(
-        'BatchDate',
-        required=False,
-        widget=DateTimeWidget(
-            label=_('Date'),
-        ),
-    ),
-    ReferenceField(
-        'Client',
-        required=0,
-        allowed_types=('Client',),
-        relationship='BatchClient',
-        widget=ReferenceWidget(
-            label=_("Client"),
-            size=30,
-            visible=True,
-            base_query={'inactive_state': 'active'},
-            showOn=True,
-            colModel=[{'columnName': 'UID', 'hidden': True},
-                      {'columnName': 'ClientID', 'width': '20', 'label': _('Client ID')},
-                      {'columnName': 'Title', 'width': '80', 'label': _('Title')}
-                     ],
-      ),
-    ),
-    ReferenceField(
-        'Contact',
-        required=0,
-        vocabulary_display_path_bound=sys.maxsize,
-        allowed_types=('Contact',),
-        relationship='BatchContact',
-        mode="rw",
-        read_permission=permissions.View,
-        write_permission=permissions.ModifyPortalContent,
-        widget=ReferenceWidget(
-            label=_("Contact"),
-            size=20,
-            helper_js=("bika_widgets/referencewidget.js",),
-            visible={'edit': 'visible',
-                     'view': 'visible',
-                     },
-            base_query={'inactive_state': 'active'},
-            showOn=True,
-            popup_width='400px',
-            colModel=[{'columnName': 'UID', 'hidden': True},
-                      {'columnName': 'Fullname', 'width': '50', 'label': _('Name')},
-                      {'columnName': 'EmailAddress', 'width': '50', 'label': _('Email Address')},
-                     ],
-        ),
-    ),
-    StringField(
-        'ClientBatchID',
-        searchable=True,
-        required=0,
-        widget=StringWidget(
-            label=_("Client Batch ID")
-        )
-    ),
-    DateTimeField(
-        'SamplingDate',
-        mode="rw",
-        read_permission=permissions.View,
-        write_permission=permissions.ModifyPortalContent,
-        widget = DateTimeWidget(
-            label=_("Sampling Date"),
-            size=20,
-            visible={'edit': 'visible',
-                     'view': 'visible',
-                     },
-        ),
-    ),
-    ReferenceField(
-        'SamplePoint',
-        required=0,
-        allowed_types='SamplePoint',
-        relationship='BatchSamplePoint',
-        mode="rw",
-        read_permission=permissions.View,
-        write_permission=permissions.ModifyPortalContent,
-        widget=ReferenceWidget(
-            label=_("Sample Point"),
-            description=_("Location where sample was taken"),
-            size=20,
-            visible={'edit': 'visible',
-                     'view': 'visible',
-                     'add': 'edit',
-                     },
-            catalog_name='bika_setup_catalog',
-            base_query={'inactive_state': 'active'},
-            showOn=True,
-        ),
-    ),
-    ReferenceField(
-        'SampleType',
-        required=0,
-        allowed_types='SampleType',
-        relationship='BatchSampleType',
-        mode="rw",
-        read_permission=permissions.View,
-        write_permission=permissions.ModifyPortalContent,
-        widget=ReferenceWidget(
-            label=_("Sample Type"),
-            description=_("Create a new sample of this type"),
-            size=20,
-            visible={'edit': 'visible',
-                     'view': 'visible',
-                     'add': 'edit',
-                     },
-            catalog_name='bika_setup_catalog',
-            base_query={'inactive_state': 'active'},
-            showOn=True,
-        ),
-    ),
-    ReferenceField(
-        'SampleMatrix',
-        required=False,
-        allowed_types='SampleMatrix',
-        relationship='BatchSampleMatrix',
-        mode="rw",
-        read_permission=permissions.View,
-        write_permission=permissions.ModifyPortalContent,
-        widget=ReferenceWidget(
-            label=_("Sample Matrix"),
-            size=20,
-            visible={'edit': 'visible',
-                     'view': 'visible',
-                     },
-            catalog_name='bika_setup_catalog',
-            base_query={'inactive_state': 'active'},
-            showOn=True,
-        ),
-    ),
-    ReferenceField(
-        'Specification',
-        allowed_types='AnalysisSpec',
-        relationship='BatchAnalysisSpec',
-        mode="rw",
-        read_permission=permissions.View,
-        write_permission=permissions.ModifyPortalContent,
-        widget=ReferenceWidget(
-            label=_("Analysis Specification"),
-            description=_("Choose default AR specification values"),
-            size=20,
-            visible={'edit': 'visible',
-                     'view': 'visible',
-                     },
-            catalog_name='bika_setup_catalog',
-            colModel=[
-                {'columnName': 'contextual_title',
-                 'width': '30',
-                 'label': _('Title'),
-                 'align': 'left'},
-                {'columnName': 'SampleTypeTitle',
-                 'width': '70',
-                 'label': _('SampleType'),
-                 'align': 'left'},
-                # UID is required in colModel
-                {'columnName': 'UID', 'hidden': True},
-            ],
-            showOn=True,
-        ),
-    ),
-    ReferenceField(
-        'Template',
-        allowed_types=('ARTemplate',),
-        referenceClass=HoldingReference,
-        relationship='BatchARTemplate',
-        mode="rw",
-        read_permission=permissions.View,
-        write_permission=permissions.ModifyPortalContent,
-        widget=ReferenceWidget(
-            label=_("Template"),
-            size=20,
-            visible={'edit': 'visible',
-                     'view': 'visible',
-                     },
-            catalog_name='bika_setup_catalog',
-            base_query={'inactive_state': 'active'},
-            showOn=True,
-        ),
-    ),
-    ReferenceField(
-        'Profile',
-        allowed_types=('AnalysisProfile',),
-        referenceClass=HoldingReference,
-        relationship='BatchAnalysisProfile',
-        mode="rw",
-        read_permission=permissions.View,
-        write_permission=permissions.ModifyPortalContent,
-        widget=ReferenceWidget(
-            label=_("Analysis Profile"),
-            size=20,
-            visible={'edit': 'visible',
-                     'view': 'visible',
-                     },
-            catalog_name='bika_setup_catalog',
-            base_query={'inactive_state': 'active'},
-            showOn=True,
-        ),
-    ),
-    ReferenceField(
-        'DefaultContainerType',
-        allowed_types = ('ContainerType',),
-        relationship = 'AnalysisRequestContainerType',
-        referenceClass = HoldingReference,
-        mode="rw",
-        read_permission=permissions.View,
-        write_permission=permissions.ModifyPortalContent,
-        widget=ReferenceWidget(
-            label=_('Default Container'),
-            description=_('Default container for new sample partitions'),
-            size=20,
-            visible={'edit': 'visible',
-                     'view': 'visible',
-                     },
-            catalog_name='bika_setup_catalog',
-            base_query={'inactive_state': 'active'},
-            showOn=True,
-        ),
-    ),
-    StringField(
-        'ClientOrderNumber',
-        searchable=True,
-        mode="rw",
-        read_permission=permissions.View,
-        write_permission=permissions.ModifyPortalContent,
-        widget=StringWidget(
-            label=_('Client Order Number'),
-            size=20,
-            visible={'edit': 'visible',
-                     'view': 'visible',
-                     },
-        ),
-    ),
-    StringField(
-        'ClientReference',
-        searchable=True,
-        mode="rw",
-        read_permission=permissions.View,
-        write_permission=permissions.ModifyPortalContent,
-        widget=StringWidget(
-            label=_('Client Reference'),
-            size=20,
-            visible={'edit': 'visible',
-                     'view': 'visible',
-                     },
-        ),
-=======
 )
 Client = ReferenceField('Client',
     required=0,
@@ -418,7 +170,6 @@
         catalog_name='bika_setup_catalog',
         base_query={'inactive_state': 'active'},
         showOn=True,
->>>>>>> ceba5fe0
     ),
 )
 SampleMatrix = ReferenceField(
@@ -471,16 +222,6 @@
         ],
         showOn=True,
     ),
-<<<<<<< HEAD
-    LinesField(
-        'BatchLabels',
-        vocabulary="BatchLabelVocabulary",
-        accessor="getLabelNames",
-        widget=MultiSelectionWidget(
-            label=_("Batch Labels"),
-            format="checkbox",
-        )
-=======
 )
 Template = ReferenceField(
     'Template',
@@ -500,7 +241,6 @@
         catalog_name='bika_setup_catalog',
         base_query={'inactive_state': 'active'},
         showOn=True,
->>>>>>> ceba5fe0
     ),
 )
 Profile = ReferenceField(
@@ -543,111 +283,6 @@
         base_query={'inactive_state': 'active'},
         showOn=True,
     ),
-<<<<<<< HEAD
-    ReferenceField(
-        'Priority',
-        allowed_types=('ARPriority',),
-        referenceClass=HoldingReference,
-        relationship='BatchPriority',
-        mode="rw",
-        read_permission=permissions.View,
-        write_permission=permissions.ModifyPortalContent,
-        widget=ReferenceWidget(
-            label=_("Priority"),
-            size=20,
-            visible={'edit': 'visible',
-                     'view': 'visible',
-                     },
-            catalog_name='bika_setup_catalog',
-            base_query={'inactive_state': 'active'},
-            colModel=[
-                {'columnName': 'Title', 'width': '30',
-                 'label': _('Title'), 'align': 'left'},
-                {'columnName': 'Description', 'width': '70',
-                 'label': _('Description'), 'align': 'left'},
-                {'columnName': 'sortKey', 'hidden': True},
-                {'columnName': 'UID', 'hidden': True},
-            ],
-            sidx='sortKey',
-            sord='asc',
-            showOn=True,
-        ),
-    ),
-    DateTimeField('DateSampled',
-        mode="rw",
-        read_permission=permissions.View,
-        write_permission=permissions.ModifyPortalContent,
-        widget = DateTimeWidget(
-            label=_("Date Sampled"),
-            size=20,
-            visible={'edit': 'visible',
-                     'view': 'visible',
-                     },
-        ),
-    ),
-    StringField('Sampler',
-        mode="rw",
-        read_permission=permissions.View,
-        write_permission=permissions.ModifyPortalContent,
-        vocabulary='getSamplers',
-        widget=SelectionWidget(
-            format='select',
-            label=_("Sampler"),
-            visible={'edit': 'visible',
-                     'view': 'visible',
-                     },
-        ),
-    ),
-    InheritedObjectsUIField(
-        'InheritedObjectsUI',
-        required=False,
-        type='InheritedObjects',
-        subfields=('Title', 'ObjectID', 'Description'),
-        subfield_sizes = {'Title': 25,
-                          'ObjectID': 25,
-                          'Description': 50,
-                          },
-        subfield_labels = {'Title': _('Title'),
-                           'ObjectID': _('Object ID'),
-                           'Description': _('Description')
-                           },
-        widget = bikaRecordsWidget(
-            label=_("Inherit From"),
-            description=_(
-                "Include all analysis requests belonging to the selected objects."),
-            innerJoin="<br/>",
-            combogrid_options={
-                'Title': {
-                    'colModel': [
-                        {'columnName': 'Title', 'width': '25',
-                         'label': _('Title'), 'align': 'left'},
-                        {'columnName': 'ObjectID', 'width': '25',
-                         'label': _('Object ID'), 'align': 'left'},
-                        {'columnName': 'Description', 'width': '50',
-                         'label': _('Description'), 'align': 'left'},
-                        {'columnName': 'UID', 'hidden': True},
-                    ],
-                    'url': 'getAnalysisContainers',
-                    'showOn': False,
-                    'width': '600px'
-                },
-                'ObjectID': {
-                    'colModel': [
-                        {'columnName': 'Title', 'width': '25',
-                         'label': _('Title'), 'align': 'left'},
-                        {'columnName': 'ObjectID', 'width': '25',
-                         'label': _('Object ID'), 'align': 'left'},
-                        {'columnName': 'Description', 'width': '50',
-                         'label': _('Description'), 'align': 'left'},
-                        {'columnName': 'UID', 'hidden': True},
-                    ],
-                    'url': 'getAnalysisContainers',
-                    'showOn': False,
-                    'width': '600px'
-                },
-            },
-        ),
-=======
 )
 ClientOrderNumber = StringField(
     'ClientOrderNumber',
@@ -677,7 +312,6 @@
         visible={'edit': 'visible',
                  'view': 'visible',
                  },
->>>>>>> ceba5fe0
     ),
 )
 ContainerTemperature = FloatField(
@@ -1057,8 +691,6 @@
     def getSamplers(self):
         return getUsers(self, ['LabManager', 'Sampler'])
 
-<<<<<<< HEAD
-=======
     def getPreparationWorkflows(self):
         """Return a list of sample preparation workflows.  These are identified
         by scanning all workflow IDs for those beginning with "sampleprep".
@@ -1073,7 +705,6 @@
             workflow = wf.getWorkflowById(workflow_id)
             prep_workflows.append([workflow_id, workflow.title])
         return DisplayList(prep_workflows)
->>>>>>> ceba5fe0
 
 registerType(Batch, PROJECTNAME)
 
