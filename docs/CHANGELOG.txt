--- conflicted
+++ resolved
@@ -1,10 +1,7 @@
 3.1.x Long Term Support (LTS)
 -----------------------------
-<<<<<<< HEAD
 LIMS-2217: Specifications are not set in analyses on Analysis Request creation
-=======
 LIMS-2218: Result is replaced by min or max specs when "<Min" or ">Max" fields are used
->>>>>>> 9fc42132
 LIMS-2215: Decimal mark not working
 LIMS-2203: 'Comma' as decimal mark doesnt work
 LIMS-2212: Sampling round- Sampling round templates show all system analysis request templates
