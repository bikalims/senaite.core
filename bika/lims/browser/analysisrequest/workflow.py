--- conflicted
+++ resolved
@@ -632,48 +632,6 @@
         and "ScheduledSamplingSampler" are uncompleted.
         :return: bool
         """
-<<<<<<< HEAD
-        situation = self.context
-        message = 'Not expecetd transition.'
-        if situation.portal_type == 'Sample':
-            # If we are trigering the action in a sample
-            if situation.getScheduledSamplingSampler() and\
-                situation.getSamplingDate():
-                doActionFor(situation, 'schedule_sampling')
-                self.request.response.redirect(situation.absolute_url())
-                return True
-            message = _(
-                "'Sampling date' and 'Define the Sampler for the" +
-                " scheduled sampling' must be completed and saved in order" +
-                " to schedule a sampling")
-        elif situation.portal_type == 'SamplesFolder':
-            # In Samples Folder we have to get each selected item
-            select_objs = WorkflowAction._get_selected_items(self)
-            if select_objs:
-                # applay transition to each object
-                for key in select_objs.keys():
-                    sample = select_objs[key]
-                    sch_sampl = self.request.form.get(
-                        'getScheduledSamplingSampler', None)[0].get(key) if\
-                        self.request.form.get(
-                            'getScheduledSamplingSampler', None) else ''
-                    sampl_date = self.request.form.get(
-                        'getSamplingDate', None)[0].get(key) if\
-                        self.request.form.get(
-                            'getSamplingDate', None) else ''
-                    # set this values and trigger the wf action
-                    if sampl_date and sch_sampl:
-                        sample.setScheduledSamplingSampler(sch_sampl)
-                        sample.setSamplingDate(sampl_date)
-                        doActionFor(sample, 'schedule_sampling')
-                self.request.response.redirect(situation.absolute_url())
-                return True
-            message = _("No samples have been selected")
-        # In other situations
-        situation.plone_utils.addPortalMessage(message, 'info')
-        self.request.response.redirect(situation.absolute_url())
-        return False
-=======
         from bika.lims.utils.workflow import schedulesampling
         message = 'Not expected transition.'
         # In Samples Folder we have to get each selected item
@@ -723,5 +681,4 @@
             self.context.plone_utils.addPortalMessage(message, 'info')
         # Reload the page in order to show the portal message
         self.request.response.redirect(self.context.absolute_url())
-        return success
->>>>>>> afa97b8a
+        return success