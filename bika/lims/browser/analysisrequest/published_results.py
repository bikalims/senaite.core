--- conflicted
+++ resolved
@@ -116,49 +116,6 @@
         pm = getToolByName(self.context, "portal_membership")
         member = pm.getAuthenticatedMember()
         roles = member.getRoles()
-<<<<<<< HEAD
-        if 'Manager' not in roles \
-            and 'LabManager' not in roles \
-            and 'Client' not in roles:
-            return []
-        for x in range(len(items)):
-            if 'obj' in items[x]:
-                obj = items[x]['obj']
-                obj_url = obj.absolute_url()
-                pdf = obj.getPdf()
-                filesize = 0
-                title = _('Download')
-                anchor = "<a href='%s/at_download/Pdf'>%s</a>" % \
-                         (obj_url, _("Download"))
-                try:
-                    filesize = pdf.get_size()
-                    filesize = filesize / 1024 if filesize > 0 else 0
-                except:
-                    # POSKeyError: 'No blob file'
-                    # Show the record, but not the link
-                    title = _('Not available')
-                    anchor = title
-                items[x]['Title'] = title
-                items[x]['FileSize'] = '%sKb' % filesize
-                fmt_date = self.ulocalized_time(obj.created(), long_format=1)
-                items[x]['Date'] = fmt_date
-                fmt_date = self.ulocalized_time(obj.getDatePrinted(), long_format=1)
-                items[x]['DatePrinted'] = fmt_date
-                if obj.getDatePrinted() is None:
-                    items[x]['after']['DatePrinted']=("<img src='++resource++bika.lims.images/warning.png' title='%s'/>" %
-                                        (t(_("Has not been Printed."))))
-                items[x]['PublishedBy'] = self.user_fullname(obj.Creator())
-                recip = ''
-                for recipient in obj.getRecipients():
-                    email = recipient['EmailAddress']
-                    val = recipient['Fullname']
-                    if email:
-                        val = "<a href='mailto:%s'>%s</a>" % (email, val)
-                    if len(recip) == 0:
-                        recip = val
-                    else:
-                        recip += (", " + val)
-=======
         allowed = [a for a in allowedroles if a in roles]
         return self.context.objectValues('ARReport') if allowed else []
 
@@ -194,7 +151,6 @@
                 if obj.getDatePrinted() is None:
                     item['after']['DatePrinted']=("<img src='++resource++bika.lims.images/warning.png' title='%s'/>" %
                                             (t(_("Has not been Printed."))))
->>>>>>> 5848984e
 
         recip = []
         for recipient in obj.getRecipients():
