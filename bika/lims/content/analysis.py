# -*- coding: utf-8 -*-

# This file is part of Bika LIMS
#
# Copyright 2011-2016 by it's authors.
# Some rights reserved. See LICENSE.txt, AUTHORS.txt.


"DuplicateAnalysis uses this as it's base.  This accounts for much confusion."

from plone import api
from AccessControl import getSecurityManager
from AccessControl import ClassSecurityInfo
from DateTime import DateTime
from bika.lims import logger
from bika.lims.utils.analysis import format_numeric_result
from plone.indexer import indexer
from Products.ATContentTypes.content import schemata
from Products.ATExtensions.ateapi import DateTimeField, DateTimeWidget, RecordsField
from Products.Archetypes import atapi
from Products.Archetypes.config import REFERENCE_CATALOG
from Products.Archetypes.public import *
from Products.Archetypes.references import HoldingReference
from Products.CMFCore.WorkflowCore import WorkflowException
from Products.CMFCore.permissions import View, ModifyPortalContent
from Products.CMFCore.utils import getToolByName
from Products.CMFPlone.utils import safe_unicode, _createObjectByType
from Products.CMFEditions.ArchivistTool import ArchivistRetrieveError
from bika.lims import bikaMessageFactory as _
from bika.lims.utils import t
from bika.lims.browser.fields import DurationField
from bika.lims.browser.fields import HistoryAwareReferenceField
from bika.lims.browser.fields import InterimFieldsField
from bika.lims.permissions import *
from bika.lims.permissions import Verify as VerifyPermission
from bika.lims.browser.widgets import DurationWidget
from bika.lims.browser.widgets import RecordsWidget as BikaRecordsWidget
from bika.lims.config import PROJECTNAME
from bika.lims.content.bikaschema import BikaSchema
from bika.lims.interfaces import IAnalysis, IDuplicateAnalysis, IReferenceAnalysis, \
    IRoutineAnalysis, ISamplePrepWorkflow
from bika.lims.interfaces import IReferenceSample
from bika.lims.utils import changeWorkflowState, formatDecimalMark
from bika.lims.utils import drop_trailing_zeros_decimal
from bika.lims.utils.analysis import get_significant_digits
from bika.lims.workflow import skip
from bika.lims.workflow import doActionFor
from bika.lims.content.reflexrule import doReflexRuleAction
from decimal import Decimal
from zope.interface import implements
import cgi
import datetime
import math

@indexer(IAnalysis)
def Priority(instance):
    priority = instance.getPriority()
    if priority:
        return priority.getSortKey()

@indexer(IAnalysis)
def sortable_title_with_sort_key(instance):
    service = instance.getService()
    if service:
        sort_key = service.getSortKey()
        if sort_key:
            return "{:010.3f}{}".format(sort_key, service.Title())
        return service.Title()

schema = BikaSchema.copy() + Schema((
    HistoryAwareReferenceField('Service',
        required=1,
        allowed_types=('AnalysisService',),
        relationship='AnalysisAnalysisService',
        referenceClass=HoldingReference,
        widget=ReferenceWidget(
            label = _("Analysis Service"),
        )
    ),
    HistoryAwareReferenceField('Calculation',
        allowed_types=('Calculation',),
        relationship='AnalysisCalculation',
        referenceClass=HoldingReference,
    ),
    ReferenceField('Attachment',
        multiValued=1,
        allowed_types=('Attachment',),
        referenceClass = HoldingReference,
        relationship = 'AnalysisAttachment',
    ),
    InterimFieldsField('InterimFields',
        widget = BikaRecordsWidget(
            label = _("Calculation Interim Fields"),
        )
    ),
    StringField('Result',
    ),
    DateTimeField('ResultCaptureDate',
        widget = ComputedWidget(
            visible=False,
        ),
    ),
    StringField('ResultDM',
    ),
    BooleanField('Retested',
        default = False,
    ),
    DurationField('MaxTimeAllowed',
        widget = DurationWidget(
            label = _("Maximum turn-around time"),
            description=_("Maximum time allowed for completion of the analysis. "
                            "A late analysis alert is raised when this period elapses"),
        ),
    ),
    DateTimeField('DateAnalysisPublished',
        widget = DateTimeWidget(
            label = _("Date Published"),
        ),
    ),
    DateTimeField('DueDate',
        widget = DateTimeWidget(
            label = _("Due Date"),
        ),
    ),
    IntegerField('Duration',
        widget = IntegerWidget(
            label = _("Duration"),
        )
    ),
    IntegerField('Earliness',
        widget = IntegerWidget(
            label = _("Earliness"),
        )
    ),
    BooleanField('ReportDryMatter',
        default = False,
    ),
    StringField('Analyst',
    ),
    TextField('Remarks',
    ),
    ReferenceField('Instrument',
        required = 0,
        allowed_types = ('Instrument',),
        relationship = 'AnalysisInstrument',
        referenceClass = HoldingReference,
    ),
    ReferenceField('Method',
        required = 0,
        allowed_types = ('Method',),
        relationship = 'AnalysisMethod',
        referenceClass = HoldingReference,
    ),
    # The analysis method can't be changed when the analysis belongs
    # to a worksheet and that worksheet has a method.
    BooleanField(
        'CanMethodBeChanged',
        default=True,
        required=0,
        visible=False,
    ),
    ReferenceField('SamplePartition',
        required = 0,
        allowed_types = ('SamplePartition',),
        relationship = 'AnalysisSamplePartition',
        referenceClass = HoldingReference,
    ),
    # True if the analysis is created by a reflex rule
    BooleanField(
        'IsReflexAnalysis',
        default=False,
        required=0,
    ),
    # This field contains the original analysis which was reflected
    ReferenceField(
        'OriginalReflexedAnalysis',
        required=0,
        allowed_types=('Analysis',),
        relationship='OriginalAnalysisReflectedAnalysis',
        referenceClass=HoldingReference,
    ),
    # This field contains the analysis which has been reflected
    # following a reflex rule
    ReferenceField(
        'ReflexAnalysisOf',
        required=0,
        allowed_types=('Analysis',),
        relationship='AnalysisReflectedAnalysis',
        referenceClass=HoldingReference,
    ),
    # Which is the Reflex Rule action that has created this analysis
    StringField('ReflexRuleAction', required=0, default=0),
    # Which is the 'local_id' inside the reflex rule
    StringField('ReflexRuleLocalID', required=0, default=0),
    # Reflex rule triggered actions from which the current analysis is
    # responsible of. Separated by '|'
    StringField('ReflexRuleActionsTriggered', required=0, default=''),
    ComputedField('ClientUID',
        expression = 'context.aq_parent.aq_parent.UID()',
    ),
    ComputedField('ClientTitle',
        expression = 'context.aq_parent.aq_parent.Title()',
    ),
    ComputedField('RequestID',
        expression = 'context.aq_parent.getRequestID()',
    ),
    ComputedField('ClientOrderNumber',
        expression = 'context.aq_parent.getClientOrderNumber()',
    ),
    ComputedField('Keyword',
        expression = 'context.getService().getKeyword()',
    ),
    ComputedField('ServiceTitle',
        expression = 'context.getService().Title()',
    ),
    ComputedField('ServiceUID',
        expression = 'context.getService().UID()',
    ),
    ComputedField('SampleTypeUID',
        expression = 'context.aq_parent.getSample().getSampleType().UID()',
    ),
    ComputedField('SamplePointUID',
        expression = 'context.aq_parent.getSample().getSamplePoint().UID() if context.aq_parent.getSample().getSamplePoint() else None',
    ),
    ComputedField('CategoryUID',
        expression = 'context.getService().getCategoryUID()',
    ),
    ComputedField('CategoryTitle',
        expression = 'context.getService().getCategoryTitle()',
    ),
    ComputedField(
        'MethodUID',
        expression="context.getMethod() and context.getMethod().UID() or ''",
        widget=ComputedWidget(
            visible=False,
        ),
    ),
    ComputedField(
        'InstrumentUID',
        expression="context.getInstrument() and context.getInstrument().UID() or ''",
        widget=ComputedWidget(
            visible=False,
        ),
    ),
    ComputedField('PointOfCapture',
        expression = 'context.getService().getPointOfCapture()',
    ),
    ComputedField('DateReceived',
        expression = 'context.aq_parent.getDateReceived()',
    ),
    ComputedField('DateSampled',
        expression = 'context.aq_parent.getSample().getDateSampled()',
    ),
    ComputedField('InstrumentValid',
        expression = 'context.isInstrumentValid()'
    ),
    FixedPointField('Uncertainty',
        precision=10,
        widget=DecimalWidget(
            label = _("Uncertainty"),
        ),
    ),
    StringField('DetectionLimitOperand',),

    # Required number of required verifications before this analysis being
    # transitioned to a 'verified' state. This value is set automatically
    # when the analysis is created, based on the value set for the property
    # NumberOfRequiredVerifications from the Analysis Service
    IntegerField('NumberOfRequiredVerifications', default=1),

    # Number of verifications done for this analysis. Each time a 'verify'
    # transition takes place, this value is updated accordingly. The
    # transition will finally succeed when the NumberOfVerifications matches
    # with the NumberOfRequiredVerifications. Meanwhile, the state of the
    # object will remain in 'to_be_verified'
    IntegerField('NumberOfVerifications', default=0),
),
)


class Analysis(BaseContent):
    implements(IAnalysis, ISamplePrepWorkflow)
    security = ClassSecurityInfo()
    displayContentsTab = False
    schema = schema

    def _getCatalogTool(self):
        from bika.lims.catalog import getCatalog
        return getCatalog(self)

    def Title(self):
        """ Return the service title as title.
        Some silliness here, for premature indexing, when the service
        is not yet configured.
        """
        try:
            s = self.getService()
            if s:
                s = s.Title()
            if not s:
                s = ''
        except ArchivistRetrieveError:
            s = ''
        return safe_unicode(s).encode('utf-8')

    def updateDueDate(self):
        # set the max hours allowed

        service = self.getService()
        maxtime = service.getMaxTimeAllowed()
        if not maxtime:
            maxtime = {'days': 0, 'hours': 0, 'minutes': 0}
        self.setMaxTimeAllowed(maxtime)
        # set the due date
        # default to old calc in case no calendars
        max_days = float(maxtime.get('days', 0)) + \
                 (
                     (float(maxtime.get('hours', 0)) * 3600 +
                      float(maxtime.get('minutes', 0)) * 60)
                     / 86400
                 )
        part = self.getSamplePartition()
        if part:
            starttime = part.getDateReceived()
            if starttime:
                duetime = starttime + max_days
            else:
                duetime = ''
            self.setDueDate(duetime)

    def getReviewState(self):
        """ Return the current analysis' state"""
        workflow = getToolByName(self, "portal_workflow")
        return workflow.getInfoFor(self, "review_state")

    def getDefaultUncertainty(self, result=None):
        """ Calls self.Service.getUncertainty with either the provided
            result value or self.Result
        """
        return self.getService().getUncertainty(result and result or self.getResult())

    def getUncertainty(self, result=None):
        """ Returns the uncertainty for this analysis and result.
            Returns the value from Schema's Uncertainty field if the
            Service has the option 'Allow manual uncertainty'. Otherwise,
            do a callback to getDefaultUncertainty().
            Returns None if no result specified and the current result
            for this analysis is below or above detections limits.
        """
        serv = self.getService()
        schu = self.Schema().getField('Uncertainty').get(self)
        if result is None and (self.isAboveUpperDetectionLimit() or \
                               self.isBelowLowerDetectionLimit()):
            return None

        if schu and serv.getAllowManualUncertainty() == True:
            try:
                schu = float(schu)
                return schu
            except ValueError:
                # if uncertainty is not a number, return default value
                return self.getDefaultUncertainty(result)
        return self.getDefaultUncertainty(result)

    def setDetectionLimitOperand(self, value):
        """ Sets the detection limit operand for this analysis, so
            the result will be interpreted as a detection limit.
            The value will only be set if the Service has
            'DetectionLimitSelector' field set to True, otherwise,
            the detection limit operand will be set to None.
            See LIMS-1775 for further information about the relation
            amongst 'DetectionLimitSelector' and
            'AllowManualDetectionLimit'.
            https://jira.bikalabs.com/browse/LIMS-1775
        """
        srv = self.getService()
        md = srv.getDetectionLimitSelector() if srv else False
        val = value if (md and value in ('>', '<')) else None
        self.Schema().getField('DetectionLimitOperand').set(self, val)

    def getLowerDetectionLimit(self):
        """ Returns the Lower Detection Limit (LDL) that applies to
            this analysis in particular. If no value set or the
            analysis service doesn't allow manual input of detection
            limits, returns the value set by default in the Analysis
            Service
        """
        operand = self.getDetectionLimitOperand()
        if operand and operand == '<':
            result = self.getResult()
            try:
                return float(result)
            except:
                logger.warn("The result for the analysis %s is a lower "
                            "detection limit, but not floatable: '%s'. "
                            "Returnig AS's default LDL." %
                            (self.id, result))
        return self.getService().getLowerDetectionLimit()

    def getUpperDetectionLimit(self):
        """ Returns the Upper Detection Limit (UDL) that applies to
            this analysis in particular. If no value set or the
            analysis service doesn't allow manual input of detection
            limits, returns the value set by default in the Analysis
            Service
        """
        operand = self.getDetectionLimitOperand()
        if operand and operand == '>':
            result = self.getResult()
            try:
                return float(result)
            except:
                logger.warn("The result for the analysis %s is a lower "
                            "detection limit, but not floatable: '%s'. "
                            "Returnig AS's default LDL." %
                            (self.id, result))
        return self.getService().getUpperDetectionLimit()

    def isBelowLowerDetectionLimit(self):
        """ Returns True if the result is below the Lower Detection
            Limit or if Lower Detection Limit has been manually set
        """
        dl = self.getDetectionLimitOperand()
        if dl and dl == '<':
            return True
        result = self.getResult()
        if result and str(result).strip().startswith('<'):
            return True
        elif result:
            ldl = self.getLowerDetectionLimit()
            try:
                result = float(result)
                return result < ldl
            except:
                pass
        return False

    def isAboveUpperDetectionLimit(self):
        """ Returns True if the result is above the Upper Detection
            Limit or if Upper Detection Limit has been manually set
        """
        dl = self.getDetectionLimitOperand()
        if dl and dl == '>':
            return True
        result = self.getResult()
        if result and str(result).strip().startswith('>'):
            return True
        elif result:
            udl = self.getUpperDetectionLimit()
            try:
                result = float(result)
                return result > udl
            except:
                pass
        return False

    def getDetectionLimits(self):
        """ Returns a two-value array with the limits of detection
            (LDL and UDL) that applies to this analysis in particular.
            If no value set or the analysis service doesn't allow
            manual input of detection limits, returns the value set by
            default in the Analysis Service
        """
        return [self.getLowerDetectionLimit(), self.getUpperDetectionLimit()]

    def isLowerDetectionLimit(self):
        """ Returns True if the result for this analysis represents
            a Lower Detection Limit. Otherwise, returns False
        """
        return self.isBelowLowerDetectionLimit() and \
                self.getDetectionLimitOperand() == '<'

    def isUpperDetectionLimit(self):
        """ Returns True if the result for this analysis represents
            an Upper Detection Limit. Otherwise, returns False
        """
        return self.isAboveUpperDetectionLimit() and \
                self.getDetectionLimitOperand() == '>'

    def getDependents(self):
        """ Return a list of analyses who depend on us
            to calculate their result
        """
        rc = getToolByName(self, REFERENCE_CATALOG)
        dependents = []
        service = self.getService()
        ar = self.aq_parent
        for sibling in ar.getAnalyses(full_objects=True):
            if sibling == self:
                continue
            service = rc.lookupObject(sibling.getServiceUID())
            calculation = service.getCalculation()
            if not calculation:
                continue
            depservices = calculation.getDependentServices()
            dep_keywords = [x.getKeyword() for x in depservices]
            if self.getService().getKeyword() in dep_keywords:
                dependents.append(sibling)
        return dependents

    def getDependencies(self):
        """ Return a list of analyses who we depend on
            to calculate our result.
        """
        siblings = self.aq_parent.getAnalyses(full_objects=True)
        calculation = self.getService().getCalculation()
        if not calculation:
            return []
        dep_services = [d.UID() for d in calculation.getDependentServices()]
        dep_analyses = [a for a in siblings if a.getServiceUID() in dep_services]
        return dep_analyses

    def setResult(self, value, **kw):
        """ :value: must be a string
        """
        # Always update ResultCapture date when this field is modified
        self.setResultCaptureDate(DateTime())
        # Only allow DL if manually enabled in AS
        val = str(value)
        if val and (val.strip().startswith('>') or val.strip().startswith('<')):
            self.Schema().getField('DetectionLimitOperand').set(self, None)
            oper = '<' if val.strip().startswith('<') else '>'
            srv = self.getService()
            if srv and srv.getDetectionLimitSelector():
                if srv.getAllowManualDetectionLimit():
                    # DL allowed, try to remove the operator and set the
                    # result as a detection limit
                    try:
                        val = val.replace(oper, '', 1)
                        val = str(float(val))
                        self.Schema().getField('DetectionLimitOperand').set(self, oper)
                    except:
                        val = value
                else:
                    # Trying to set a result with an '<,>' operator,
                    # but manual DL not allowed, so override the
                    # value with the service's default LDL or UDL
                    # according to the operator, but only if the value
                    # is not an indeterminate.
                    try:
                        val = val.replace(oper, '', 1)
                        val = str(float(val)) # An indeterminate?
                        if oper == '<':
                            val = srv.getLowerDetectionLimit()
                        else:
                            val = srv.getUpperDetectionLimit()
                        self.Schema().getField('DetectionLimitOperand').set(self, oper)
                    except:
                        # Oops, an indeterminate. Do nothing.
                        val = value
            elif srv:
                # Ooopps. Trying to set a result with an '<,>' operator,
                # but the service doesn't allow this in any case!
                # No need to check for AllowManualDetectionLimit, cause
                # we assume that this will always be False unless
                # DetectionLimitSelector is True. See LIMS-1775 for
                # further information about the relation amongst
                # 'DetectionLimitSelector' and 'AllowManualDetectionLimit'.
                # https://jira.bikalabs.com/browse/LIMS-1775
                # Let's try to remove the operator and set the value as
                # a regular result, but only if not an indeterminate
                try:
                    val = val.replace(oper, '', 1)
                    val = str(float(val))
                except:
                    val = value
        elif not val:
            # Reset DL
            self.Schema().getField('DetectionLimitOperand').set(self, None)
        self.getField('Result').set(self, val, **kw)

        # Uncertainty calculation on DL
        # https://jira.bikalabs.com/browse/LIMS-1808
        if self.isAboveUpperDetectionLimit() or \
           self.isBelowLowerDetectionLimit():
            self.Schema().getField('Uncertainty').set(self, None)

    def setUncertainty(self, unc):
        """ Sets the uncertainty for this analysis. If the result is
            a Detection Limit or the value is below LDL or upper UDL,
            sets the uncertainty value to 0
        """
        # Uncertainty calculation on DL
        # https://jira.bikalabs.com/browse/LIMS-1808
        if self.isAboveUpperDetectionLimit() or \
           self.isBelowLowerDetectionLimit():
            self.Schema().getField('Uncertainty').set(self, None)
        else:
            self.Schema().getField('Uncertainty').set(self, unc)

    def getSample(self):
        # ReferenceSample cannot provide a 'getSample'
        if IReferenceAnalysis.providedBy(self):
            return None
        if IDuplicateAnalysis.providedBy(self) \
                or self.portal_type == 'RejectAnalysis':
            return self.getAnalysis().aq_parent.getSample()
        return self.aq_parent.getSample()

    def getResultsRange(self, specification=None):
        """ Returns the valid results range for this analysis, a
            dictionary with the following keys: 'keyword', 'uid', 'min',
            'max', 'error', 'hidemin', 'hidemax', 'rangecomment'
            Allowed values for specification='ar', 'client', 'lab', None
            If specification is None, the following is the priority to
            get the results range: AR > Client > Lab
            If no specification available for this analysis, returns {}
        """
        rr = {}
        an = self
        while an and an.portal_type in ('DuplicateAnalysis', 'RejectAnalysis'):
            an = an.getAnalysis()

        if specification == 'ar' or specification is None:
            if an.aq_parent and an.aq_parent.portal_type == 'AnalysisRequest':
                key = an.getKeyword()
                rr = an.aq_parent.getResultsRange()
                rr = [r for r in rr if r.get('keyword', '') == an.getKeyword()]
                rr = rr[0] if rr and len(rr) > 0 else {}
                if rr:
                    rr['uid'] = self.UID()
        if not rr:
            # Let's try to retrieve the specs from client and/or lab
            specs = an.getAnalysisSpecs(specification)
            rr = specs.getResultsRangeDict() if specs else {}
            rr = rr.get(an.getKeyword(), {}) if rr else {}
            if rr:
                rr['uid'] = self.UID()
        return rr

    def getAnalysisSpecs(self, specification=None):
        """ Retrieves the analysis specs to be applied to this analysis.
            Allowed values for specification= 'client', 'lab', None
            If specification is None, client specification gets priority from
            lab specification.
            If no specification available for this analysis, returns None
        """

        sample = self.getSample()

        # No specifications available for ReferenceSamples
        if IReferenceSample.providedBy(sample):
            return None

        sampletype = sample.getSampleType()
        sampletype_uid = sampletype and sampletype.UID() or ''
        bsc = getToolByName(self, 'bika_setup_catalog')

        # retrieves the desired specs if None specs defined
        if not specification:
            proxies = bsc(portal_type='AnalysisSpec',
                          getClientUID=self.getClientUID(),
                          getSampleTypeUID=sampletype_uid)

            if len(proxies) == 0:
                # No client specs available, retrieve lab specs
                labspecsuid = self.bika_setup.bika_analysisspecs.UID()
                proxies = bsc(portal_type = 'AnalysisSpec',
                          getSampleTypeUID = sampletype_uid)
        else:
            specuid = specification == "client" and self.getClientUID() or \
                    self.bika_setup.bika_analysisspecs.UID()
            proxies = bsc(portal_type='AnalysisSpec',
                              getSampleTypeUID=sampletype_uid,
                              getClientUID=specuid)

        outspecs = None
        for spec in (p.getObject() for p in proxies):
            if self.getKeyword() in spec.getResultsRangeDict():
                outspecs = spec
                break

        return outspecs

    def calculateResult(self, override=False, cascade=False):
        """ Calculates the result for the current analysis if it depends of
            other analysis/interim fields. Otherwise, do nothing
        """
        if self.getResult() and override == False:
            return False

        serv = self.getService()
        calc = self.getCalculation() if self.getCalculation() \
                                     else serv.getCalculation()
        if not calc:
            return False

        mapping = {}

        # Interims' priority order (from low to high):
        # Calculation < Analysis Service < Analysis
        interims = calc.getInterimFields() + \
                   serv.getInterimFields() + \
                   self.getInterimFields()

        # Add interims to mapping
        for i in interims:
            if 'keyword' not in i:
                continue
            try:
                ivalue = float(i['value'])
                mapping[i['keyword']] = ivalue
            except ValueError:
                mapping[i['keyword']] = i['value']

        # Add dependencies results to mapping
        dependencies = self.getDependencies()
        for dependency in dependencies:
            result = dependency.getResult()
            if not result:
                # Dependency without results found
                if cascade:
                    # Try to calculate the dependency result
                    dependency.calculateResult(override, cascade)
                    result = dependency.getResult()
                else:
                    return False
            if result:
                try:
                    try:
                        result = float(str(result))
                    except ValueError:
                        pass
                    key = dependency.getKeyword()
                    ldl = dependency.getLowerDetectionLimit()
                    udl = dependency.getUpperDetectionLimit()
                    bdl = dependency.isBelowLowerDetectionLimit()
                    adl = dependency.isAboveUpperDetectionLimit()
                    mapping[key]=result
                    mapping['%s.%s' % (key, 'RESULT')]=result
                    mapping['%s.%s' % (key, 'LDL')]=ldl
                    mapping['%s.%s' % (key, 'UDL')]=udl
                    mapping['%s.%s' % (key, 'BELOWLDL')]=int(bdl)
                    mapping['%s.%s' % (key, 'ABOVEUDL')]=int(adl)
                except:
                    return False

        # Calculate
        formula = calc.getMappedFormula(self, mapping)

        try:
            result = eval(formula,
                          {"__builtins__": __builtins__,
                           'math': math,
                           'context': self})
        except TypeError:
            self.setResult("NA")
            return True
        except ZeroDivisionError:
            self.setResult('0/0')
            return True
        except KeyError as e:
            self.setResult("NA")
            return True

        self.setResult(str(result))
        return True

    def getPriority(self):
        """ get priority from AR
        """
        # this analysis may be a Duplicate or Reference Analysis - CAREFUL
        # these types still subclass Analysis.
        if self.portal_type != 'Analysis':
            return None
        # this analysis could be in a worksheet or instrument, careful
        return self.aq_parent.getPriority() \
            if hasattr(self.aq_parent, 'getPriority') else None

    def getPrice(self):
        """
        The function obtains the analysis' price without VAT and without member discount
        :return: the price (without VAT or Member Discount) in decimal format
        """
        analysis_request = self.aq_parent
        client = analysis_request.aq_parent
        if client.getBulkDiscount():
            price = self.getService().getBulkPrice()
        else:
            price = self.getService().getPrice()
        priority = self.getPriority()
        if priority and priority.getPricePremium() > 0:
            price = Decimal(price) + (
                      Decimal(price) * Decimal(priority.getPricePremium())
                      / 100)
        return price

    def getVATAmount(self):
        """
        Compute the VAT amount without member discount.
        :return: the result as a float
        """
        vat = self.getService().getVAT()
        price = self.getPrice()
        return float(price) * float(vat) / 100

    def getTotalPrice(self):
        """
        Obtain the total price without client's member discount. The function keeps in mind the
        client's bulk discount.
        :return: the result as a float
        """
        return float(self.getPrice()) + float(self.getVATAmount())

    def isInstrumentValid(self):
        """ Checks if the instrument selected for this analysis service
            is valid. Returns false if an out-of-date or uncalibrated
            instrument is assigned. Returns true if the Analysis has
            no instrument assigned or is valid.
        """
        return self.getInstrument().isValid() \
                if self.getInstrument() else True

    def getDefaultInstrument(self):
        """ Returns the default instrument for this analysis according
            to its parent analysis service
        """
        return self.getService().getInstrument() \
            if self.getService().getInstrumentEntryOfResults() \
            else None

    def isInstrumentAllowed(self, instrument):
        """ Checks if the specified instrument can be set for this
            analysis, according to the Method and Analysis Service.
            If the Analysis Service hasn't set 'Allows instrument entry'
            of results, returns always False. Otherwise, checks if the
            method assigned is supported by the instrument specified.
            Returns false, If the analysis hasn't any method assigned.
            NP: The methods allowed for selection are defined at
            Analysis Service level.
            instrument param can be either an uid or an object
        """
        if isinstance(instrument, str):
            uid = instrument
        else:
            uid = instrument.UID()

        return uid in self.getAllowedInstruments()

    def isMethodAllowed(self, method):
        """ Checks if the analysis can follow the method specified.
            Looks for manually selected methods when AllowManualEntry
            is set and instruments methods when AllowInstrumentResultsEntry
            is set.
            method param can be either an uid or an object
        """
        if isinstance(method, str):
            uid = method
        else:
            uid = method.UID()

        return uid in self.getAllowedMethods()

    def getAllowedMethods(self, onlyuids=True):
        """ Returns the allowed methods for this analysis. If manual
            entry of results is set, only returns the methods set
            manually. Otherwise (if Instrument Entry Of Results is set)
            returns the methods assigned to the instruments allowed for
            this Analysis
        """
        service = self.getService()
        uids = []

        if service.getInstrumentEntryOfResults() == True:
            uids = [ins.getRawMethod() for ins in service.getInstruments()]

        else:
            # Get only the methods set manually
            uids = service.getRawMethods()

        if onlyuids == False:
            uc = getToolByName(self, 'uid_catalog')
            meths = [item.getObject() for item in uc(UID=uids)]
            return meths

        return uids

    def getAllowedInstruments(self, onlyuids=True):
        """ Returns the allowed instruments for this analysis. Gets the
            instruments assigned to the allowed methods
        """
        uids = []
        service = self.getService()

        if service.getInstrumentEntryOfResults() == True:
            uids = service.getRawInstruments()

        elif service.getManualEntryOfResults() == True:
            meths = self.getAllowedMethods(False)
            for meth in meths:
                uids += meth.getInstrumentUIDs()
            set(uids)

        if onlyuids == False:
            uc = getToolByName(self, 'uid_catalog')
            instrs = [item.getObject() for item in uc(UID=uids)]
            return instrs

        return uids

    def getDefaultMethod(self):
        """ Returns the default method for this Analysis
            according to its current instrument. If the Analysis hasn't
            set yet an Instrument, looks to the Service
        """
        instr = self.getInstrument() \
            if self.getInstrument() else self.getDefaultInstrument()
        return instr.getMethod() if instr else None

    def getFormattedResult(self, specs=None, decimalmark='.', sciformat=1, html=True):
        """Formatted result:
        1. If the result is a detection limit, returns '< LDL' or '> UDL'
        2. Print ResultText of matching ResultOptions
        3. If the result is not floatable, return it without being formatted
        4. If the analysis specs has hidemin or hidemax enabled and the
           result is out of range, render result as '<min' or '>max'
        5. If the result is below Lower Detection Limit, show '<LDL'
        6. If the result is above Upper Detecion Limit, show '>UDL'
        7. Otherwise, render numerical value
        specs param is optional. A dictionary as follows:
            {'min': <min_val>,
             'max': <max_val>,
             'error': <error>,
             'hidemin': <hidemin_val>,
             'hidemax': <hidemax_val>}
        :param sciformat: 1. The sci notation has to be formatted as aE^+b
                          2. The sci notation has to be formatted as a·10^b
                          3. As 2, but with super html entity for exp
                          4. The sci notation has to be formatted as a·10^b
                          5. As 4, but with super html entity for exp
                          By default 1
        :param html: if true, returns an string with the special characters
            escaped: e.g: '<' and '>' (LDL and UDL for results like < 23.4).
        """
        result = self.getResult()

        # 1. The result is a detection limit, return '< LDL' or '> UDL'
        dl = self.getDetectionLimitOperand()
        if dl:
            try:
                res = float(result) # required, check if floatable
                res = drop_trailing_zeros_decimal(res)
                fdm = formatDecimalMark(res, decimalmark)
                hdl = cgi.escape(dl) if html else dl
                return '%s %s' % (hdl, fdm)
            except:
                logger.warn("The result for the analysis %s is a "
                            "detection limit, but not floatable: %s" %
                            (self.id, result))
                return formatDecimalMark(result, decimalmark=decimalmark)

        service = self.getService()
        choices = service.getResultOptions()

        # 2. Print ResultText of matching ResulOptions
        match = [x['ResultText'] for x in choices
                 if str(x['ResultValue']) == str(result)]
        if match:
            return match[0]

        # 3. If the result is not floatable, return it without being formatted
        try:
            result = float(result)
        except:
            return formatDecimalMark(result, decimalmark=decimalmark)

        # 4. If the analysis specs has enabled hidemin or hidemax and the
        #    result is out of range, render result as '<min' or '>max'
        belowmin = False
        abovemax = False
        specs = specs if specs else self.getResultsRange()
        hidemin = specs.get('hidemin', '')
        hidemax = specs.get('hidemax', '')
        try:
            belowmin = hidemin and result < float(hidemin) or False
        except:
            belowmin = False
            pass
        try:
            abovemax = hidemax and result > float(hidemax) or False
        except:
            abovemax = False
            pass

        # 4.1. If result is below min and hidemin enabled, return '<min'
        if belowmin:
            fdm = formatDecimalMark('< %s' % hidemin, decimalmark)
            return fdm.replace('< ', '&lt; ', 1) if html else fdm

        # 4.2. If result is above max and hidemax enabled, return '>max'
        if abovemax:
            fdm = formatDecimalMark('> %s' % hidemax, decimalmark)
            return fdm.replace('> ', '&gt; ', 1) if html else fdm

        # Below Lower Detection Limit (LDL)?
        ldl = self.getLowerDetectionLimit()
        if result < ldl:
            # LDL must not be formatted according to precision, etc.
            # Drop trailing zeros from decimal
            ldl = drop_trailing_zeros_decimal(ldl)
            fdm = formatDecimalMark('< %s' % ldl, decimalmark)
            return fdm.replace('< ', '&lt; ', 1) if html else fdm

        # Above Upper Detection Limit (UDL)?
        udl = self.getUpperDetectionLimit()
        if result > udl:
            # UDL must not be formatted according to precision, etc.
            # Drop trailing zeros from decimal
            udl = drop_trailing_zeros_decimal(udl)
            fdm = formatDecimalMark('> %s' % udl, decimalmark)
            return fdm.replace('> ', '&gt; ', 1) if html else fdm

        # Render numerical values
        return format_numeric_result(self, self.getResult(),
                        decimalmark=decimalmark,
                        sciformat=sciformat)

    def getPrecision(self, result=None):
        """
        Returns the precision for the Analysis.
        - ManualUncertainty not set: returns the precision from the
            AnalysisService.
        - ManualUncertainty set and Calculate Precision from Uncertainty
          is also set in Analysis Service: calculates the precision of the
          result according to the manual uncertainty set.
        - ManualUncertainty set and Calculatet Precision from Uncertainty
          not set in Analysis Service: returns the result as-is.
        Further information at AnalysisService.getPrecision()
        """
        serv = self.getService()
        schu = self.Schema().getField('Uncertainty').get(self)
        if schu and serv.getAllowManualUncertainty() == True \
            and serv.getPrecisionFromUncertainty() == True:
            uncertainty = self.getUncertainty(result)
            if uncertainty == 0:
                return 1
            return get_significant_digits(uncertainty)
        else:
            return serv.getPrecision(result)

    def getAnalyst(self):
        """ Returns the identifier of the assigned analyst. If there is
            no analyst assigned, and this analysis is attached to a
            worksheet, retrieves the analyst assigned to the parent
            worksheet
        """
        field = self.getField('Analyst')
        analyst = field and field.get(self) or ''
        if not analyst:
            # Is assigned to a worksheet?
            wss = self.getBackReferences('WorksheetAnalysis')
            if len(wss) > 0:
                analyst = wss[0].getAnalyst()
                field.set(self, analyst)
        return analyst if analyst else ''

    def getAnalystName(self):
        """ Returns the name of the currently assigned analyst
        """
        mtool = getToolByName(self, 'portal_membership')
        analyst = self.getAnalyst().strip()
        analyst_member = mtool.getMemberById(analyst)
        if analyst_member != None:
            return analyst_member.getProperty('fullname')
        else:
            return ''

    def setReflexAnalysisOf(self, analysis):
        """ Sets the analysis that has been reflexed in order to create this
        one, but if the analysis is the same as self, do nothing.
        :analysis: an analysis object or UID
        """
        if analysis.UID() == self.UID():
            pass
        else:
            self.Schema().getField('ReflexAnalysisOf').set(self, analysis)

<<<<<<< HEAD
    def isVerifiable(self):
        """
        Checks it the current analysis can be verified. This is, its not a
        cancelled analysis and has no dependenant analyses not yet verified
        :return: True or False
        """
        # Check if the analysis is active
        workflow = getToolByName(self, "portal_workflow")
        objstate = workflow.getInfoFor(self, 'cancellation_state', 'active')
        if objstate == "cancelled":
            return False

        # Check if the analysis state is to_be_verified
        review_state = workflow.getInfoFor(self, "review_state")
        if review_state != 'to_be_verified':
            return False

        # Check if the analysis has dependencies not yet verified
        for d in self.getDependencies():
            review_state = workflow.getInfoFor(d, "review_state")
            if review_state in (
                    "to_be_sampled", "to_be_preserved", "sample_due",
                    "sample_received", "attachment_due", "to_be_verified"):
                return False

        # All checks passsed
        return True

    def isUserAllowedToVerify(self, member):
        """
        Checks if the specified user has enough privileges to verify the
        current analysis. Apart of roles, the function also checks if the
        option IsSelfVerificationEnabled is set to true at Service or
        Bika Setup levels and validates if according to this value, together
        with the user roles, the analysis can be verified. Note that this
        function only returns if the user can verify the analysis, but not if
        the analysis is ready to be verified (see isVerifiable)
        :member: user to be tested
        :return: true or false
        """
        # Check if the user has "Bika: Verify" privileges
        username = member.getUserName()
        allowed = api.user.has_permission(VerifyPermission, username=username)
        if not allowed:
            return False

        # Check if the user who submited the result is the same as the current
        self_submitted = self.getSubmittedBy() == member.getUser().getId()

        # The submitter and the user must be different unless the analysis has
        # the option SelfVerificationEnabled set to true
        selfverification = self.getService().isSelfVerificationEnabled()
        if self_submitted and not selfverification:
            return False

        # All checks pass
        return True

    def getSubmittedBy(self):
        """
        Returns the identifier of the user who submitted the result if the
        state of the current analysis is "to_be_verified" or "verified"
        :return: the user_id of the user who did the last submission of result
        """
        workflow = getToolByName(self, "portal_workflow")
        try:
            review_history = workflow.getInfoFor(self, "review_history")
            review_history = self.reverseList(review_history)
            for event in review_history:
                if event.get("action") == "submit":
                    return event.get("actor")
        except WorkflowException:
            return ''
=======
    def addReflexRuleActionsTriggered(self, text):
        """
        This function adds a new item to the string field
        ReflexRuleActionsTriggered.
        From the field: Reflex rule triggered actions from which the current
        analysis is responsible of. Separated by '|'
        :text: is na str object with the format '<UID>.<rulename>' -> '123354.1'
        """
        old = self.getReflexRuleActionsTriggered()
        self.setReflexRuleActionsTriggered(old + text + '|')
>>>>>>> 41006bcf

    def guard_sample_transition(self):
        workflow = getToolByName(self, "portal_workflow")
        if workflow.getInfoFor(self, "cancellation_state", "active") == "cancelled":
            return False
        return True

    def guard_retract_transition(self):
        workflow = getToolByName(self, "portal_workflow")
        if workflow.getInfoFor(self, "cancellation_state", "active") == "cancelled":
            return False
        return True

    def guard_sample_prep_transition(self):
        sample = self.aq_parent.getSample()
        return sample.guard_sample_prep_transition()

    def guard_sample_prep_complete_transition(self):
        sample = self.aq_parent.getSample()
        return sample.guard_sample_prep_complete_transition()

    def guard_receive_transition(self):
        workflow = getToolByName(self, "portal_workflow")
        if workflow.getInfoFor(self, "cancellation_state", "active") == "cancelled":
            return False
        return True

    def guard_publish_transition(self):
        workflow = getToolByName(self, "portal_workflow")
        if workflow.getInfoFor(self, "cancellation_state", "active") == "cancelled":
            return False
        return True

    def guard_import_transition(self):
        workflow = getToolByName(self, "portal_workflow")
        if workflow.getInfoFor(self, "cancellation_state", "active") == "cancelled":
            return False
        return True

    def guard_attach_transition(self):
        if self.portal_type in ("Analysis",
                                "ReferenceAnalysis",
                                "DuplicateAnalysis"):
            if not self.getAttachment():
                service = self.getService()
                if service.getAttachmentOption() == "r":
                    return False
        return True

    def guard_verify_transition(self):
        """
        Checks if the verify transition can be performed to the current
        Analysis by the current user depending on the user roles, as
        well as the status of the analysis
        :return: true or false
        """
        mtool = getToolByName(self, "portal_membership")
        checkPermission = mtool.checkPermission
        # Check if the analysis is in a "verifiable" state
        if self.isVerifiable():
            # Check if the user can verify the analysis
            member = mtool.getAuthenticatedMember()
            return self.isUserAllowedToVerify(member)
        return False

    def guard_assign_transition(self):
        workflow = getToolByName(self, "portal_workflow")
        if workflow.getInfoFor(self, 'cancellation_state', 'active') == "cancelled":
            return False
        return True

    def guard_unassign_transition(self):
        """ Check permission against parent worksheet
        """
        workflow = getToolByName(self, "portal_workflow")
        mtool = getToolByName(self, "portal_membership")
        ws = self.getBackReferences("WorksheetAnalysis")
        if not ws:
            return False
        ws = ws[0]
        if workflow.getInfoFor(ws, "cancellation_state", "") == "cancelled":
            return False
        if mtool.checkPermission(Unassign, ws):
            return True
        return False

    def workflow_script_receive(self):
        workflow = getToolByName(self, "portal_workflow")
        if workflow.getInfoFor(self, 'cancellation_state', 'active') == "cancelled":
            return False
        # DuplicateAnalysis doesn't have analysis_workflow.
        if self.portal_type == "DuplicateAnalysis":
            return
        if skip(self, "receive"):
            return
        self.updateDueDate()
        self.reindexObject()

    def _reflex_rule_process(self, wf_action):
        """
        This function does all the reflex rule process.
        :wf_action: is a variable containing a string with the workflow
        action triggered
        """
        workflow = getToolByName(self, 'portal_workflow')
        # Check out if the analysis has any reflex rule bound to it.
        # First we have get the analysis' method because the Reflex Rule
        # objects are related to a method.
        a_method = self.getMethod()
        # After getting the analysis' method we have to get all Reflex Rules
        # related to that method.
        if a_method:
            all_rrs = a_method.getBackReferences('ReflexRuleMethod')
            # Once we have all the Reflex Rules with the same method as the
            # analysis has, it is time to get the rules that are bound to the
            # same analysis service that is using the analysis.
            rrs = []
            for rule in all_rrs:
                if workflow.getInfoFor(rule, 'inactive_state') == 'inactive':
                    continue
                # Getting the rules to be done from the reflex rule taking
                # in consideration the analysis service, the result and
                # the state change
                action_row = rule.getActionReflexRules(self, wf_action)
                # Once we have the rules, the system has to execute its
                # instructions if the result has the expected result.
                doReflexRuleAction(self, action_row)

    def workflow_script_submit(self):
        # DuplicateAnalysis doesn't have analysis_workflow.
        if self.portal_type == "DuplicateAnalysis":
            return
        if skip(self, "submit"):
            return
        workflow = getToolByName(self, "portal_workflow")
        if workflow.getInfoFor(self, 'cancellation_state', 'active') == "cancelled":
            return False
        ar = self.aq_parent
        self.reindexObject(idxs=["review_state", ])
        # Dependencies are submitted already, ignore them.
        #-------------------------------------------------
        # Submit our dependents
        # Need to check for result and status of dependencies first
        dependents = self.getDependents()
        for dependent in dependents:
            if not skip(dependent, "submit", peek=True):
                can_submit = True
                if not dependent.getResult():
                    can_submit = False
                else:
                    interim_fields = False
                    service = dependent.getService()
                    calculation = service.getCalculation()
                    if calculation:
                        interim_fields = calculation.getInterimFields()
                    if interim_fields:
                        can_submit = False
                if can_submit:
                    dependencies = dependent.getDependencies()
                    for dependency in dependencies:
                        if workflow.getInfoFor(dependency, "review_state") in \
                           ("to_be_sampled", "to_be_preserved",
                            "sample_due", "sample_received",):
                            can_submit = False
                if can_submit:
                    workflow.doActionFor(dependent, "submit")
        # Do all the reflex rules process
        self._reflex_rule_process('submit')
        # If all analyses in this AR have been submitted
        # escalate the action to the parent AR
        if not skip(ar, "submit", peek=True):
            all_submitted = True
            for a in ar.getAnalyses():
                if a.review_state in \
                   ("to_be_sampled", "to_be_preserved",
                    "sample_due", "sample_received",):
                    all_submitted = False
                    break
            if all_submitted:
                workflow.doActionFor(ar, "submit")

        # If assigned to a worksheet and all analyses on the worksheet have been submitted,
        # then submit the worksheet.
        ws = self.getBackReferences("WorksheetAnalysis")
        if ws:
            ws = ws[0]
            # if the worksheet analyst is not assigned, the worksheet can't  be transitioned.
            if ws.getAnalyst() and not skip(ws, "submit", peek=True):
                all_submitted = True
                for a in ws.getAnalyses():
                    if workflow.getInfoFor(a, "review_state") in \
                       ("to_be_sampled", "to_be_preserved",
                        "sample_due", "sample_received", "assigned",):
                        # Note: referenceanalyses and duplicateanalyses can still have review_state = "assigned".
                        all_submitted = False
                        break
                if all_submitted:
                    workflow.doActionFor(ws, "submit")

        # If no problem with attachments, do 'attach' action for this instance.
        can_attach = True
        if not self.getAttachment():
            service = self.getService()
            if service.getAttachmentOption() == "r":
                can_attach = False
        if can_attach:
            dependencies = self.getDependencies()
            for dependency in dependencies:
                if workflow.getInfoFor(dependency, "review_state") in \
                   ("to_be_sampled", "to_be_preserved", "sample_due",
                    "sample_received", "attachment_due",):
                    can_attach = False
        if can_attach:
            try:
                workflow.doActionFor(self, "attach")
            except WorkflowException:
                pass

    def workflow_script_retract(self):
        # DuplicateAnalysis doesn't have analysis_workflow.
        if self.portal_type == "DuplicateAnalysis":
            return
        if skip(self, "retract"):
            return
        ar = self.aq_parent
        workflow = getToolByName(self, "portal_workflow")
        if workflow.getInfoFor(self, 'cancellation_state', 'active') == "cancelled":
            return False
        # We'll assign the new analysis to this same worksheet, if any.
        ws = self.getBackReferences("WorksheetAnalysis")
        if ws:
            ws = ws[0]
        # Rename the analysis to make way for it's successor.
        # Support multiple retractions by renaming to *-0, *-1, etc
        parent = self.aq_parent
        kw = self.getKeyword()
        analyses = [x for x in parent.objectValues("Analysis")
                    if x.getId().startswith(kw)]
        # LIMS-1290 - Analyst must be able to retract, which creates a new Analysis.
        parent._verifyObjectPaste = str   # I cancel the permission check with this.
        parent.manage_renameObject(kw, "{0}-{1}".format(kw, len(analyses)))
        delattr(parent, '_verifyObjectPaste')
        # Create new analysis and copy values from retracted
        analysis = _createObjectByType("Analysis", parent, kw)
        analysis.edit(
            Service=self.getService(),
            Calculation=self.getCalculation(),
            InterimFields=self.getInterimFields(),
            ResultDM=self.getResultDM(),
            Retested=True,  # True
            MaxTimeAllowed=self.getMaxTimeAllowed(),
            DueDate=self.getDueDate(),
            Duration=self.getDuration(),
            ReportDryMatter=self.getReportDryMatter(),
            Analyst=self.getAnalyst(),
            Instrument=self.getInstrument(),
            SamplePartition=self.getSamplePartition())
        analysis.setDetectionLimitOperand(self.getDetectionLimitOperand())
        analysis.setResult(self.getResult())
        # Required number of verifications
        reqvers = self.getNumberOfRequiredVerifications()
        analysis.setNumberOfRequiredVerifications(reqvers)
        analysis.unmarkCreationFlag()

        # zope.event.notify(ObjectInitializedEvent(analysis))
        changeWorkflowState(analysis,
                            "bika_analysis_workflow", "sample_received")
        if ws:
            ws.addAnalysis(analysis)
        analysis.reindexObject()
        # retract our dependencies
        if not "retract all dependencies" in self.REQUEST["workflow_skiplist"]:
            for dependency in self.getDependencies():
                if not skip(dependency, "retract", peek=True):
                    if workflow.getInfoFor(dependency, "review_state") in ("attachment_due", "to_be_verified",):
                        # (NB: don"t retract if it"s verified)
                        workflow.doActionFor(dependency, "retract")
        # Retract our dependents
        for dep in self.getDependents():
            if not skip(dep, "retract", peek=True):
                if workflow.getInfoFor(dep, "review_state") not in ("sample_received", "retracted"):
                    self.REQUEST["workflow_skiplist"].append("retract all dependencies")
                    # just return to "received" state, no cascade
                    workflow.doActionFor(dep, 'retract')
                    self.REQUEST["workflow_skiplist"].remove("retract all dependencies")
        # Escalate action to the parent AR
        if not skip(ar, "retract", peek=True):
            if workflow.getInfoFor(ar, "review_state") == "sample_received":
                skip(ar, "retract")
            else:
                if not "retract all analyses" in self.REQUEST["workflow_skiplist"]:
                    self.REQUEST["workflow_skiplist"].append("retract all analyses")
                workflow.doActionFor(ar, "retract")
        # Escalate action to the Worksheet (if it's on one).
        ws = self.getBackReferences("WorksheetAnalysis")
        if ws:
            ws = ws[0]
            if not skip(ws, "retract", peek=True):
                if workflow.getInfoFor(ws, "review_state") == "open":
                    skip(ws, "retract")
                else:
                    if not "retract all analyses" in self.REQUEST['workflow_skiplist']:
                        self.REQUEST["workflow_skiplist"].append("retract all analyses")
                    try:
                        workflow.doActionFor(ws, "retract")
                    except WorkflowException:
                        pass
            # Add to worksheet Analyses
            analyses = list(ws.getAnalyses())
            analyses += [analysis, ]
            ws.setAnalyses(analyses)
            # Add to worksheet layout
            layout = ws.getLayout()
            pos = [x["position"] for x in layout
                   if x["analysis_uid"] == self.UID()][0]
            slot = {"position": pos,
                    "analysis_uid": analysis.UID(),
                    "container_uid": analysis.aq_parent.UID(),
                    "type": "a"}
            layout.append(slot)
            ws.setLayout(layout)

    def workflow_script_verify(self):
        # DuplicateAnalysis doesn't have analysis_workflow.
        if self.portal_type == "DuplicateAnalysis":
            return
        if skip(self, "verify"):
            return
        workflow = getToolByName(self, "portal_workflow")
        if workflow.getInfoFor(self, 'cancellation_state', 'active') == "cancelled":
            return False
        self.reindexObject(idxs=["review_state", ])
        # Do all the reflex rules process
        self._reflex_rule_process('verify')
        # If all analyses in this AR are verified
        # escalate the action to the parent AR
        ar = self.aq_parent
        if not skip(ar, "verify", peek=True):
            all_verified = True
            for a in ar.getAnalyses():
                if a.review_state in \
                   ("to_be_sampled", "to_be_preserved", "sample_due",
                    "sample_received", "attachment_due", "to_be_verified"):
                    all_verified = False
                    break
            if all_verified:
                if not "verify all analyses" in self.REQUEST['workflow_skiplist']:
                    self.REQUEST["workflow_skiplist"].append("verify all analyses")
                workflow.doActionFor(ar, "verify")
        # If this is on a worksheet and all it's other analyses are verified,
        # then verify the worksheet.
        ws = self.getBackReferences("WorksheetAnalysis")
        if ws:
            ws = ws[0]
            ws_state = workflow.getInfoFor(ws, "review_state")
            if ws_state == "to_be_verified" and not skip(ws, "verify", peek=True):
                all_verified = True
                for a in ws.getAnalyses():
                    if workflow.getInfoFor(a, "review_state") in \
                       ("to_be_sampled", "to_be_preserved", "sample_due",
                        "sample_received", "attachment_due", "to_be_verified",
                        "assigned"):
                        # Note: referenceanalyses and duplicateanalyses can
                        # still have review_state = "assigned".
                        all_verified = False
                        break
                if all_verified:
                    if not "verify all analyses" in self.REQUEST['workflow_skiplist']:
                        self.REQUEST["workflow_skiplist"].append("verify all analyses")
                    workflow.doActionFor(ws, "verify")

    def workflow_script_publish(self):
        workflow = getToolByName(self, "portal_workflow")
        if workflow.getInfoFor(self, 'cancellation_state', 'active') == "cancelled":
            return False
        # DuplicateAnalysis doesn't have analysis_workflow.
        if self.portal_type == "DuplicateAnalysis":
            return
        if skip(self, "publish"):
            return
        endtime = DateTime()
        self.setDateAnalysisPublished(endtime)
        starttime = self.aq_parent.getDateReceived()
        starttime = starttime or self.created()
        service = self.getService()
        maxtime = service.getMaxTimeAllowed()
        # set the instance duration value to default values
        # in case of no calendars or max hours
        if maxtime:
            duration = (endtime - starttime) * 24 * 60
            maxtime_delta = int(maxtime.get("hours", 0)) * 86400
            maxtime_delta += int(maxtime.get("hours", 0)) * 3600
            maxtime_delta += int(maxtime.get("minutes", 0)) * 60
            earliness = duration - maxtime_delta
        else:
            earliness = 0
            duration = 0
        self.setDuration(duration)
        self.setEarliness(earliness)
        self.reindexObject()

    def workflow_script_cancel(self):
        if skip(self, "cancel"):
            return
        # DuplicateAnalysis doesn't have analysis_workflow.
        if self.portal_type == "DuplicateAnalysis":
            return
        workflow = getToolByName(self, "portal_workflow")
        self.reindexObject(idxs=["worksheetanalysis_review_state", ])
        # If it is assigned to a worksheet, unassign it.
        if workflow.getInfoFor(self, 'worksheetanalysis_review_state') == 'assigned':
            ws = self.getBackReferences("WorksheetAnalysis")[0]
            skip(self, "cancel", unskip=True)
            ws.removeAnalysis(self)

    def workflow_script_reject(self):
        # DuplicateAnalysis doesn't have analysis_workflow.
        if self.portal_type == "DuplicateAnalysis":
            return
        workflow = getToolByName(self, "portal_workflow")
        self.reindexObject(idxs=["worksheetanalysis_review_state", ])
        self.reindexObject(idxs=["review_state", ])
        # If it is assigned to a worksheet, unassign it.
        if workflow.getInfoFor(self, 'worksheetanalysis_review_state') == 'assigned':
            ws = self.getBackReferences("WorksheetAnalysis")[0]
            ws.removeAnalysis(self)

    def workflow_script_attach(self):
        # DuplicateAnalysis doesn't have analysis_workflow.
        if self.portal_type == "DuplicateAnalysis":
            return
        if skip(self, "attach"):
            return
        workflow = getToolByName(self, "portal_workflow")
        self.reindexObject(idxs=["review_state", ])
        # If all analyses in this AR have been attached
        # escalate the action to the parent AR
        ar = self.aq_parent
        ar_state = workflow.getInfoFor(ar, "review_state")
        if ar_state == "attachment_due" and not skip(ar, "attach", peek=True):
            can_attach = True
            for a in ar.getAnalyses():
                if a.review_state in \
                   ("to_be_sampled", "to_be_preserved",
                    "sample_due", "sample_received", "attachment_due",):
                    can_attach = False
                    break
            if can_attach:
                workflow.doActionFor(ar, "attach")
        # If assigned to a worksheet and all analyses on the worksheet have been attached,
        # then attach the worksheet.
        ws = self.getBackReferences('WorksheetAnalysis')
        if ws:
            ws = ws[0]
            ws_state = workflow.getInfoFor(ws, "review_state")
            if ws_state == "attachment_due" and not skip(ws, "attach", peek=True):
                can_attach = True
                for a in ws.getAnalyses():
                    if workflow.getInfoFor(a, "review_state") in \
                       ("to_be_sampled", "to_be_preserved", "sample_due",
                        "sample_received", "attachment_due", "assigned",):
                        # Note: referenceanalyses and duplicateanalyses can still have review_state = "assigned".
                        can_attach = False
                        break
                if can_attach:
                    workflow.doActionFor(ws, "attach")

    def workflow_script_assign(self):
        # DuplicateAnalysis doesn't have analysis_workflow.
        if self.portal_type == "DuplicateAnalysis":
            return
        if skip(self, "assign"):
            return
        workflow = getToolByName(self, "portal_workflow")
        self.reindexObject(idxs=["worksheetanalysis_review_state", ])
        rc = getToolByName(self, REFERENCE_CATALOG)
        wsUID = self.REQUEST["context_uid"]
        ws = rc.lookupObject(wsUID)
        # retract the worksheet to 'open'
        ws_state = workflow.getInfoFor(ws, "review_state")
        if ws_state != "open":
            if "workflow_skiplist" not in self.REQUEST:
                self.REQUEST["workflow_skiplist"] = ["retract all analyses", ]
            else:
                self.REQUEST["workflow_skiplist"].append("retract all analyses")
            allowed_transitions = [t["id"] for t in workflow.getTransitionsFor(ws)]
            if "retract" in allowed_transitions:
                workflow.doActionFor(ws, "retract")
        # If all analyses in this AR have been assigned,
        # escalate the action to the parent AR
        if not skip(self, "assign", peek=True):
            if not self.getAnalyses(worksheetanalysis_review_state="unassigned"):
                try:
                    allowed_transitions = [t["id"] for t in workflow.getTransitionsFor(self)]
                    if "assign" in allowed_transitions:
                        workflow.doActionFor(self, "assign")
                except:
                    pass

    def workflow_script_unassign(self):
        # DuplicateAnalysis doesn't have analysis_workflow.
        if self.portal_type == "DuplicateAnalysis":
            return
        if skip(self, "unassign"):
            return
        workflow = getToolByName(self, "portal_workflow")
        self.reindexObject(idxs=["worksheetanalysis_review_state", ])
        rc = getToolByName(self, REFERENCE_CATALOG)
        wsUID = self.REQUEST["context_uid"]
        ws = rc.lookupObject(wsUID)
        # Escalate the action to the parent AR if it is assigned
        # Note: AR adds itself to the skiplist so we have to take it off again
        #       to allow multiple promotions/demotions (maybe by more than one instance).
        if workflow.getInfoFor(self, "worksheetanalysis_review_state") == "assigned":
            workflow.doActionFor(self, "unassign")
            skip(self, "unassign", unskip=True)
        # If it has been duplicated on the worksheet, delete the duplicates.
        dups = self.getBackReferences("DuplicateAnalysisAnalysis")
        for dup in dups:
            ws.removeAnalysis(dup)
        # May need to promote the Worksheet's review_state
        #  if all other analyses are at a higher state than this one was.
        # (or maybe retract it if there are no analyses left)
        # Note: duplicates, controls and blanks have 'assigned' as a review_state.
        can_submit = True
        can_attach = True
        can_verify = True
        ws_empty = True
        for a in ws.getAnalyses():
            ws_empty = False
            a_state = workflow.getInfoFor(a, "review_state")
            if a_state in \
               ("to_be_sampled", "to_be_preserved", "assigned",
                "sample_due", "sample_received",):
                can_submit = False
            else:
                if not ws.getAnalyst():
                    can_submit = False
            if a_state in \
               ("to_be_sampled", "to_be_preserved", "assigned",
                "sample_due", "sample_received", "attachment_due",):
                can_attach = False
            if a_state in \
               ("to_be_sampled", "to_be_preserved", "assigned", "sample_due",
                "sample_received", "attachment_due", "to_be_verified",):
                can_verify = False
        if not ws_empty:
        # Note: WS adds itself to the skiplist so we have to take it off again
        #       to allow multiple promotions (maybe by more than one instance).
            if can_submit and workflow.getInfoFor(ws, "review_state") == "open":
                workflow.doActionFor(ws, "submit")
                skip(ws, 'unassign', unskip=True)
            if can_attach and workflow.getInfoFor(ws, "review_state") == "attachment_due":
                workflow.doActionFor(ws, "attach")
                skip(ws, 'unassign', unskip=True)
            if can_verify and workflow.getInfoFor(ws, "review_state") == "to_be_verified":
                self.REQUEST['workflow_skiplist'].append("verify all analyses")
                workflow.doActionFor(ws, "verify")
                skip(ws, 'unassign', unskip=True)
        else:
            if workflow.getInfoFor(ws, "review_state") != "open":
                workflow.doActionFor(ws, "retract")
                skip(ws, "retract", unskip=True)


atapi.registerType(Analysis, PROJECTNAME)<|MERGE_RESOLUTION|>--- conflicted
+++ resolved
@@ -1075,7 +1075,17 @@
         else:
             self.Schema().getField('ReflexAnalysisOf').set(self, analysis)
 
-<<<<<<< HEAD
+    def addReflexRuleActionsTriggered(self, text):
+        """
+        This function adds a new item to the string field
+        ReflexRuleActionsTriggered.
+        From the field: Reflex rule triggered actions from which the current
+        analysis is responsible of. Separated by '|'
+        :text: is na str object with the format '<UID>.<rulename>' -> '123354.1'
+        """
+        old = self.getReflexRuleActionsTriggered()
+        self.setReflexRuleActionsTriggered(old + text + '|')
+
     def isVerifiable(self):
         """
         Checks it the current analysis can be verified. This is, its not a
@@ -1149,18 +1159,6 @@
                     return event.get("actor")
         except WorkflowException:
             return ''
-=======
-    def addReflexRuleActionsTriggered(self, text):
-        """
-        This function adds a new item to the string field
-        ReflexRuleActionsTriggered.
-        From the field: Reflex rule triggered actions from which the current
-        analysis is responsible of. Separated by '|'
-        :text: is na str object with the format '<UID>.<rulename>' -> '123354.1'
-        """
-        old = self.getReflexRuleActionsTriggered()
-        self.setReflexRuleActionsTriggered(old + text + '|')
->>>>>>> 41006bcf
 
     def guard_sample_transition(self):
         workflow = getToolByName(self, "portal_workflow")
