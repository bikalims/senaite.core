--- conflicted
+++ resolved
@@ -1,11 +1,7 @@
 import os
 from setuptools import setup, find_packages
 
-<<<<<<< HEAD
 version = '3.1.9'
-=======
-version = '3.1.8.2'
->>>>>>> 63e84e02
 
 
 def read(*rnames):
