--- conflicted
+++ resolved
@@ -1,11 +1,8 @@
 3.1.9 (unreleased)
 ------------------
-<<<<<<< HEAD
 LIMS-1943: Stickers preview and custom stickers templates support
 LIMS-1855: Small Sticker layout. QR-code capabilities
-=======
 LIMS-1627: Pricing per Analysis Profile
->>>>>>> 429bf0c2
 HEALTH-279: AS IDs to be near top of page. Columns in AS list
 LIMS-1625: Instrument tab titles and headers do not correspond
 LIMS-1924: Instrument tab very miss-titled. Internal Calibration Tests
