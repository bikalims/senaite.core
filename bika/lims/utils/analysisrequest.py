--- conflicted
+++ resolved
@@ -8,11 +8,6 @@
 from Products.CMFPlone.utils import safe_unicode
 from bika.lims import bikaMessageFactory as _
 from bika.lims import logger
-<<<<<<< HEAD
-from bika.lims.browser.analysisrequest.reject import AnalysisRequestRejectEmailView
-from bika.lims.browser.analysisrequest.reject import AnalysisRequestRejectPdfView
-=======
->>>>>>> fffa0aa5
 from bika.lims.idserver import renameAfterCreation
 from bika.lims.interfaces import ISample, IAnalysisService, IAnalysis
 from bika.lims.utils import tmpID
@@ -33,10 +28,6 @@
 from smtplib import SMTPServerDisconnected, SMTPRecipientsRefused
 import os
 import tempfile
-<<<<<<< HEAD
-=======
-
->>>>>>> fffa0aa5
 
 def create_analysisrequest(context, request, values, analyses=None,
                            partitions=None, specifications=None, prices=None):
@@ -259,13 +250,6 @@
         if brains:
             uid = brains[0].UID
             service_uids.append(uid)
-<<<<<<< HEAD
-        if not uid:
-            raise RuntimeError(
-                str(item) + " should be the UID, title, keyword "
-                            " or title of an AnalysisService.")
-    return service_uids
-=======
             continue
 
         raise RuntimeError(
@@ -273,7 +257,6 @@
                         " or title of an AnalysisService.")
     return list(set(service_uids))
 
->>>>>>> fffa0aa5
 
 def notify_rejection(analysisrequest):
     """
@@ -288,10 +271,7 @@
 
     # This is the template to render for the pdf that will be either attached
     # to the email and attached the the Analysis Request for further access
-<<<<<<< HEAD
-=======
     from bika.lims.browser.analysisrequest.reject import AnalysisRequestRejectPdfView
->>>>>>> fffa0aa5
     tpl = AnalysisRequestRejectPdfView(analysisrequest, analysisrequest.REQUEST)
     html = tpl.template()
     html = safe_unicode(html).encode('utf-8')
@@ -316,10 +296,7 @@
         os.remove(pdf_fn)
 
     # This is the message for the email's body
-<<<<<<< HEAD
-=======
     from bika.lims.browser.analysisrequest.reject import AnalysisRequestRejectEmailView
->>>>>>> fffa0aa5
     tpl = AnalysisRequestRejectEmailView(analysisrequest, analysisrequest.REQUEST)
     html = tpl.template()
     html = safe_unicode(html).encode('utf-8')
