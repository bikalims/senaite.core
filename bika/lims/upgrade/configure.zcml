--- conflicted
+++ resolved
@@ -263,8 +263,6 @@
         handler="bika.lims.upgrade.to3024.upgrade"
         sortkey="1"
         profile="bika.lims:default"/>
-<<<<<<< HEAD
-=======
 
 <genericsetup:upgradeStep
         title="Reimport some tools due to pur-cr3 merge"
@@ -274,5 +272,4 @@
         handler="bika.lims.upgrade.to3025.upgrade"
         sortkey="1"
         profile="bika.lims:default"/>
->>>>>>> d0ec8514
 </configure>