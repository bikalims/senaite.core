--- conflicted
+++ resolved
@@ -1,11 +1,8 @@
 3.1.8 (unreleased)
 ------------------
-<<<<<<< HEAD
+
 LIMS-1754: Easy install for LIMS' add-ons was not possible
-=======
-
 LIMS-1741: Fixed unwanted overlay when trying to save supply order
->>>>>>> 95c6c311
 LIMS-1748: Error in adding supply order when a product has no price
 LIMS-1745: Retracted analyses in duplicates
 LIMS-1629: Pdf reports should split analysis results in different pages according to the lab department
