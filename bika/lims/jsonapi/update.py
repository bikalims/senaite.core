--- conflicted
+++ resolved
@@ -100,24 +100,12 @@
             "error": True,
         }
         obj = None
-<<<<<<< HEAD
-=======
         # Find out if the object can be retrieved via UID or via
         # traversing.
->>>>>>> 6098b70d
         if self.request.get('obj_uid', ''):
             uc = getToolByName(self.context, 'uid_catalog')
             brain = uc(UID=self.request.get('obj_uid', ''))
             obj = brain[0].getObject() if brain else None
-<<<<<<< HEAD
-        elif self.request.get('obj_path', ''):
-            obj_path = self.request['obj_path']
-            site_path = request['PATH_INFO'].replace("/@@API/update", "")
-            obj = context.restrictedTraverse(str(site_path + obj_path))
-        if obj:
-            self.used('obj_uid')
-            self.used('obj_path')
-=======
         if self.request.get('obj_path', '') and not obj:
             obj_path = self.request['obj_path']
             site_path = context.portal_url.getPortalObject().getPhysicalPath()
@@ -134,7 +122,6 @@
             ret['error'] = True
             return ret
 
->>>>>>> 6098b70d
         try:
             fields = set_fields_from_request(obj, request)
             for field in fields:
