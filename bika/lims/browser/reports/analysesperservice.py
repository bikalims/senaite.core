from AccessControl import getSecurityManager
from DateTime import DateTime
from Products.CMFCore.utils import getToolByName
from Products.Five.browser import BrowserView
from Products.Five.browser.pagetemplatefile import ViewPageTemplateFile
from bika.lims import bikaMessageFactory as _
from bika.lims.browser.client import ClientSamplesView
from bika.lims.utils import formatDateQuery, formatDateParms
from bika.lims.interfaces import IReports
from plone.app.content.browser.interfaces import IFolderContentsView
from plone.app.layout.globals.interfaces import IViewView
from zope.interface import implements
import json
import plone

class AnalysesPerService(BrowserView):
    """ stuff
    """
    implements(IViewView)
    template = ViewPageTemplateFile("report_out.pt")

    def __init__(self, context, request):
        BrowserView.__init__(self, context, request)

    def __call__(self):
        # get all the data into datalines

        sc = getToolByName(self.context, 'bika_setup_catalog')
        bc = getToolByName(self.context, 'bika_analysis_catalog')
        rc = getToolByName(self.context, 'reference_catalog')
        self.report_content = {}
        parm_lines = {}
        parms = []
        headings = {}
        headings['header'] = _("Analyses per analysis service")
        headings['subheader'] = _("Number of analyses requested per analysis service")

        count_all = 0
        query = {'portal_type': 'Analysis'}
        if self.request.form.has_key('getClientUID'):
            client_uid = self.request.form['getClientUID']
            query['getClientUID'] = client_uid
            client = rc.lookupObject(client_uid)
            client_title = client.Title()
        else:
            client_title = 'Undefined'
        parms.append(
            { 'title': _('Client'),
             'value': client_title,
             'type': 'text'})

        date_query = formatDateQuery(self.context, 'DateRequested')
        if date_query:
            query['created'] = date_query
            requested = formatDateParms(self.context, 'DateRequested')
        else:
            requested = 'Undefined'
        parms.append(
            { 'title': _('Requested'),
             'value': requested,
             'type': 'text'})

        date_query = formatDateQuery(self.context, 'DatePublished')
        if date_query:
            query['getDatePublished'] = date_query
            published = formatDateParms(self.context, 'DatePublished')
        else:
            published = 'Undefined'
        parms.append(
            { 'title': _('Published'),
             'value': published,
             'type': 'text'})


        workflow = getToolByName(self.context, 'portal_workflow')
        if self.request.form.has_key('review_state'):
            query['review_state'] = self.request.form['review_state']
            review_state = workflow.getTitleForStateOnType(
                        self.request.form['review_state'], 'Analysis')
        else:
            review_state = 'Undefined'
        parms.append(
            { 'title': _('Status'),
             'value': review_state,
             'type': 'text'})

        if self.request.form.has_key('cancellation_state'):
            query['cancellation_state'] = self.request.form['cancellation_state']
            cancellation_state = workflow.getTitleForStateOnType(
                        self.request.form['cancellation_state'], 'Analysis')
        else:
            cancellation_state = 'Undefined'
        parms.append(
            { 'title': _('Active'),
             'value': cancellation_state,
             'type': 'text'})



        if self.request.form.has_key('ws_review_state'):
            query['worksheetanalysis_review_state'] = self.request.form['ws_review_state']
            ws_review_state = workflow.getTitleForStateOnType(
                        self.request.form['ws_review_state'], 'Analysis')
        else:
            ws_review_state = 'Undefined'
        parms.append(
            { 'title': _('Assigned to worksheet'),
             'value': ws_review_state,
             'type': 'text'})


        # and now lets do the actual report lines
        formats = {'columns': 2,
                   'col_heads': [ _('Analyses'), _('number of requests')],
                   'class': '',
                  }

        datalines = []
        for cat in sc(portal_type="AnalysisCategory",
                        sort_on='sortable_title'):
            dataline = [{'value': cat.Title, 
                        'class': 'category',
                        'colspan': 2},]
            datalines.append(dataline)
            for service in sc(portal_type="AnalysisService",
                            getCategoryUID = cat.UID,
                            sort_on='sortable_title'):
                query['getServiceUID'] = service.UID
                analyses = bc(query)
                count_analyses = len(analyses)

                dataline = []
                dataitem = {'value': service.Title,
                            'class': 'testgreen'} 
                dataline.append(dataitem)
                dataitem = {'value': count_analyses }

                dataline.append(dataitem)


                datalines.append(dataline)

                count_all += count_analyses

<<<<<<< HEAD

=======
        # footer data
        footlines = []
        footline = []
        footitem = {'value': _('Total'),
                    'class': 'total_label'} 
        footline.append(footitem)
        footitem = {'value': count_all} 
        footline.append(footitem)
        footlines.append(footline)
        
>>>>>>> f17cf486

        self.report_content = {
                'headings': headings,
                'parms': parms,
                'formats': formats,
                'datalines': datalines,
                'footings': footlines}


        return self.template()

<|MERGE_RESOLUTION|>--- conflicted
+++ resolved
@@ -142,9 +142,6 @@
 
                 count_all += count_analyses
 
-<<<<<<< HEAD
-
-=======
         # footer data
         footlines = []
         footline = []
@@ -154,8 +151,7 @@
         footitem = {'value': count_all} 
         footline.append(footitem)
         footlines.append(footline)
-        
->>>>>>> f17cf486
+
 
         self.report_content = {
                 'headings': headings,
