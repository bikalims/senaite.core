<configure
    xmlns="http://namespaces.zope.org/zope"
    xmlns:genericsetup="http://namespaces.zope.org/genericsetup"
    i18n_domain="bika">

 <genericsetup:upgradeStep
        title="Add BatchID and BatchUID to AnalysisRequest"
        description="Batches were introduced; set the BatchID to None on all existing ARs."
        source="*"
        destination="1010"
        handler="bika.lims.upgrade.to1010.addBatches"
        sortkey="1"
        profile="bika.lims:default"/>

 <genericsetup:upgradeStep
        title="Add some bika types to portal_catalog"
        description=""
        source="*"
        destination="1100"
        handler="bika.lims.upgrade.to1100.upgrade"
        sortkey="1"
        profile="bika.lims:default"/>

 <genericsetup:upgradeStep
        title="Fix permissions"
        description="Add some missing configuration (#615)"
        source="1100"
        destination="1101"
        handler="bika.lims.upgrade.to1101.upgrade"
        sortkey="1"
        profile="bika.lims:default"/>

 <genericsetup:upgradeStep
        title="Add QueryWidget indexes to bika_catalog"
        description=""
        source="1101"
        destination="1102"
        handler="bika.lims.upgrade.to1102.upgrade"
        sortkey="1"
        profile="bika.lims:default"/>

 <genericsetup:upgradeStep
<<<<<<< HEAD
        title="Fix permissions"
        description="Re-import default permissions (#948)"
        source="1103"
        destination="1104"
        handler="bika.lims.upgrade.to1104.upgrade"
=======
        title="Plone 4.3 compatibility"
        description=""
        source="1102"
        destination="1103"
        handler="bika.lims.upgrade.to1103.upgrade"
>>>>>>> eb1eb6dc
        sortkey="1"
        profile="bika.lims:default"/>

</configure><|MERGE_RESOLUTION|>--- conflicted
+++ resolved
@@ -40,19 +40,20 @@
         profile="bika.lims:default"/>
 
  <genericsetup:upgradeStep
-<<<<<<< HEAD
+        title="Plone 4.3 compatibility"
+        description=""
+        source="1102"
+        destination="1103"
+        handler="bika.lims.upgrade.to1103.upgrade"
+        sortkey="1"
+        profile="bika.lims:default"/>
+
+ <genericsetup:upgradeStep
         title="Fix permissions"
         description="Re-import default permissions (#948)"
         source="1103"
         destination="1104"
         handler="bika.lims.upgrade.to1104.upgrade"
-=======
-        title="Plone 4.3 compatibility"
-        description=""
-        source="1102"
-        destination="1103"
-        handler="bika.lims.upgrade.to1103.upgrade"
->>>>>>> eb1eb6dc
         sortkey="1"
         profile="bika.lims:default"/>
 
