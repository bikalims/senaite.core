3.1.10 (unreleased)
-------------------
- Dashboard: replace multi-bar charts by stacked-bar charts
LIMS-1933: Regression: Selecting secondary AR in client batches, fails.
LIMS-2075: Ensure hiding of pricing information when disabled in site-setup
LIMS-2081: AR Batch Import WorkflowException after edit
LIMS-2106: Attribute error when creating AR inside batch with no client.
LIMS-2080: Correctly interpret default (empty) values in ARImport CSV file
<<<<<<< HEAD
LIMS-2115: Error rises when saving a Calculation
=======
LIMS-2116: JSONAPI throws an UnicodeDecodeError
>>>>>>> 64f2f9bd

3.1.9 (2015-10-8)
------------------
LIMS-2068: LIMS-2068 Urgent. Analysis Catgories don't expand
LIMS-1875: Able to deactivate instruments and reference samples without logging in
LIMS-2049: Displaying lists doesn't work as expected in 319
LIMS-1908: Navigation tree order
LIMS-1543: Add "Security Seal Intact Y/N" checkbox for partition container
LIMS-1544: Add "File attachment" field on Sample Point
LIMS-1949: Enviromental conditions
LIMS-1549: Sampling Round Templates privileges and permissions
LIMS-1564: Cancelling a Sampling Round
LIMS-2020: Add Sampling Round - Department not available for selection
LIMS-1545: Add "Composite Y/N" checkbox on AR Template
LIMS-1547: AR Templates tab inside Sampling Round Template
LIMS-1561: Editing a Sampling Round
LIMS-1558: Creating Sampling Rounds
LIMS-1965: Modified default navtree order for new installations
LIMS-1987: AR Invoice tab should not be shown if pricing is toggled off
LIMS-1523: Site Error when transitioning AR from 'Manage Analyses' or 'Log' tab
LIMS-1970: Analyses with AR Specifications not displayed properly in AR Add form
LIMS-1969: AR Add error when "Categorise analysis services" is disabled
LIMS-1397: Fix Client Title accessor to prevent catalog error when data is imported
LIMS-1996: On new system with no instrument data is difficult to get going.
LIMS-2005: Click on Validations tab of Instruments it give error
LIMS-1806: Instrument Interface. AQ2. Seal Analytical - Error
LIMS-2002: Error creating Analysis Requests from batch.
LIMS-1996: On new system with no instrument data it is difficult to get going. The warnings could be confusing
LIMS-1312: Transposed Worksheet view, ARs in columns
LIMS-1760: Customised AR Import spreadsheets (refactored, support importing to Batch)
LIMS-1548: Client-specific Sampling Round Templates
LIMS-1546: Sampling Round Template Creation and Edit view
LIMS-1944: Prevent concurrent form submissions from clobbering each other's results
LIMS-1930: AssertionError: Having an orphan size, higher than batch size is undefined
LIMS-1959: Not possible to create an AR
LIMS-1956: Error upgrading to 319
LIMS-1934: Hyperlinks in invoices
LIMS-1943: Stickers preview and custom stickers templates support
LIMS-1855: Small Sticker layout. QR-code capabilities
LIMS-1627: Pricing per Analysis Profile
HEALTH-279: AS IDs to be near top of page. Columns in AS list
LIMS-1625: Instrument tab titles and headers do not correspond
LIMS-1924: Instrument tab very miss-titled. Internal Calibration Tests
LIMS-1922: Instrument out of date typo and improvement
HEALTH-175: Supplier does not resolve on Instrument view page
LIMS-1887: uniquefield validator doesn't work properly
LIMS-1869: Not possible to create an Analysis Request
LIMS-1867: Auto-header, auto-footer and auto-pagination in results reports
LIMS-1743: Reports: ISO (A4) or ANSI (letter) pdf report size
LIMS-1695: Invoice export function missing
LIMS-1812: Use asynchronous requests for expanding categories in listings
LIMS-1811: Refactor AR Add form Javascript, and related code.
LIMS-1818: Instrument Interface. Eltra CS-2000
LIMS-1817: Instrument Interface. Rigaku Supermini XRF
- New System Dashboard for LabManagers and Admins

3.1.8.3 (2015-10-01)
--------------------
LIMS-1755: PDF writer should be using a world-writeable tmp location
LIMS-2041: Resolve ${analysis_keyword) in instrument import alert.
LIMS-2041: Resolve translation syntax error in instrument import alert
LIMS-1933: Secondary Sample selection in Client Batches does not locate samples

3.1.8.2 (2015-09-27)
--------------------
LIMS-1996: On new system with no instrument data is difficult to get going.
LIMS-1760: Customised AR Import spreadsheets (refactored, support importing to Batch)
LIMS-1930: AssertionError: Having an orphan size, higher than batch size is undefined
LIMS-1818: Instrument Interface. Eltra CS-2000
LIMS-1817: Instrument Interface. Rigaku Supermini XRF
LIMS-2037: Gracefully anticipate missing analysis workflow history
LIMS-2035: Prevent Weasyprint flooding due to asyncronous publish

3.1.8.1 (2015-06-23)
--------------------
LIMS-1806: Instrument Interface. AQ2. Seal Analytical - Error
LIMS-1760: Customised AR Import spreadsheets (refactored, support importing to Batch)
Fix portlets.xml for Plone 4.3.6 compatibility

3.1.8 (2015-06-03)
------------------
LIMS-1923: Typo InstrumentCalibration
HEALTH-287: Hyperlink in Instrument messages
LIMS-1929: Translation error on Instrument Document page
LIMS-1928 Asset Number on Instruments' Certificate tab should use Instrument's default
LIMS-1929: Translation error on Instrument Document page
LIMS-1773: Instrument. Thermo Fisher ELISA Spectrophotometer
LIMS-1697: Error updating bika.lims 317 to 318 via quickinstaller
LIMS-1820: QC Graphs DateTime's X-Axis not well sorted
LIMS-280 : System IDs starting from a specific value
LIMS-1819: Bika LIMS in footer, not Bika Lab Systems
LIMS-1808: Uncertainty calculation on DL
LIMS-1522: Site Error adding display columns to sorted AR list
LIMS-1705: Invoices. Currency unit overcooked
LIMS-1806: Instrument Interface. AQ2. Seal Analytical
LIMS-1770: FIAStar import 'no header'
LIMS-1771: Instrument. Scil Vet abc Plus
LIMS-1772: Instrument. VetScan VS2
LIMS-1507: Bika must notify why is not possible to publish an AR
LIMS-1805: Instrument Interface. Horiba JY ICP
LIMS-1710: UnicodeEncode error while creating an Invoice from AR view
WINE-44: Sample stickers uses Partition ID only if ShowPartitions option is enabled
LIMS-1634: AR Import fields (ClientRef, ClientSid) not importing correctly
LIMS-1474: Disposed date is not shown in Sample View
LIMS-1779: Results report new fields and improvements
LIMS-1775: Allow to select LDL or UDL defaults in results with readonly mode
LIMS-1769: Allow to use LDL and UDL in calculations.
LIMS-1700: Lower and Upper Detection Limits (LDL/UDL). Allow manual input
LIMS-1379: Allow manual uncertainty value input
LIMS-1324: Allow to hide analyses in results reports
LIMS-1754: Easy install for LIMS' add-ons was not possible
LIMS-1741: Fixed unwanted overlay when trying to save supply order
LIMS-1748: Error in adding supply order when a product has no price
LIMS-1745: Retracted analyses in duplicates
LIMS-1629: Pdf reports should split analysis results in different pages according to the lab department
Some new ID Generator's features, as the possibility of select the separator type
LIMS-1738: Regression. 'NoneType' object has no attribute 'getResultsRangeDict'
LIMS-1739: Error with results interpretation field of an AR lacking departments
LIMS-1740: Error when trying to view any Sample
LIMS-1724: Fixed missing start and end dates on reports
LIMS-1628: There should be a results interpretation field per lab department
LIMS-1737: Error when adding pricelists of lab products with no volume and unit
LIMS-1696: Decimal mark conversion is not working with "<0,002" results type
LIMS-1729: Analysis Specification Not applying to Sample when Selected
LIMS-1507: Do not cause exception on SMTPServerDisconnect when publishing AR results.


3.1.7 (2015-02-26)
------------------
LIMS-1693: Error trying to save a new AR
LIMS-1570: Instrument interface: Roche Cobas Taqman 48
LIMS-1520: Allow to invalidate verified ARs
LIMS-1690: Typo. Instrument page
LIMS-1688: After AR invalidation, ARs list throws an error
LIMS-1569: Instrument interface: Beckman Coulter Access 2
LIMS-1689: Error while creating a new invoice batch
LIMS-1266: Sampling date format error
LIMS-1365: Batch search parameters on Work sheets/Work sheets insides Batches
LIMS-1428: After receiving a sample with Sampling Workflow enable is not possible to input results
LIMS-1540: When accent characters are used in a "Sample Type" name, it is not possible to create a new AR
LIMS-1617: Error with bin/test
LIMS-1571: Instrument interface: Sysmex XS-1000i
LIMS-1574: Fixed AR and Analysis attachments
LIMS-1670: Fixed windows incompatibility in TAL (referencewidget.pt)
LIMS-1594: Added option to select landing page for clients in configuration registry
LIMS-1594: Re-ordered tabs on Client home page
LIMS-1520: Allow to invalidate verified ARs
LIMS-1539: Printable Worksheets. In both AR by row or column orientations
LIMS-1199: Worksheet totals in WS lists
LIMS-257: Set Blank and Warning icons in Reference Sample main view
LIMS-1636: Batch Sample View crash
LIMS-1524: Invalidate email does not have variables populated
LIMS-1572: Instrument interface: Sysmex XS-500i
LIMS-1575: Thermo Arena 20XT
LIMS-1423: Save details when AR workflow action kicked off
LIMS-1624: Import default test.xlsx fails
LIMS-1614: Error when selecting Analysis Administration Tab after receiving a sample with Sampling Workflow enabled
LIMS-1605: Tescan TIMA interface
LIMS-1604: BioDrop uLite interface
LIMS-1603: Life Technologies Qubit interface
LIMS-1517: Storage field tag untranslated?
LIMS-1518: Storage Location table
LIMS-1527: CC Contact on AR view (edit) offers all contacts in system
LIMS-1536: Add button [Add], to alow quickly addings in referencewidget
LIMS-1587: Better support for extension of custom sample labels
LIMS-1622: Version Check does not correctly check cache
LIMS-1623: Implement bika-frontpage as a BrowserView


3.1.6 (2014-12-17)
------------------
LIMS-1530: Scrambled Analysis Category order in Published Results
LIMS-1529: Error while inserting an AR with container-based partitioning is required
LIMS-1460: Additional field in AR for comments or results interpretation
LIMS-1441: An error message related to partitions unit is shown when selecting analysis during AR creation
LIMS-1470: AS Setup. File attachment field tag is missing
LIMS-1422: Results doesn't display yes/no once verified but 1 or 0
LIMS-1486: Typos in instrument messages
LIMS-1498: Published Results not Showing for Logged Clients
LIMS-1445: Scientific names should be written in italics in published reports
LIMS-1389: Units in results publishing should allow super(sub)script format, for example in cm2 or m3
LIMS-1500: Alere Pima's Instrument Interfice
LIMS-1457: Exponential notation in published AR pdf should be formatted like a×10^b instead of ae^+b
LIMS-1334: Calculate result precision from Uncertainty value
LIMS-1446: After retracting a published AR the Sample gets cancelled
LIMS-1390: More workflow for Batches
LIMS-1378: Bulking up Batches
LIMS-1479: new-version and upgrade-steps should be python viewlets
LIMS-1362: File attachment uploads to Batches
LIMS-1404: New Batch attributes (and their integration with existing ones on Batch views)
LIMS-1467: Sample Point Lookup doesn't work on AR modify
LIMS-1363: Batches per Client
LIMS-1405: New Sample and AR attributes
LIMS-1085: Allow Clients to add Attachments to ARs
LIMS-1444: In AR published report accredited analysis services are not marked as accredited
LIMS-1443: In published reports the publishing date is not shown in the pdf
LIMS-1420: Status filter is not kept after moving to next page
LIMS-1442: Sample Type is not filtred by Sample Point
LIMS-1448: Reports: when you click on "Analysis turnaround time" displays others
LIMS-1440: Error when trying to publish with analysis from different categories
LIMS-1459: Error when checking instrument validity in manage_results
LIMS-1430: Create an AR from batch allows you to introduce a non existent Client and Contacts don't work properly

- After modifying analysis Category, reindex category name and UID for all subordinate analyses
- Setup data import improvements and fixes
- Simplify installation with a custom Plone overview and add site


3.1.5 (2014-10-06)
------------------

LIMS-1082: Report Barcode. Was images for pdf/print reports etc
LIMS-1159: reapply fix for samplepoint visibility
LIMS-1325: WSTemplate loading incompatible reference analyses
LIMS-1333: Batch label replace with standard Plone keyword widget
LIMS-1335: Reference Definitions don't sort alphabetically on WS Template lay-outs
LIMS-1345: Analysis profiles don't sort
LIMS-1347: Analysis/AR background colour to be different to for Receive and To be Sampled
LIMS-1360: Number of analyses in ARs folder view
LIMS-1374: Auto label printing does not happen for an AR drop-down receive
LIMS-1377: Error when trying to publish after updating branch hotfix/next or develop
LIMS-1378: Add AR/Sample default fields to Batch
LIMS-1395: front page issue tracker url
LIMS-1402: If no date is chosen, it will never expire." not been accomplished
LIMS-1416: If a sample point has a default sample type the field is not pulled automatically during AR template creation
LIMS-1425: Verify Workflow (bika_listing) recursion

- added 'getusers' method to JSON API
- Added 'remove' method to JSON API
- Added AR 'Copy to new' action in more contexts
- Added basic handling of custom Sample Preparation Workflows
- Added decimal mark configuration for result reports
- Added help info regards to new templates creation
- Added IAcquireFieldDefaults - acquire field defaults through acquisition
- Added IATWidgetVisibility - runtime show/hide of AT edit/view widgets
- Added watermark on invalid reports
- Added watermark on provisional reports
- Alert panel when upgrades are available
- All relevant specification ranges are persisted when copying ARs or adding analyses
- Allow comma entry in numbers for e.g. German users
- Bika LIMS javascripts refactoring and optimization
- Fix ZeroDivisionError in variation calculation for DuplicateAnalysis
- Fixed spreadsheet load errors in Windows.
- Fixed template rendering errors in Windows
- JSONAPI update: always use field mutator if available
- JSONAPI: Added 'remove' and 'getusers' methods.
- Refactored ARSpecs, and added ResultsRange field to the AR

3.1.4.1 (2014-07-24)
--------------------

3.1.4 release was broken, simple ARs could not be created.



3.1.4.1 (2014-07-24)
--------------------

3.1.4 release was broken, simple ARs could not be created.

LIMS-1339: Published reports should use "±" symbol instead of "+/-"
LIMS-1327: Instrument from worksheet
LIMS-1328: Instrument calibration test graphs do not work on multiple samples
LIMS-1347: Analysis/AR background colour to be different to for Receive and To be Sampled
LIMS-1353: Analyses don't sort in Attachment look-up

Preview for Results reports
    - Single/Multi-AR preview
    - Allows to cancel the pre-publish/publish process
    - Allows to make visible/invisible the QC analyses
    - Allows to add new custom-made templates
    - JS machinery allowed for pdf reporting

3.1.4 (2014-07-23)
------------------

LIMS-113: Allow percentage value for AS uncertainty
LIMS-1087: Prevent listing of empty categories
LIMS-1203: Fix Batch-AnalysisRequests query
LIMS-1207: LIMS-113 Allow percentage value for AS uncertainty
LIMS-1221: use folder icon for ARImports in nav
LIMS-1240: fix permissions for "Copy To New" in AR lists
LIMS-1330: handle duplicate of reference analysis
LIMS-1340: soft-cache validator results
LIMS-1343: Prevent sudden death if no version information is available
LIMS-1352: SamplingWorkflow not saved to sample
LIMS-334: Add Service/ExponentialFormatPrecision
LIMS-334: Added ExponentialFormatThreshold setting
LIMS-334: Allow exponential notation entry in numeric fields
LIMS-334: Exponent Format used for analysis Result
LIMS-334: Remove duplicate getFormattedResult code
LIMS-83: Update Method->calculation reference version when Calculation changes

- Formula statements can be written on multiple lines for clarity.

- Replace kss-bbb ajax-spinner with a quieter one

- bika.lims.utils.log logs location url correctly

3.1.3 (2014-07-17)
------------------

Missing fixes from 3.1.2

LIMS-671: Preferred/Restricted client categories
LIMS-1251: Supply order permission error
LIMS-1272: Currency in Price Lists
LIMS-1310: Broken AnalysisProfile selector in AR Add form.

3.1.2 (2014-07-15)
------------------

LIMS-1292: UI fix Retracted ARs workfow: Warning msg on "full" retract.
LIMS.1287: UI fix Report parameter formatting
LIMS-1230: UI fix Livesearch's box
LIMS-1257: UI fix Long titles in Analysis Profiles, Sample Points, etc.
LIMS-1214: UI fix More columns
LIMS-1199: UI fix Worksheet listing: better columns
LIMS-1303: jsi18n strings must be added to bika-manual.pot.  i18ndude cannot find.
LIMS-1310: Filter SamplePoints by client in AR Template Edit View
LIMS-1256: Client objects included in AR-Add filters for Sample Point etc.
LIMS-1290: Allows Analyst to retract analyses, without giving extra permissions.
LIMS-1218: Slightly nicer monkey patch for translating content object ID's and titles.
LIMS-1070: Accreditation text can be customised in bika_setup
LIMS-1245: off-by-one in part indicators in ar_add
LIMS-1240: Hide "copy to new" from Analyst users

LIMS-1059: Added worksheet rejection workflow
    RejectAnalysis (Analysis subclass (has IAnalysis!)) workflow transition.
    Does not retract individual Analysis objects - instead, forces their state
        back to "Received", and assigns them onto newly created WS.
    Sets attributes on src and dst worksheets:
        WS instance rejected worksheet attribute: .replaced_by = UID
        WS instance replacement worksheet attribute: .replaces_rejected_worksheet:UID

Fixed some i18n and encoding snags, and updated translations.

3.1.1 (2014-06-29)
------------------

Some bugs which only appear while running Windows, have been fixed.

LIMS-1281: Fix Restricted and Default categories in ar_add
LIMS-1275: Fix lax Aalyst permissions
LIMS-1301: jsonapi can set ReferenceField=""
LIMS-1221: Icon for ARImports folder in Navigation
LIMS-1252: AR Published Results Signature Block formatting
LIMS-1297: Update frontpage


3.1 (2014-06-23)
----------------

- Product and Analysis specifications per AR
- Incorrect published results invalidation workflow
- Improved re-testing workflow
- Adjustment factors on worksheets
- Using '< n' and '> n' results values
- Sample Storage locations
- Sample Categories
- Analysis Prioritisation
- Bulk AR creation from file
- Results reports inclusion of relevant QC results
- Supply Inventory and Orders
- JSON interface
- Management Reports export to CSV
- Enhancements to AR Batching
- Enhancements to Results Reports

- Instrument management module

    Calibration certificates, maintenance, Instrument QC
    Method, Instrument and Analysis integrity

- Instrument interfaces

     Agilent MS 'Masshunter Quant'
     Thermo Gallery
     Foss Winescan FT 120, Auto

- Invoices

   Per AR, Analysis per Invoice line.
   Per Supply Order, inventory item per Invoice line
   Invoices by email
   Invoice 'batches' for selected time period, ARs aand Orders per Invoice line
   Invoice batch export to accounts systems
   Price lists. Analysis Services and Supplies

3.1.3036 (2014-05-30)
---------------------

Added two checboxes in BikaSetup > Security:
- Allow access to worksheets only to assigned analysts (Y/N)
- Only lab managers can create and amange new worksheets (Y/N)

** IMPORTANT NOTES **
The 3036 upgrade sets the above options to true by default, so after
being upgraded, only the labmanagers will be able to manage WS and the
analysts will only have access to the worksheets to which they are
assigned. These defaults can be changed in BikaSetup > Security.

3.0 (2014-03-15)
----------------

- Fix some out-dated dependencies that prevented the app from loading.

- Development of the current bika 3.0 code has slowed, and our efforts have been focused on
the 3.01a branch for some time.

3.0rc3.5.1 (2013-10-25)
-----------------------

Fix CSS AR Publication error

3.0rc3.5.1 (2013-10-25)
-----------------------

Fix error displaying client sample views

3.0rc3.5 (2013-10-24)
---------------------

Requires Plone 4.3.  For information on upgrading Plone, visit
http://plone.org/documentation/manual/upgrade-guide

- Fix a serious error saving Analysis results.
- Improve upgrade handling in genericsetup profile
- Fix errors in setupdata loader
- Force UTF-8 encoding of usernames (imported client contacts can now login)
- Removed outdated test setup data
- Handle duplicate request values in bika_listing
- ID server handles changes in ID schemes without error
- Remove folder-full-view from front-page view
- Updated workflow and permissions to prevent some silly errors
- Add robot tests
- Add default robots.txt

3.0rc3.2 (2013-06-28)
---------------------

- Fix site-error displaying upgraded instruments
- Fix spinner (KSS is not always enabled)
- Add extra save button in ar_add
- Label Printing: "Return to list" uses browser history
- Bold worksheet position indicators
- Remove version.txt (use only setup.py for version)

3.0rc3.1 (2013-06-27)
---------------------

- Fix permission name in upgrade step

3.0rc3 (2013-06-25)
-------------------

- Many instrument management improvements! (Merge branch 'imm')
- Removed ReferenceManufacturer (use of generic Manufacturer instead)
- Removed ReferenceSupplier (use Supplier instead)
- Improve service/calculation interim field widgets
  Allows service to include custom fields (without calculation selected)
- Fix services display table categorisation in Analysis Specification views
- Stop focusing the search gadget input when page load completes. (revert)
- Limit access to Import tab (BIKA: Manage Bika)
- New permission: "BIKA: Import Instrument Results"
- New permission: "BIKA: Manage Login Details" - edit contact login details
- Some late changes to better handle the updates to ID creation
- Plone 4.3 compatibility (incomplete)
- Use Collections as a base for Queries (incomplete)
- Many many bugfixes.

3.0rc2.3 (2013-01-29)
-------------------

- Fix bad HTML

3.0rc2.2 (2013-01-28)
-------------------

- Fix an error during AR Publish

3.0rc2.1 (2013-01-21)
-------------------

- Fix bad HTML
- Pin collective.js.jqueryui version to 1.8.16.9

3.0rc2 (2013-01-21)
-------------------

- Updated all translations and added Brazilian Portuguese
- RecordsWidget: subfield_types include "date"
- RecordsWidget: Automatic combogrid lookups
- Added all bika types to Search and Live Search
- Transition SamplePartition IDs to new format (SampleType-000?-P?
- Always handle non-ASCII characters: UTF-8 encoding everywhere
- Accept un-floatable (text) results for analyses
- Hidden InterimFields in Calculations
- Added InterimFields on AnalysisServices for overriding Calculation Interimfields.
- Disable KSS inline-validation
- Categorized analyses in AR views
- Added remarks for individual analyses
- Improved Javascript i18n handling
- Improved default permissions
- New reports
    - Added 'Analysis summary per department' (merge of 'Analyses lab department weekly' and 'Analyses request summary by date range'
    - Added 'Analyses performed as % of total' report
    - Added Analyses per lab department report
    - Added 'Samples received vs. samples reported' report
    - Added Daily Samples Received report
- Many many bugfixes.

3.0rc1 (2012-10-01)
-------------------


- Removed Bika Health data from released egg
- Remove remarks from portal_factory screens
- Add Month/Year selectors to default datetime widget
- ClientFolder default sorting.
- Date formats for jquery datepicker
- Don't overwrite the Title specified in @@plone-addsite
- Bug fixes

3.0rc1 (2012-09-25)
-------------------

### Changes

- Requires Python 2.7 (Plone 4.2)
- Add GNUPlot dependency
- Added client sample points
- Added Sampling Deviation selections
- Added Ad-Hoc sample flag
- Added Sample Matrices (Sampletype categorisation)
- Added custom ResultsFooter field in bika setup
- Added PDF Attachments to published results
- Electronic signature included in Results and Reports
- Login details form to create users for LabContacts
- Sampling workflow is disabled by default
- Methods are versioned by default
- Methods are publicly accessible by default
- Queries WIP
- Reports WIP
- Modified label layouts for easier customisation
- Cleaned print styles
- Use plonelocales for handling Date/Time formats
- SMS and Fax setup items are disabled by default

2012-06-21
----------

- Partitioning & Preservation automation
- Reports
- Sample point & types relations in UI
- AR template enhancements
- Sample and AR layout improvements
- Labels
- Configuration logs
- Faster indexing
- JavaScript optimisation
- Better IE compatibility
- Set-up worksheet improvements
- Updated translations
- Workflow tweaks
- Tweaks to Icons, Views & Lists

2012-04-23
----------

- Optional sampling and preservation workflows and roles.
- Sample partitioning.
- AR templates - Sample point & Sample type restrictions.
- Reports - framework only. 'Analysis per service' shows what is planned.
- Improved i18n handling, and updated strings from Transifex.
- Numerous performance enhancements
- Analysis Service & Method associations.
- An improved Analysis Service pop-up window.
- Sample Type and Sample Point relationship.
- Currency selection from zope locales
- Combined AR View and Edit tabs.
- Re-factored AR 'Add/Remove Analyses' screen
- Store the date of capture for analysis results
- Append only remarks fields on more objects.

2012-01-23
----------

 - Made Bika compatible with Plone 4.1
 - Sampler and Preserver roles, users and permissions
 - Sampling and Preservation workflows
 - Inactive and Cancellation Workflows
 - Pre-preserved Containers
 - Automatic versioning for some bika_setup types
 - Analyst and Instrument on Worksheet templates
 - XLSX setup data loader
 - Sample disposal date based on date sampled, not date received.
 - Internal ID Server by default
 - user defined calculations and interim fields
 - Dry Matter results option does not appear until enabled in Site Setup
 - Accreditation portlet disabled until enabled in Site Setup
 - BikaListingView
 - New icons
 - (mostly) usable at 800x600
 - Column display toggles
 - Future dated samples and ARs
 - Accreditation template: i18n in locales/manual.pot/accreditation_*
 - intermediate workflow state for analyses requiring attachments
 - Labmanager has Site Administrator role (not Manager)
 - 'Indeterminate' results
 - use portal_factory everywhere
 - working test suite
 - static resource directories
 - Merged BikaMembers types
 - CoordinateField/Widget
 - DurationField/Widget
 - CustomRecordsWidget

2.3.3 Bug fix release
---------------------

 - Inclusion of BikaMembers 0.0.3. No changes to bika code, version bumped
   to facilitate release of new BikaMembers version.

2.3
---

 - Analysis categories introduced
 - Analysis service result restrictions - specification of possible results
 - Allow site and client specification of email and fax subject line content
 - Additional instrument/export formats:
   WinescanFT120, WinescanAuto, FIAStar and Bartelt's data-collector
 - Export worksheet analyses to instruments
 - PDF as a result output option
 - SMS result output option
 - Result publication options synchronized and signatures added to emails
 - Email batching of query results conforms to result mailing
 - IDServer batching of unique id request
 - Optmization of worksheet searching on selection criteria
 - Extract tab added with extract for analysis services or profiles
 - Batch update of analysis service prices
 - German translation module added
 - Added a light query form which excludes analysis category and service
 - Batch size setting in analysis request lists
 - BikaMembers replaces UpfrontContacts
 - ATSchemaEditor removed
 - Significant performance improvements

 - Resolve client action conflicts
 - Sampled date validation
 - Drymatter formatting on output corrected
 - Correct default none workflows
 - Review portlet optimization
 - Pricelist prints blank for analysis service with price not defined

2.2
---

 - Attachments permitted on analysis requests and analyses
 - Worksheet resequencing, and sort order for worksheet analysis selection
 - Worksheet deletion only available for open worksheets
 - Portlet to provide export of analysis services and analysis profiles
 - Requirement for unique analysis service names, analysis service keywords,
 - instrument import keywords and analysis profile keywords enforced.
 - Report headings and formats standardized accross different reports
 - AR import alternative layout provided with selection, including profiles
 - Progress bar introduced for long running processes

2.1.1
-----

 - Disposal Date for Samples and Retention Period per Sample Type added.
 - Various new search criteria added.
 - Standard Manufacturers introduced.
 - Labels for Standard Samples introduced.
 - "Print" and "Email" facilities introduced for lists of Standard Samples and Standard Stocks.
 - "Duplicate" facility for Analysis Services introduced.
 - Addresses added to top of emailed query results.
 - Labels for Samples and Analysis Requests changed.
 - Analysis Services can have multiple Methods.
 - Change log introduced for Methods.
 - Methods added to left navigation bar.
 - List of Methods included in pop-up for Analyses.
 - Documents may be uploaded for Methods.

2.1
---

 - Sample object and workflow introduced
 - Results specifications, lab and per client
 - Analysis profiles
 - Worksheet template engine
 - Interface to Bika Calendar
 - Import of analysisrequests from csv file
 -  Export of results to csv file
 - Print as publication option
 - Lab Departments, lab contacts, and department manager introduced
 - Quality Control calculations. Control, blank and duplicate analyses.
 - QC graphs, normal distribution, trends and duplicate variation
 - Various analysis calculations allowed. Described by Calculation Type
 - Dependant Calcs introduced. Where an analysis result is calculated from
 -  other analyses: e.g. AnalysisX = AnalysisY - Analysis Z
 - Dry matter result reporting. Results are reported on sample as received,
 -  and also as dry matter result on dried sample
 - Re-publication, Pre publication of individual results and per Client
 - Many reports including Turn around, analyses repeated and out of spec

1.2.1
-----


 - Removed invoice line item descriptions from core code to allow skin
   integration
 - Create dummy titration values for analyses imported from instrument
 - More language translations

1.2.0
-----

 - Statements renamed to Invoices
 - Jobcards renamed to Worksheets
 - New identification fields added to analysis request
 - Client Reference, Sample Type and Sample Point
 - Welcome page introduced
 - Late analyses list linked from late analyses portlet
 - Icon changes
 - Accreditation body logo and details added to laboratory info
 - Accreditation logo, disclaimers added throughout web site
 - Laboratory confidence level value data driven from laboratory info
 - Analyses methods provided as pop-up where analyses are listed
 - Titration factors and titration volumes added to analyses and worksheets
 - Measure of uncertainties introduced per analysis and intercept
 - Two new specialist roles created - verifier and publisher
 - Sample test data load script - load_sample_data.py
 - Implement generic instrument data import tool
 - Login portlet added
 - Modifications required to support interlab
   Permit analysis parent (sample) to be in 'released' state.
   Reference SampleID on AnalysisRequest-

 - 1566324: Logged in page redirected to welcome page.
 - 1573299: LiveSearch - Added permissions to InvoiceLineItem.
 - 1573083: Status Drop Down - Invoicing
 - 1551957: Contacts not visible to other contacts. Correct local owner role
 - 1566334: position of 'add new ar' button changed to conform to other forms
 - 1532008: query results sort order most recent first
 - 1532770: Order default listing correction
 - 1558458: Member discount data driven in messages on AR forms
 - 1538354: SubTotal and VAT calculation on edit AR
 - 1532796: AR edit - allow change of contact

1.1.3
-----

 This is a bug fix release. Migration from older versions has also
 been improved greatly.

 Please note that AnalysisRequest now has a custom mutator that
 expects the title of the Cultivar, not the UID. This will impact
 anybode that customised the *analysisrequed_add.cpy* controller
 script and the *validate_analysisrequest_add_form.vpy* validation
 script.


 - 1423182: IndexError on surfing to LIMS pages without being logged on
 - 1423238: Orders - Dispatch date
 - 1429992: AR edit tab - Cultivar uneditable
 - 1429996: Cultivar names to allow numbers
 - 1429999: Late analysis alert - 'More...' URL
 - 1430002: Sample due alerts - 'More...' URL
 - 1433787: Security - Clients
 - 1434100: Search - Index & Attribute errors
 - 1418473: Updated start-id-server.bat for Win2K & Win XP

1.1.2
-----

 - 1423205: Show logs to labmanager set-up
 - 1291750: Added default ID prefixes for Order and Statement
 - 1424589: Late analysis alert to be calulated on date received

1.1.1
-----


 - Updated portlets with Plone 2.1 style definition list markup

 - 1423179: Clients must not see JobCard links on Analysis Requests
 - 1423182: IndexError on surfing to LIMS pages without being logged on
 - 1423188: Site map - Clients should not have access to ...
 - 1423191: Link rot - 'logged in' page
 - 1423193: Groups folder should not be shown
 - 1423194: No 'More...' if there are less than 5
 - 1423204: AR view - Missing tabs and status drop down
 - 1423209: Schema Editor - Drop Down List Issue (Select)
 - 1423234: Late Analysis alert shows for anonymous visitors
 - 1423363: Report Analysis Totals
 - 1423386: Email publication error

1.1.0
-----

 - Made Bika compatibable with Plone 2.1
 - Added Spanish translation contributed by Luis Espinoza
 - Added Italian translation contributed by Pierpaolo Baldan
 - Added Dutch translation contributed by Joris Goudriaan
 - Added Portugese translation contributed by Nuno R. Pinhão
 - The schemas of Client, Contact, AnalysisRequest and Order can be
   edited in the through-the-web schema editor, ATSchemaEditorNG.
 - The maximum time allowed for the publication of results can now be
   set per analysis service. The portlet
   'skins/bika/portlet_late_analysis.pt' has been added to alert lab
   users when analyses are late.
 - Analyses on an AnalysisRequest have a reference to a Jobcard,
   rendered as a hyperlink on the AnalysisRequest view.
 - A bug has been fixed where 'not_requested' analyses were checked
   on the AnalysisRequest edit form.
 - Enabled 'changed_state' folder button globally and disabled on
   AnalysisRequest and Jobcard.

1.0.1
-----

 - Updated 'skins/bika/date_components_support.py' with latest
   version of script in Plone 2.0.5
 - Modified access to transitions in workflow scripts, normal
   attribute access seems to guarded since Zope 2.7.5.
 - Added CHANGES.txt and README.txt
 - Added windows batch script for ID server
   (scripts/start-id-server.bat)<|MERGE_RESOLUTION|>--- conflicted
+++ resolved
@@ -6,11 +6,8 @@
 LIMS-2081: AR Batch Import WorkflowException after edit
 LIMS-2106: Attribute error when creating AR inside batch with no client.
 LIMS-2080: Correctly interpret default (empty) values in ARImport CSV file
-<<<<<<< HEAD
 LIMS-2115: Error rises when saving a Calculation
-=======
 LIMS-2116: JSONAPI throws an UnicodeDecodeError
->>>>>>> 64f2f9bd
 
 3.1.9 (2015-10-8)
 ------------------
