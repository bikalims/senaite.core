# This file is part of Bika LIMS
#
# Copyright 2011-2016 by it's authors.
# Some rights reserved. See LICENSE.txt, AUTHORS.txt.

from plone import api
from AccessControl import ClassSecurityInfo
from bika.lims import bikaMessageFactory as _
from bika.lims.config import *
from bika.lims.idserver import renameAfterCreation
from bika.lims.utils import t, tmpID, changeWorkflowState
from bika.lims.utils import to_utf8 as _c
from bika.lims.browser.fields import HistoryAwareReferenceField
from bika.lims.config import PROJECTNAME
from bika.lims.content.bikaschema import BikaSchema
from bika.lims.interfaces import IWorksheet
from bika.lims.permissions import EditWorksheet, ManageWorksheets
from bika.lims.permissions import Verify as VerifyPermission
from bika.lims.workflow import doActionFor
from bika.lims.workflow import skip
from bika.lims import logger
from DateTime import DateTime
from operator import itemgetter
from plone.indexer import indexer
from Products.Archetypes.config import REFERENCE_CATALOG
from Products.Archetypes.public import *
from Products.Archetypes.references import HoldingReference
from Products.ATContentTypes.lib.historyaware import HistoryAwareMixin
from Products.ATExtensions.ateapi import RecordsField
from Products.CMFCore.utils import getToolByName
from Products.CMFPlone.utils import safe_unicode, _createObjectByType
from zope.interface import implements
import re
import sys

@indexer(IWorksheet)
def Priority(instance):
    priority = instance.getPriority()
    if priority:
        return priority.getSortKey()


@indexer(IWorksheet)
def Analyst(instance):
    return instance.getAnalyst()


@indexer(IWorksheet)
def worksheettemplateUID(instance):
    worksheettemplate = instance.getWorksheetTemplate()
    if worksheettemplate:
        return worksheettemplate.UID()
    else:
        return ''

@indexer(IWorksheet)
def getDepartmentUIDs(instance):
    deps = [an.getDepartment().UID() for
            an in obj.getWorksheetServices() if
            an.getDepartment()]
    return deps


@indexer(IWorksheet)
def getDepartmentUIDs(instance):
    deps = [an.getDepartment().UID() for
            an in obj.getWorksheetServices() if
            an.getDepartment()]
    return deps


schema = BikaSchema.copy() + Schema((
    HistoryAwareReferenceField('WorksheetTemplate',
        allowed_types=('WorksheetTemplate',),
        relationship='WorksheetAnalysisTemplate',
    ),
    ComputedField('WorksheetTemplateTitle',
        searchable=True,
        expression="context.getWorksheetTemplate() and context.getWorksheetTemplate().Title() or ''",
        widget=ComputedWidget(
            visible=False,
        ),
    ),
    RecordsField('Layout',
        required=1,
        subfields=('position', 'type', 'container_uid', 'analysis_uid'),
        subfield_types={'position': 'int'},
    ),
    # all layout info lives in Layout; Analyses is used for back references.
    ReferenceField('Analyses',
        required=1,
        multiValued=1,
        allowed_types=('Analysis', 'DuplicateAnalysis', 'ReferenceAnalysis', 'RejectAnalysis'),
        relationship = 'WorksheetAnalysis',
    ),
    StringField('Analyst',
        searchable = True,
    ),
    ReferenceField(
        'Method',
        required=0,
        vocabulary_display_path_bound=sys.maxint,
        vocabulary='_getMethodsVoc',
        allowed_types=('Method',),
        relationship='WorksheetMethod',
        referenceClass=HoldingReference,
        widget=SelectionWidget(
            format='select',
            label=_("Method"),
            visible=False,
        ),
    ),
    # TODO Remove. Instruments must be assigned directly to each analysis.
    ReferenceField('Instrument',
        required = 0,
        allowed_types = ('Instrument',),
        vocabulary = '_getInstrumentsVoc',
        relationship = 'WorksheetInstrument',
        referenceClass = HoldingReference,
    ),
    TextField('Remarks',
        searchable = True,
        default_content_type = 'text/plain',
        allowed_content_types= ('text/plain', ),
        default_output_type="text/plain",
        widget = TextAreaWidget(
            macro="bika_widgets/remarks",
            label=_("Remarks"),
            append_only=True,
        ),
    ),
    StringField('ResultsLayout',
        default = '1',
        vocabulary = WORKSHEET_LAYOUT_OPTIONS,
    ),
),
)

schema['id'].required = 0
schema['id'].widget.visible = False
schema['title'].required = 0
schema['title'].widget.visible = {'edit': 'hidden', 'view': 'invisible'}


class Worksheet(BaseFolder, HistoryAwareMixin):
    security = ClassSecurityInfo()
    implements(IWorksheet)
    displayContentsTab = False
    schema = schema

    _at_rename_after_creation = True

    def _renameAfterCreation(self, check_auto_id=False):
        from bika.lims.idserver import renameAfterCreation
        renameAfterCreation(self)

    def Title(self):
        return safe_unicode(self.getId()).encode('utf-8')

    def getFolderContents(self, contentFilter):
        # The bika_listing machine passes contentFilter to all
        # contentsMethod methods.  We ignore it.
        return list(self.getAnalyses())

    def setWorksheetTemplate(self, worksheettemplate, **kw):
        """
        Once a worksheettemplate has been set, the function looks for the
        method of the template, if there is one, the function sets the
        method field of the worksheet.
        """
        self.getField('WorksheetTemplate').set(self, worksheettemplate)
        if worksheettemplate and isinstance(worksheettemplate, str):
            # worksheettemplate is a UID, so we need to get the object first
            uc = getToolByName(self, 'uid_catalog')
            wst = uc(UID=worksheettemplate)
            if wst and len(wst) == 1:
                self.setMethod(wst[0].getObject().getRestrictToMethod())
            else:
                logger.warning(
                    'The given Worksheet Template UID "%s" to be set ' +
                    'in the Worksheet Object "%s" with uid "%s" is not valid' %
                    (worksheettemplate, self.Title(), self.UID()))
        elif worksheettemplate and worksheettemplate.getRestrictToMethod():
            self.setMethod(worksheettemplate.getRestrictToMethod())

    security.declareProtected(EditWorksheet, 'addAnalysis')

    def addAnalysis(self, analysis, position=None):
        """- add the analysis to self.Analyses().
           - position is overruled if a slot for this analysis' parent exists
           - if position is None, next available pos is used.
        """
        workflow = getToolByName(self, 'portal_workflow')

        analysis_uid = analysis.UID()
        parent_uid = analysis.aq_parent.UID()
        analyses = self.getAnalyses()
        layout = self.getLayout()

        # check if this analysis is already in the layout
        if analysis_uid in [l['analysis_uid'] for l in layout]:
            return

        # If the ws has an instrument assigned for which the analysis
        # is allowed, set it
        instr = self.getInstrument()
        if instr and analysis.isInstrumentAllowed(instr):
            # Set the method assigned to the selected instrument
            analysis.setMethod(instr.getMethod())
            analysis.setInstrument(instr)
        # If the ws DOESN'T have an instrument assigned but it has a method,
        # set the method to the analysis
        method = self.getMethod()
        if not instr and method and analysis.isMethodAllowed(method):
            # Set the method
            analysis.setMethod(method)
        if analysis.getMethod():
            # The analysis method can't be changed when the analysis belongs
            # to a worksheet and that worksheet has a method.
            analysis.setCanMethodBeChanged(False)
        self.setAnalyses(analyses + [analysis, ])

        # if our parent has a position, use that one.
        if analysis.aq_parent.UID() in [slot['container_uid'] for slot in layout]:
            position = [int(slot['position']) for slot in layout if
                        slot['container_uid'] == analysis.aq_parent.UID()][0]
        else:
            # prefer supplied position parameter
            if not position:
                used_positions = [0, ] + [int(slot['position']) for slot in layout]
                position = [pos for pos in range(1, max(used_positions) + 2)
                            if pos not in used_positions][0]
        self.setLayout(layout + [{'position': position,
                                  'type': 'a',
                                  'container_uid': parent_uid,
                                  'analysis_uid': analysis.UID()}, ])

        allowed_transitions = [t['id'] for t in workflow.getTransitionsFor(analysis)]
        if 'assign' in allowed_transitions:
            workflow.doActionFor(analysis, 'assign')

        # If a dependency of DryMatter service is added here, we need to
        # make sure that the dry matter analysis itself is also
        # present.  Otherwise WS calculations refer to the DB version
        # of the DM analysis, which is out of sync with the form.
        dms = self.bika_setup.getDryMatterService()
        if dms:
            dmk = dms.getKeyword()
            deps = analysis.getDependents()
            # if dry matter service in my dependents:
            if dmk in [a.getService().getKeyword() for a in deps]:
                # get dry matter analysis from AR
                dma = analysis.aq_parent.getAnalyses(getKeyword=dmk,
                                                     full_objects=True)[0]
                # add it.
                if dma not in self.getAnalyses():
                    self.addAnalysis(dma)

    security.declareProtected(EditWorksheet, 'removeAnalysis')

    def removeAnalysis(self, analysis):
        """ delete an analyses from the worksheet and un-assign it
        """
        workflow = getToolByName(self, 'portal_workflow')

        # overwrite saved context UID for event subscriber
        self.REQUEST['context_uid'] = self.UID()
        workflow.doActionFor(analysis, 'unassign')
        # Note: subscriber might unassign the AR and/or promote the worksheet

        # remove analysis from context.Analyses *after* unassign,
        # (doActionFor requires worksheet in analysis.getBackReferences)
        Analyses = self.getAnalyses()
        if analysis in Analyses:
            Analyses.remove(analysis)
            self.setAnalyses(Analyses)
        layout = [slot for slot in self.getLayout() if slot['analysis_uid'] != analysis.UID()]
        self.setLayout(layout)

        if analysis.portal_type == "DuplicateAnalysis":
            self._delObject(analysis.id)

    def _getMethodsVoc(self):
        """
        This function returns the registered methods in the system as a
        vocabulary.
        """
        bsc = getToolByName(self, 'bika_setup_catalog')
        items = [(i.UID, i.Title)
                 for i in bsc(portal_type='Method',
                              inactive_state='active')]
        items.sort(lambda x, y: cmp(x[1], y[1]))
        items.insert(0, ('', _("Not specified")))
        return DisplayList(list(items))

    def _getInstrumentsVoc(self):
        """
        This function returns the registered instruments in the system as a
        vocabulary. The instruments are filtered by the selected method.
        """
        cfilter = {'portal_type': 'Instrument', 'inactive_state': 'active'}
        if self.getMethod():
            cfilter['getMethodUID'] = self.getMethod().UID()
        bsc = getToolByName(self, 'bika_setup_catalog')
        items = [('', 'No instrument')] + [
            (o.UID, o.Title) for o in
            bsc(cfilter)]
        o = self.getInstrument()
        if o and o.UID() not in [i[0] for i in items]:
            items.append((o.UID(), o.Title()))
        items.sort(lambda x, y: cmp(x[1], y[1]))
        return DisplayList(list(items))

    def addReferences(self, position, reference, service_uids):
        """ Add reference analyses to reference, and add to worksheet layout
        """
        workflow = getToolByName(self, 'portal_workflow')
        rc = getToolByName(self, REFERENCE_CATALOG)
        layout = self.getLayout()
        wst = self.getWorksheetTemplate()
        wstlayout = wst and wst.getLayout() or []
        ref_type = reference.getBlank() and 'b' or 'c'
        ref_uid = reference.UID()

        if position == 'new':
            highest_existing_position = len(wstlayout)
            for pos in [int(slot['position']) for slot in layout]:
                if pos > highest_existing_position:
                    highest_existing_position = pos
            position = highest_existing_position + 1

        # LIMS-2132 Reference Analyses got the same ID
        refgid = self.nextReferenceAnalysesGroupID(reference)

        for service_uid in service_uids:
            # services with dependents don't belong in references
            service = rc.lookupObject(service_uid)
            calc = service.getCalculation()
            if calc and calc.getDependentServices():
                continue
            ref_uid = reference.addReferenceAnalysis(service_uid, ref_type)
            ref_analysis = rc.lookupObject(ref_uid)

            # Set the required number of verifications
            reqvers = service.getNumberOfRequiredVerifications()
            ref_analysis.setNumberOfRequiredVerifications(reqvers)

            # Set ReferenceAnalysesGroupID (same id for the analyses from
            # the same Reference Sample and same Worksheet)
            ref_analysis.setReferenceAnalysesGroupID(refgid)
            ref_analysis.reindexObject(idxs=["getReferenceAnalysesGroupID"])

            # copy the interimfields
            if calc:
                ref_analysis.setInterimFields(calc.getInterimFields())

            self.setLayout(
                self.getLayout() + [{'position': position,
                                     'type': ref_type,
                                     'container_uid': reference.UID(),
                                     'analysis_uid': ref_analysis.UID()}])
            self.setAnalyses(
                self.getAnalyses() + [ref_analysis, ])
            workflow.doActionFor(ref_analysis, 'assign')

    def nextReferenceAnalysesGroupID(self, reference):
        """ Returns the next ReferenceAnalysesGroupID for the given reference
            sample. Gets the last reference analysis registered in the system
            for the specified reference sample and increments in one unit the
            suffix.
        """
        bac = getToolByName(reference, 'bika_analysis_catalog')
        ids = bac.Indexes['getReferenceAnalysesGroupID'].uniqueValues()
        prefix = reference.id+"-"
        rr = re.compile("^"+prefix+"[\d+]+$")
        ids = [int(i.split(prefix)[1]) for i in ids if i and rr.match(i)]
        ids.sort()
        _id = ids[-1] if ids else 0
        suffix = str(_id+1).zfill(int(3))
        return '%s%s' % (prefix, suffix)

    security.declareProtected(EditWorksheet, 'addDuplicateAnalyses')
    def addDuplicateAnalyses(self, src_slot, dest_slot):
        """ add duplicate analyses to worksheet
        """
        rc = getToolByName(self, REFERENCE_CATALOG)
        workflow = getToolByName(self, 'portal_workflow')

        layout = self.getLayout()
        wst = self.getWorksheetTemplate()
        wstlayout = wst and wst.getLayout() or []

        src_ar = [slot['container_uid'] for slot in layout if
                  slot['position'] == src_slot]
        if src_ar:
            src_ar = src_ar[0]

        if not dest_slot or dest_slot == 'new':
            highest_existing_position = len(wstlayout)
            for pos in [int(slot['position']) for slot in layout]:
                if pos > highest_existing_position:
                    highest_existing_position = pos
            dest_slot = highest_existing_position + 1

        src_analyses = [rc.lookupObject(slot['analysis_uid'])
                        for slot in layout if
                        int(slot['position']) == int(src_slot)]
        dest_analyses = [rc.lookupObject(slot['analysis_uid']).getAnalysis().UID()
                        for slot in layout if
                        int(slot['position']) == int(dest_slot)]

        refgid = None
        processed = []
        for analysis in src_analyses:
            if analysis.UID() in dest_analyses:
                continue
            if analysis.portal_type == 'ReferenceAnalysis':
                logger.warning('Cannot create duplicate analysis from '
                               'ReferenceAnalysis at {}'.format(analysis))
                continue

            # If retracted analyses, for some reason, the getLayout() returns
            # two times the regular analysis generated automatically after a
            # a retraction.
            if analysis.UID() in processed:
                continue

            # Omit retracted analyses
            # https://jira.bikalabs.com/browse/LIMS-1745
            # https://jira.bikalabs.com/browse/LIMS-2001
            if workflow.getInfoFor(analysis, "review_state") == 'retracted':
                continue

            processed.append(analysis.UID())

            # services with dependents don't belong in duplicates
            service = analysis.getService()
            calc = service.getCalculation()
            if calc and calc.getDependentServices():
                continue
            service = analysis.getService()
            _id = self._findUniqueId(service.getKeyword())
            duplicate = _createObjectByType("DuplicateAnalysis", self, _id)
            duplicate.setAnalysis(analysis)

            # Set the required number of verifications
            reqvers = analysis.getNumberOfRequiredVerifications()
            duplicate.setNumberOfRequiredVerifications(reqvers)

            # Set ReferenceAnalysesGroupID (same id for the analyses from
            # the same Reference Sample and same Worksheet)
            if not refgid:
                prefix = analysis.aq_parent.getSample().id
                dups = []
                for an in self.getAnalyses():
                    if an.portal_type == 'DuplicateAnalysis' \
                            and hasattr(an.aq_parent, 'getSample') \
                            and an.aq_parent.getSample().id == prefix:
                        dups.append(an.getReferenceAnalysesGroupID())
                dups = list(set(dups))
                postfix = dups and len(dups) + 1 or 1
                postfix = str(postfix).zfill(int(2))
                refgid = '%s-D%s' % (prefix, postfix)
            duplicate.setReferenceAnalysesGroupID(refgid)
            duplicate.reindexObject(idxs=["getReferenceAnalysesGroupID"])

            duplicate.processForm()
            if calc:
                duplicate.setInterimFields(calc.getInterimFields())
            self.setLayout(
                self.getLayout() + [{'position': dest_slot,
                                     'type': 'd',
                                     'container_uid': analysis.aq_parent.UID(),
                                     'analysis_uid': duplicate.UID()}, ]
            )
            self.setAnalyses(self.getAnalyses() + [duplicate, ])
            workflow.doActionFor(duplicate, 'assign')


    def applyWorksheetTemplate(self, wst):
        """ Add analyses to worksheet according to wst's layout.
            Will not overwrite slots which are filled already.
            If the selected template has an instrument assigned, it will
            only be applied to those analyses for which the instrument
            is allowed, the same happens with methods.
        """
        rc = getToolByName(self, REFERENCE_CATALOG)
        bac = getToolByName(self, "bika_analysis_catalog")
        bc = getToolByName(self, 'bika_catalog')

        layout = self.getLayout()
        wstlayout = wst.getLayout()
        services = wst.getService()
        wst_service_uids = [s.UID() for s in services]
        wst_slots = [row['pos'] for row in wstlayout if row['type'] == 'a']
        ws_slots = [row['position'] for row in layout if row['type'] == 'a']
        nr_slots = len(wst_slots) - len(ws_slots)
        positions = [pos for pos in wst_slots if pos not in ws_slots]

        analyses = bac(portal_type='Analysis',
                       getServiceUID=wst_service_uids,
                       review_state='sample_received',
                       worksheetanalysis_review_state='unassigned',
                       cancellation_state = 'active',
                       sort_on='getDueDate')

        # ar_analyses is used to group analyses by AR.
        ar_analyses = {}
        instr = self.getInstrument() if self.getInstrument() else wst.getInstrument()
        method = wst.getRestrictToMethod()
        for brain in analyses:
            analysis = brain.getObject()
            if (instr and analysis.isInstrumentAllowed(instr) is False) or\
                    (method and analysis.isMethodAllowed(method) is False):
                # Exclude those analyses for which the ws selected
                # instrument or method is not allowed
                continue

            ar_id = brain.getRequestID
            if ar_id in ar_analyses:
                ar_analyses[ar_id].append(analysis)
            else:
                if len(ar_analyses.keys()) < nr_slots:
                    ar_analyses[ar_id] = [analysis, ]

        # Add analyses, sorted by AR ID
        ars = sorted(ar_analyses.keys())
        for ar in ars:
            for analysis in ar_analyses[ar]:
                self.addAnalysis(analysis, position=positions[ars.index(ar)])

        # find best maching reference samples for Blanks and Controls
        for t in ('b', 'c'):
            form_key = t == 'b' and 'blank_ref' or 'control_ref'
            ws_slots = [row['position'] for row in layout if row['type'] == t]
            for row in [r for r in wstlayout if
                        r['type'] == t and r['pos'] not in ws_slots]:
                reference_definition_uid = row.get(form_key, None)
                if (not reference_definition_uid):
                    continue
                samples = bc(portal_type='ReferenceSample',
                             review_state='current',
                             inactive_state='active',
                             getReferenceDefinitionUID=reference_definition_uid)
                if not samples:
                    break
                samples = [s.getObject() for s in samples]
                if t == 'b':
                    samples = [s for s in samples if s.getBlank()]
                else:
                    samples = [s for s in samples if not s.getBlank()]
                complete_reference_found = False
                references = {}
                for reference in samples:
                    reference_uid = reference.UID()
                    references[reference_uid] = {}
                    references[reference_uid]['services'] = []
                    references[reference_uid]['count'] = 0
                    specs = reference.getResultsRangeDict()
                    for service_uid in wst_service_uids:
                        if service_uid in specs:
                            references[reference_uid]['services'].append(service_uid)
                            references[reference_uid]['count'] += 1
                    if references[reference_uid]['count'] == len(wst_service_uids):
                        complete_reference_found = True
                        break
                if complete_reference_found:
                    supported_uids = wst_service_uids
                    self.addReferences(int(row['pos']),
                                     reference,
                                     supported_uids)
                else:
                    # find the most complete reference sample instead
                    reference_keys = references.keys()
                    no_of_services = 0
                    reference = None
                    for key in reference_keys:
                        if references[key]['count'] > no_of_services:
                            no_of_services = references[key]['count']
                            reference = key
                    if reference:
                        reference = rc.lookupObject(reference)
                        supported_uids = [s.UID() for s in reference.getServices()
                                          if s.UID() in wst_service_uids]
                        self.addReferences(int(row['pos']),
                                         reference,
                                         supported_uids)

        # fill duplicate positions
        layout = self.getLayout()
        ws_slots = [row['position'] for row in layout if row['type'] == 'd']
        for row in [r for r in wstlayout if
                    r['type'] == 'd' and r['pos'] not in ws_slots]:
            dest_pos = int(row['pos'])
            src_pos = int(row['dup'])
            if src_pos in [int(slot['position']) for slot in layout]:
                self.addDuplicateAnalyses(src_pos, dest_pos)

        # Apply the wst instrument to all analyses and ws
        if instr:
            self.setInstrument(instr, True)
        # Apply the wst method to all analyses and ws
        if method:
            self.setMethod(method, True)

    def exportAnalyses(self, REQUEST=None, RESPONSE=None):
        """ Export analyses from this worksheet """
        import bika.lims.InstrumentExport as InstrumentExport
        instrument = REQUEST.form['getInstrument']
        try:
            func = getattr(InstrumentExport, "%s_export" % instrument)
        except:
            return
        func(self, REQUEST, RESPONSE)
        return

    security.declarePublic('getWorksheetServices')

    def getWorksheetServices(self):
        """ get list of analysis services present on this worksheet
        """
        services = []
        for analysis in self.getAnalyses():
            service = analysis.getService()
            if service not in services:
                services.append(service)
        return services

    security.declareProtected(EditWorksheet, 'resequenceWorksheet')

    def resequenceWorksheet(self, REQUEST=None, RESPONSE=None):
        """  Reset the sequence of analyses in the worksheet """
        """ sequence is [{'pos': , 'type': , 'uid', 'key'},] """
        old_seq = self.getLayout()
        new_dict = {}
        new_seq = []
        other_dict = {}
        for seq in old_seq:
            if seq['key'] == '':
                if seq['pos'] not in other_dict:
                    other_dict[seq['pos']] = []
                other_dict[seq['pos']].append(seq)
                continue
            if seq['key'] not in new_dict:
                new_dict[seq['key']] = []
            analyses = new_dict[seq['key']]
            analyses.append(seq)
            new_dict[seq['key']] = analyses
        new_keys = sorted(new_dict.keys())

        rc = getToolByName(self, REFERENCE_CATALOG)
        seqno = 1
        for key in new_keys:
            analyses = {}
            if len(new_dict[key]) == 1:
                new_dict[key][0]['pos'] = seqno
                new_seq.append(new_dict[key][0])
            else:
                for item in new_dict[key]:
                    item['pos'] = seqno
                    analysis = rc.lookupObject(item['uid'])
                    service = analysis.Title()
                    analyses[service] = item
                a_keys = sorted(analyses.keys())
                for a_key in a_keys:
                    new_seq.append(analyses[a_key])
            seqno += 1
        other_keys = other_dict.keys()
        other_keys.sort()
        for other_key in other_keys:
            for item in other_dict[other_key]:
                item['pos'] = seqno
                new_seq.append(item)
            seqno += 1

        self.setLayout(new_seq)
        RESPONSE.redirect('%s/manage_results' % self.absolute_url())

    security.declarePublic('current_date')

    def current_date(self):
        """ return current date """
        return DateTime()

    def setInstrument(self, instrument, override_analyses=False):
        """ Sets the specified instrument to the Analysis from the
            Worksheet. Only sets the instrument if the Analysis
            allows it, according to its Analysis Service and Method.
            If an analysis has already assigned an instrument, it won't
            be overriden.
            The Analyses that don't allow the instrument specified will
            not be modified.
            Returns the number of analyses affected
        """
        analyses = [an for an in self.getAnalyses()
                    if (not an.getInstrument() or override_analyses)
                        and an.isInstrumentAllowed(instrument)]
        total = 0
        for an in analyses:
            # An analysis can be done using differents Methods.
            # Un method can be supported by more than one Instrument,
            # but not all instruments support one method.
            # We must force to set the instrument's method too. Otherwise,
            # the WS manage results view will display the an's default
            # method and its instruments displaying, only the instruments
            # for the default method in the picklist.
            meth = instrument.getMethod()
            if an.isMethodAllowed(meth):
                an.setMethod(meth)
            success = an.setInstrument(instrument)
            if success is True:
                total += 1

        self.getField('Instrument').set(self, instrument)
        return total

    def setMethod(self, method, override_analyses=False):
        """ Sets the specified method to the Analyses from the
            Worksheet. Only sets the method if the Analysis
            allows to keep the integrity.
            If an analysis has already been assigned to a method, it won't
            be overriden.
            Returns the number of analyses affected.
        """
        analyses = [an for an in self.getAnalyses()
                    if (not an.getMethod() or
                        not an.getInstrument() or
                        override_analyses) and an.isMethodAllowed(method)]
        total = 0
        for an in analyses:
            success = False
            if an.isMethodAllowed(method):
                success = an.setMethod(method)
                an.setCanMethodBeChanged(False)
            if success is True:
                total += 1

        self.getField('Method').set(self, method)
        return total

    def getAnalystName(self):
        """ Returns the name of the currently assigned analyst
        """
        mtool = getToolByName(self, 'portal_membership')
        analyst = self.getAnalyst().strip()
        analyst_member = mtool.getMemberById(analyst)
        if analyst_member != None:
            return analyst_member.getProperty('fullname')
        else:
            return analyst

    def isVerifiable(self):
        """
        Checks it the current Worksheet can be verified. This is, its
        not a cancelled Worksheet and all the analyses that contains
        are verifiable too. Note that verifying a Worksheet is in fact,
        the same as verifying all the analyses that contains. Therefore, the
        'verified' state of a Worksheet shouldn't be a 'real' state,
        rather a kind-of computed state, based on the statuses of the analyses
        it contains. This is why this function checks if the analyses
        contained are verifiable, cause otherwise, the Worksheet will
        never be able to reach a 'verified' state.
        :return: True or False
        """
        # Check if the worksheet is active
        workflow = getToolByName(self, "portal_workflow")
        objstate = workflow.getInfoFor(self, 'cancellation_state', 'active')
        if objstate == "cancelled":
            return False

        # Check if the worksheet state is to_be_verified
        review_state = workflow.getInfoFor(self, "review_state")
        if review_state == 'to_be_verified':
            # This means that all the analyses from this worksheet have
            # already been transitioned to a 'verified' state, and so the
            # woksheet itself
            return True
        else:
            # Check if the analyses contained in this worksheet are
            # verifiable. Only check those analyses not cancelled and that
            # are not in a kind-of already verified state
            canbeverified = True
            omit = ['published', 'retracted', 'rejected', 'verified']
            for a in self.getAnalyses():
                st = workflow.getInfoFor(a, 'cancellation_state', 'active')
                if st == 'cancelled':
                    continue
                st = workflow.getInfoFor(a, 'review_state')
                if st in omit:
                    continue
                # Can the analysis be verified?
                if not a.isVerifiable(self):
                    canbeverified = False
                    break
            return canbeverified

    def isUserAllowedToVerify(self, member):
        """
        Checks if the specified user has enough privileges to verify the
        current WS. Apart from the roles, this function also checks if the
        current user has enough privileges to verify all the analyses contained
        in this Worksheet. Note that this function only returns if the
        user can verify the worksheet according to his/her privileges
        and the analyses contained (see isVerifiable function)
        :member: user to be tested
        :return: true or false
        """
        # Check if the user has "Bika: Verify" privileges
        username = member.getUserName()
        allowed = api.user.has_permission(VerifyPermission, username=username)
        if not allowed:
            return False
        # Check if the user is allowed to verify all the contained analyses
        notallowed = [a for a in self.getAnalyses()
                      if not a.isUserAllowedToVerify(member)]
        return not notallowed

    def guard_verify_transition(self):
        """
        Checks if the verify transition can be performed to the current
        Worksheet by the current user depending on the user roles, as
        well as the statuses of the analyses assigned to this Worksheet
        :return: true or false
        """
        mtool = getToolByName(self, "portal_membership")
        checkPermission = mtool.checkPermission
        # Check if the Analysis Request is in a "verifiable" state
        if self.isVerifiable():
            # Check if the user can verify the Analysis Request
            member = mtool.getAuthenticatedMember()
            return self.isUserAllowedToVerify(member)
        return False

    def workflow_script_submit(self):
        # Don't cascade. Shouldn't be submitting WSs directly for now,
        # except edge cases where all analyses are already submitted,
        # but self was held back until an analyst was assigned.
        workflow = getToolByName(self, 'portal_workflow')
        self.reindexObject(idxs=["review_state", ])
        can_attach = True
        for a in self.getAnalyses():
            if workflow.getInfoFor(a, 'review_state') in \
               ('to_be_sampled', 'to_be_preserved', 'sample_due',
                'sample_received', 'attachment_due', 'assigned',):
                # Note: referenceanalyses and duplicateanalyses can still
                # have review_state = "assigned".
                can_attach = False
                break
        if can_attach:
            doActionFor(self, 'attach')

    def workflow_script_attach(self):
        if skip(self, "attach"):
            return
        self.reindexObject(idxs=["review_state", ])
        # Don't cascade. Shouldn't be attaching WSs for now (if ever).
        return

    def workflow_script_retract(self):
        if skip(self, "retract"):
            return
        workflow = getToolByName(self, 'portal_workflow')
        self.reindexObject(idxs=["review_state", ])
        if not "retract all analyses" in self.REQUEST['workflow_skiplist']:
            # retract all analyses in this self.
            # (NB: don't retract if it's verified)
            analyses = self.getAnalyses()
            for analysis in analyses:
                state = workflow.getInfoFor(analysis, 'review_state', '')
                if state not in ('attachment_due', 'to_be_verified',):
                    continue
                doActionFor(analysis, 'retract')

    def workflow_script_verify(self):
        if skip(self, "verify"):
            return
        workflow = getToolByName(self, 'portal_workflow')
        self.reindexObject(idxs=["review_state", ])
        if not "verify all analyses" in self.REQUEST['workflow_skiplist']:
            # verify all analyses in this self.
            analyses = self.getAnalyses()
            for analysis in analyses:
                state = workflow.getInfoFor(analysis, 'review_state', '')
                if state != 'to_be_verified':
                    continue
                if (hasattr(analysis, 'getNumberOfVerifications') and
                    hasattr(analysis, 'getNumberOfRequiredVerifications')):
                    # For the 'verify' transition to (effectively) take place,
                    # we need to check if the required number of verifications
                    # for the analysis is, at least, the number of verifications
                    # performed previously +1
                    success = True
                    revers = analysis.getNumberOfRequiredVerifications()
                    nmvers = analysis.getNumberOfVerifications()
                    username=getToolByName(self,'portal_membership').getAuthenticatedMember().getUserName()
                    item.addVerificator(username)
                    if revers-nmvers <= 1:
                        success, message = doActionFor(analysis, 'verify')
                        if not success:
                            # If failed, delete last verificator.
                            item.deleteLastVerificator()
<<<<<<< HEAD
                        elif analysis.aq_parent.portal_type == 'AnalysisRequest':
                            analysis.aq_parent.resetCache()
                else:
                    doActionFor(analysis, 'verify')
                    if analysis.aq_parent.portal_type == 'AnalysisRequest':
                        analysis.aq_parent.resetCache()
=======
                else:
                    doActionFor(analysis, 'verify')
>>>>>>> 5848984e

    def workflow_script_reject(self):
        """Copy real analyses to RejectAnalysis, with link to real
           create a new worksheet, with the original analyses, and new
           duplicates and references to match the rejected
           worksheet.
        """
        if skip(self, "reject"):
            return
        utils = getToolByName(self, 'plone_utils')
        workflow = self.portal_workflow

        def copy_src_fields_to_dst(src, dst):
            # These will be ignored when copying field values between analyses
            ignore_fields = ['UID',
                             'id',
                             'title',
                             'allowDiscussion',
                             'subject',
                             'description',
                             'location',
                             'contributors',
                             'creators',
                             'effectiveDate',
                             'expirationDate',
                             'language',
                             'rights',
                             'creation_date',
                             'modification_date',
                             'Layout',    # ws
                             'Analyses',  # ws
            ]
            fields = src.Schema().fields()
            for field in fields:
                fieldname = field.getName()
                if fieldname in ignore_fields:
                    continue
                getter = getattr(src, 'get'+fieldname,
                                 src.Schema().getField(fieldname).getAccessor(src))
                setter = getattr(dst, 'set'+fieldname,
                                 dst.Schema().getField(fieldname).getMutator(dst))
                if getter is None or setter is None:
                    # ComputedField
                    continue
                setter(getter())

        analysis_positions = {}
        for item in self.getLayout():
            analysis_positions[item['analysis_uid']] = item['position']
        old_layout = []
        new_layout = []

        # New worksheet
        worksheets = self.aq_parent
        new_ws = _createObjectByType('Worksheet', worksheets, tmpID())
        new_ws.unmarkCreationFlag()
        new_ws_id = renameAfterCreation(new_ws)
        copy_src_fields_to_dst(self, new_ws)
        new_ws.edit(
            Number = new_ws_id,
            Remarks = self.getRemarks()
        )

        # Objects are being created inside other contexts, but we want their
        # workflow handlers to be aware of which worksheet this is occurring in.
        # We save the worksheet in request['context_uid'].
        # We reset it again below....  be very sure that this is set to the
        # UID of the containing worksheet before invoking any transitions on
        # analyses.
        self.REQUEST['context_uid'] = new_ws.UID()

        # loop all analyses
        analyses = self.getAnalyses()
        new_ws_analyses = []
        old_ws_analyses = []
        for analysis in analyses:
            # Skip published or verified analyses
            review_state = workflow.getInfoFor(analysis, 'review_state', '')
            if review_state in ['published', 'verified', 'retracted']:
                old_ws_analyses.append(analysis.UID())
                old_layout.append({'position': position,
                                   'type':'a',
                                   'analysis_uid':analysis.UID(),
                                   'container_uid':analysis.aq_parent.UID()})
                continue
            # Normal analyses:
            # - Create matching RejectAnalysis inside old WS
            # - Link analysis to new WS in same position
            # - Copy all field values
            # - Clear analysis result, and set Retested flag
            if analysis.portal_type == 'Analysis':
                reject = _createObjectByType('RejectAnalysis', self, tmpID())
                reject.unmarkCreationFlag()
                reject_id = renameAfterCreation(reject)
                copy_src_fields_to_dst(analysis, reject)
                reject.setAnalysis(analysis)
                reject.reindexObject()
                analysis.edit(
                    Result = None,
                    Retested = True,
                )
                analysis.reindexObject()
                position = analysis_positions[analysis.UID()]
                old_ws_analyses.append(reject.UID())
                old_layout.append({'position': position,
                                   'type':'r',
                                   'analysis_uid':reject.UID(),
                                   'container_uid':self.UID()})
                new_ws_analyses.append(analysis.UID())
                new_layout.append({'position': position,
                                   'type':'a',
                                   'analysis_uid':analysis.UID(),
                                   'container_uid':analysis.aq_parent.UID()})
            # Reference analyses
            # - Create a new reference analysis in the new worksheet
            # - Transition the original analysis to 'rejected' state
            if analysis.portal_type == 'ReferenceAnalysis':
                service_uid = analysis.getService().UID()
                reference = analysis.aq_parent
                reference_type = analysis.getReferenceType()
                new_analysis_uid = reference.addReferenceAnalysis(service_uid,
                                                                  reference_type)
                position = analysis_positions[analysis.UID()]
                old_ws_analyses.append(analysis.UID())
                old_layout.append({'position': position,
                                   'type':reference_type,
                                   'analysis_uid':analysis.UID(),
                                   'container_uid':reference.UID()})
                new_ws_analyses.append(new_analysis_uid)
                new_layout.append({'position': position,
                                   'type':reference_type,
                                   'analysis_uid':new_analysis_uid,
                                   'container_uid':reference.UID()})
                workflow.doActionFor(analysis, 'reject')
                new_reference = reference.uid_catalog(UID=new_analysis_uid)[0].getObject()
                workflow.doActionFor(new_reference, 'assign')
                analysis.reindexObject()
            # Duplicate analyses
            # - Create a new duplicate inside the new worksheet
            # - Transition the original analysis to 'rejected' state
            if analysis.portal_type == 'DuplicateAnalysis':
                src_analysis = analysis.getAnalysis()
                ar = src_analysis.aq_parent
                service = src_analysis.getService()
                duplicate_id = new_ws.generateUniqueId('DuplicateAnalysis')
                new_duplicate = _createObjectByType('DuplicateAnalysis',
                                                    new_ws, duplicate_id)
                new_duplicate.unmarkCreationFlag()
                copy_src_fields_to_dst(analysis, new_duplicate)
                workflow.doActionFor(new_duplicate, 'assign')
                new_duplicate.reindexObject()
                position = analysis_positions[analysis.UID()]
                old_ws_analyses.append(analysis.UID())
                old_layout.append({'position': position,
                                   'type':'d',
                                   'analysis_uid':analysis.UID(),
                                   'container_uid':self.UID()})
                new_ws_analyses.append(new_duplicate.UID())
                new_layout.append({'position': position,
                                   'type':'d',
                                   'analysis_uid':new_duplicate.UID(),
                                   'container_uid':new_ws.UID()})
                workflow.doActionFor(analysis, 'reject')
                analysis.reindexObject()

        new_ws.setAnalyses(new_ws_analyses)
        new_ws.setLayout(new_layout)
        new_ws.replaces_rejected_worksheet = self.UID()
        for analysis in new_ws.getAnalyses():
            review_state = workflow.getInfoFor(analysis, 'review_state', '')
            if review_state == 'to_be_verified':
                changeWorkflowState(analysis, "bika_analysis_workflow", "sample_received")
        self.REQUEST['context_uid'] = self.UID()
        self.setLayout(old_layout)
        self.setAnalyses(old_ws_analyses)
        self.replaced_by = new_ws.UID()


    def checkUserManage(self):
        """ Checks if the current user has granted access to this worksheet
            and if has also privileges for managing it.
        """
        granted = False
        can_access = self.checkUserAccess()

        if can_access == True:
            pm = getToolByName(self, 'portal_membership')
            edit_allowed = pm.checkPermission(EditWorksheet, self)
            if edit_allowed:
                # Check if the current user is the WS's current analyst
                member = pm.getAuthenticatedMember()
                analyst = self.getAnalyst().strip()
                if analyst != _c(member.getId()):
                    # Has management privileges?
                    if pm.checkPermission(ManageWorksheets, self):
                        granted = True
                else:
                    granted = True

        return granted

    def checkUserAccess(self):
        """ Checks if the current user has granted access to this worksheet.
            Returns False if the user has no access, otherwise returns True
        """
        # Deny access to foreign analysts
        allowed = True
        pm = getToolByName(self, "portal_membership")
        member = pm.getAuthenticatedMember()

        analyst = self.getAnalyst().strip()
        if analyst != _c(member.getId()):
            roles = member.getRoles()
            restrict = 'Manager' not in roles \
                    and 'LabManager' not in roles \
                    and 'LabClerk' not in roles \
                    and 'RegulatoryInspector' not in roles \
                    and self.bika_setup.getRestrictWorksheetUsersAccess()
            allowed = not restrict

        return allowed

    def setAnalyst(self,analyst):
        for analysis in self.getAnalyses():
            analysis.setAnalyst(analyst)
        self.Schema().getField('Analyst').set(self, analyst)

    security.declarePublic('getPriority')
    def getPriority(self):
        """ get highest priority from all analyses
        """
        analyses = self.getAnalyses()
        priorities = []
        for analysis in analyses:
            if not hasattr(analysis, 'getPriority'):
                continue
            if analysis.getPriority():
                priorities.append(analysis.getPriority())
        priorities = sorted(priorities, key = itemgetter('sortKey'))
        if priorities:
            return priorities[-1]

    def getDepartmentUIDs(self):
        return [an.getDepartmentUID() for an in self.getAnalyses()]

registerType(Worksheet, PROJECTNAME)<|MERGE_RESOLUTION|>--- conflicted
+++ resolved
@@ -899,17 +899,12 @@
                         if not success:
                             # If failed, delete last verificator.
                             item.deleteLastVerificator()
-<<<<<<< HEAD
                         elif analysis.aq_parent.portal_type == 'AnalysisRequest':
                             analysis.aq_parent.resetCache()
                 else:
                     doActionFor(analysis, 'verify')
                     if analysis.aq_parent.portal_type == 'AnalysisRequest':
                         analysis.aq_parent.resetCache()
-=======
-                else:
-                    doActionFor(analysis, 'verify')
->>>>>>> 5848984e
 
     def workflow_script_reject(self):
         """Copy real analyses to RejectAnalysis, with link to real
