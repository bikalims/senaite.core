--- conflicted
+++ resolved
@@ -10,13 +10,10 @@
 from thermoscientific.arena import xt20
 from panalytical.omnia import axios_xrf
 from alere.pima import beads, cd4
-<<<<<<< HEAD
 #from sysmex.xs import i500
-=======
 from lifetechnologies.qubit import qubit
 from biodrop.ulite import ulite
 from tescan.tima import tima
->>>>>>> 05e79529
 
 __all__ = ['generic.xml',
            'agilent.masshunter.quantitative',
@@ -27,16 +24,13 @@
            'thermoscientific.arena.xt20',
            'panalytical.omnia.axios_xrf',
            'alere.pima.beads',
-<<<<<<< HEAD
-           'alere.pima.cd4',]
-           #'sysmex.xs.500i']
-=======
+           'alere.pima.cd4',
+           #'sysmex.xs.500i',
            'alere.pima.cd4',
            'lifetechnologies.qubit.qubit',
            'biodrop.ulite.ulite',
            'tescan.tima.tima',
            ]
->>>>>>> 05e79529
 
 
 def getExim(exim_id):
