--- conflicted
+++ resolved
@@ -760,23 +760,6 @@
         ),
     ),
     ComputedField(
-<<<<<<< HEAD
-        'DateSampled',
-        expression="here.getSample() and here.getSample().getDateSampled() or ''",
-        mode="r",
-        read_permission=permissions.View,
-        widget=StringWidget(
-            label=_('Date Sampled'),
-            visible={'edit': 'visible',
-                     'view': 'visible',
-                     'add': 'invisible',
-                     'add-by-row': 'invisible',
-                     },
-        ),
-    ),
-    ComputedField(
-=======
->>>>>>> 27122c0e
         'ClientUID',
         searchable=True,
         expression='here.aq_parent.UID()',
