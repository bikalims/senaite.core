<<<<<<< HEAD
3.1.9 (2015-10-8)
------------------
LIMS-1875: Able to deactivate instruments and reference samples without logging in
LIMS-2049: Displaying lists doesn't work as expected in 319
LIMS-1908: Navigation tree order
LIMS-1543: Add "Security Seal Intact Y/N" checkbox for partition container
LIMS-1544: Add "File attachment" field on Sample Point
LIMS-1949: Enviromental conditions
LIMS-1549: Sampling Round Templates privileges and permissions
LIMS-1564: Cancelling a Sampling Round
LIMS-2020: Add Sampling Round - Department not available for selection
LIMS-1545: Add "Composite Y/N" checkbox on AR Template
LIMS-1547: AR Templates tab inside Sampling Round Template
LIMS-1561: Editing a Sampling Round
LIMS-1558: Creating Sampling Rounds
LIMS-1965: Modified default navtree order for new installations
LIMS-1987: AR Invoice tab should not be shown if pricing is toggled off
LIMS-1523: Site Error when transitioning AR from 'Manage Analyses' or 'Log' tab
LIMS-1970: Analyses with AR Specifications not displayed properly in AR Add form
LIMS-1969: AR Add error when "Categorise analysis services" is disabled
LIMS-1397: Fix Client Title accessor to prevent catalog error when data is imported
LIMS-1996: On new system with no instrument data is difficult to get going.
LIMS-2005: Click on Validations tab of Instruments it give error
LIMS-1806: Instrument Interface. AQ2. Seal Analytical - Error
LIMS-2002: Error creating Analysis Requests from batch.
LIMS-1996: On new system with no instrument data it is difficult to get going. The warnings could be confusing
LIMS-1312: Transposed Worksheet view, ARs in columns
LIMS-1760: Customised AR Import spreadsheets (refactored, support importing to Batch)
LIMS-1548: Client-specific Sampling Round Templates
LIMS-1546: Sampling Round Template Creation and Edit view
LIMS-1944: Prevent concurrent form submissions from clobbering each other's results
LIMS-1930: AssertionError: Having an orphan size, higher than batch size is undefined
LIMS-1959: Not possible to create an AR
LIMS-1956: Error upgrading to 319
LIMS-1934: Hyperlinks in invoices
LIMS-1943: Stickers preview and custom stickers templates support
LIMS-1855: Small Sticker layout. QR-code capabilities
LIMS-1627: Pricing per Analysis Profile
HEALTH-279: AS IDs to be near top of page. Columns in AS list
LIMS-1625: Instrument tab titles and headers do not correspond
LIMS-1924: Instrument tab very miss-titled. Internal Calibration Tests
LIMS-1922: Instrument out of date typo and improvement
HEALTH-175: Supplier does not resolve on Instrument view page
LIMS-1887: uniquefield validator doesn't work properly
LIMS-1869: Not possible to create an Analysis Request
LIMS-1867: Auto-header, auto-footer and auto-pagination in results reports
LIMS-1743: Reports: ISO (A4) or ANSI (letter) pdf report size
LIMS-1695: Invoice export function missing
LIMS-1812: Use asynchronous requests for expanding categories in listings
LIMS-1811: Refactor AR Add form Javascript, and related code.
LIMS-1818: Instrument Interface. Eltra CS-2000
LIMS-1817: Instrument Interface. Rigaku Supermini XRF
LIMS-2041: Resolve ${analysis_keyword) in instrument import alert.
- New System Dashboard for LabManagers and Admins
=======
3.1.8.3 (2015-10-01)
--------------------
LIMS-1755: PDF writer should be using a world-writeable tmp location
LIMS-2041: Resolve translation syntax error in instrument import alert
>>>>>>> fd63719e

3.1.8.2 (2015-09-27)
--------------------
LIMS-1996: On new system with no instrument data is difficult to get going.
LIMS-1760: Customised AR Import spreadsheets (refactored, support importing to Batch)
LIMS-1930: AssertionError: Having an orphan size, higher than batch size is undefined
LIMS-1818: Instrument Interface. Eltra CS-2000
LIMS-1817: Instrument Interface. Rigaku Supermini XRF
LIMS-2037: Gracefully anticipate missing analysis workflow history
LIMS-2035: Prevent Weasyprint flooding due to asyncronous publish

3.1.8.1 (2015-06-23)
--------------------
LIMS-1806: Instrument Interface. AQ2. Seal Analytical - Error
LIMS-1760: Customised AR Import spreadsheets (refactored, support importing to Batch)
Fix portlets.xml for Plone 4.3.6 compatibility

3.1.8 (2015-06-03)
------------------
LIMS-1923: Typo InstrumentCalibration
HEALTH-287: Hyperlink in Instrument messages
LIMS-1929: Translation error on Instrument Document page
LIMS-1928 Asset Number on Instruments' Certificate tab should use Instrument's default
LIMS-1929: Translation error on Instrument Document page
LIMS-1773: Instrument. Thermo Fisher ELISA Spectrophotometer
LIMS-1697: Error updating bika.lims 317 to 318 via quickinstaller
LIMS-1820: QC Graphs DateTime's X-Axis not well sorted
LIMS-280 : System IDs starting from a specific value
LIMS-1819: Bika LIMS in footer, not Bika Lab Systems
LIMS-1808: Uncertainty calculation on DL
LIMS-1522: Site Error adding display columns to sorted AR list
LIMS-1705: Invoices. Currency unit overcooked
LIMS-1806: Instrument Interface. AQ2. Seal Analytical
LIMS-1770: FIAStar import 'no header'
LIMS-1771: Instrument. Scil Vet abc Plus
LIMS-1772: Instrument. VetScan VS2
LIMS-1507: Bika must notify why is not possible to publish an AR
LIMS-1805: Instrument Interface. Horiba JY ICP
LIMS-1710: UnicodeEncode error while creating an Invoice from AR view
WINE-44: Sample stickers uses Partition ID only if ShowPartitions option is enabled
LIMS-1634: AR Import fields (ClientRef, ClientSid) not importing correctly
LIMS-1474: Disposed date is not shown in Sample View
LIMS-1779: Results report new fields and improvements
LIMS-1775: Allow to select LDL or UDL defaults in results with readonly mode
LIMS-1769: Allow to use LDL and UDL in calculations.
LIMS-1700: Lower and Upper Detection Limits (LDL/UDL). Allow manual input
LIMS-1379: Allow manual uncertainty value input
LIMS-1324: Allow to hide analyses in results reports
LIMS-1754: Easy install for LIMS' add-ons was not possible
LIMS-1741: Fixed unwanted overlay when trying to save supply order
LIMS-1748: Error in adding supply order when a product has no price
LIMS-1745: Retracted analyses in duplicates
LIMS-1629: Pdf reports should split analysis results in different pages according to the lab department
Some new ID Generator's features, as the possibility of select the separator type
LIMS-1738: Regression. 'NoneType' object has no attribute 'getResultsRangeDict'
LIMS-1739: Error with results interpretation field of an AR lacking departments
LIMS-1740: Error when trying to view any Sample
LIMS-1724: Fixed missing start and end dates on reports
LIMS-1628: There should be a results interpretation field per lab department
LIMS-1737: Error when adding pricelists of lab products with no volume and unit
LIMS-1696: Decimal mark conversion is not working with "<0,002" results type
LIMS-1729: Analysis Specification Not applying to Sample when Selected
LIMS-1507: Do not cause exception on SMTPServerDisconnect when publishing AR results.


3.1.7 (2015-02-26)
------------------
LIMS-1693: Error trying to save a new AR
LIMS-1570: Instrument interface: Roche Cobas Taqman 48
LIMS-1520: Allow to invalidate verified ARs
LIMS-1690: Typo. Instrument page
LIMS-1688: After AR invalidation, ARs list throws an error
LIMS-1569: Instrument interface: Beckman Coulter Access 2
LIMS-1689: Error while creating a new invoice batch
LIMS-1266: Sampling date format error
LIMS-1365: Batch search parameters on Work sheets/Work sheets insides Batches
LIMS-1428: After receiving a sample with Sampling Workflow enable is not possible to input results
LIMS-1540: When accent characters are used in a "Sample Type" name, it is not possible to create a new AR
LIMS-1617: Error with bin/test
LIMS-1571: Instrument interface: Sysmex XS-1000i
LIMS-1574: Fixed AR and Analysis attachments
LIMS-1670: Fixed windows incompatibility in TAL (referencewidget.pt)
LIMS-1594: Added option to select landing page for clients in configuration registry
LIMS-1594: Re-ordered tabs on Client home page
LIMS-1520: Allow to invalidate verified ARs
LIMS-1539: Printable Worksheets. In both AR by row or column orientations
LIMS-1199: Worksheet totals in WS lists
LIMS-257: Set Blank and Warning icons in Reference Sample main view
LIMS-1636: Batch Sample View crash
LIMS-1524: Invalidate email does not have variables populated
LIMS-1572: Instrument interface: Sysmex XS-500i
LIMS-1575: Thermo Arena 20XT
LIMS-1423: Save details when AR workflow action kicked off
LIMS-1624: Import default test.xlsx fails
LIMS-1614: Error when selecting Analysis Administration Tab after receiving a sample with Sampling Workflow enabled
LIMS-1605: Tescan TIMA interface
LIMS-1604: BioDrop uLite interface
LIMS-1603: Life Technologies Qubit interface
LIMS-1517: Storage field tag untranslated?
LIMS-1518: Storage Location table
LIMS-1527: CC Contact on AR view (edit) offers all contacts in system
LIMS-1536: Add button [Add], to alow quickly addings in referencewidget
LIMS-1587: Better support for extension of custom sample labels
LIMS-1622: Version Check does not correctly check cache
LIMS-1623: Implement bika-frontpage as a BrowserView


3.1.6 (2014-12-17)
------------------
LIMS-1530: Scrambled Analysis Category order in Published Results
LIMS-1529: Error while inserting an AR with container-based partitioning is required
LIMS-1460: Additional field in AR for comments or results interpretation
LIMS-1441: An error message related to partitions unit is shown when selecting analysis during AR creation
LIMS-1470: AS Setup. File attachment field tag is missing
LIMS-1422: Results doesn't display yes/no once verified but 1 or 0
LIMS-1486: Typos in instrument messages
LIMS-1498: Published Results not Showing for Logged Clients
LIMS-1445: Scientific names should be written in italics in published reports
LIMS-1389: Units in results publishing should allow super(sub)script format, for example in cm2 or m3
LIMS-1500: Alere Pima's Instrument Interfice
LIMS-1457: Exponential notation in published AR pdf should be formatted like a×10^b instead of ae^+b
LIMS-1334: Calculate result precision from Uncertainty value
LIMS-1446: After retracting a published AR the Sample gets cancelled
LIMS-1390: More workflow for Batches
LIMS-1378: Bulking up Batches
LIMS-1479: new-version and upgrade-steps should be python viewlets
LIMS-1362: File attachment uploads to Batches
LIMS-1404: New Batch attributes (and their integration with existing ones on Batch views)
LIMS-1467: Sample Point Lookup doesn't work on AR modify
LIMS-1363: Batches per Client
LIMS-1405: New Sample and AR attributes
LIMS-1085: Allow Clients to add Attachments to ARs
LIMS-1444: In AR published report accredited analysis services are not marked as accredited
LIMS-1443: In published reports the publishing date is not shown in the pdf
LIMS-1420: Status filter is not kept after moving to next page
LIMS-1442: Sample Type is not filtred by Sample Point
LIMS-1448: Reports: when you click on "Analysis turnaround time" displays others
LIMS-1440: Error when trying to publish with analysis from different categories
LIMS-1459: Error when checking instrument validity in manage_results
LIMS-1430: Create an AR from batch allows you to introduce a non existent Client and Contacts don't work properly

- After modifying analysis Category, reindex category name and UID for all subordinate analyses
- Setup data import improvements and fixes
- Simplify installation with a custom Plone overview and add site


3.1.5 (2014-10-06)
------------------

LIMS-1082: Report Barcode. Was images for pdf/print reports etc
LIMS-1159: reapply fix for samplepoint visibility
LIMS-1325: WSTemplate loading incompatible reference analyses
LIMS-1333: Batch label replace with standard Plone keyword widget
LIMS-1335: Reference Definitions don't sort alphabetically on WS Template lay-outs
LIMS-1345: Analysis profiles don't sort
LIMS-1347: Analysis/AR background colour to be different to for Receive and To be Sampled
LIMS-1360: Number of analyses in ARs folder view
LIMS-1374: Auto label printing does not happen for an AR drop-down receive
LIMS-1377: Error when trying to publish after updating branch hotfix/next or develop
LIMS-1378: Add AR/Sample default fields to Batch
LIMS-1395: front page issue tracker url
LIMS-1402: If no date is chosen, it will never expire." not been accomplished
LIMS-1416: If a sample point has a default sample type the field is not pulled automatically during AR template creation
LIMS-1425: Verify Workflow (bika_listing) recursion

- added 'getusers' method to JSON API
- Added 'remove' method to JSON API
- Added AR 'Copy to new' action in more contexts
- Added basic handling of custom Sample Preparation Workflows
- Added decimal mark configuration for result reports
- Added help info regards to new templates creation
- Added IAcquireFieldDefaults - acquire field defaults through acquisition
- Added IATWidgetVisibility - runtime show/hide of AT edit/view widgets
- Added watermark on invalid reports
- Added watermark on provisional reports
- Alert panel when upgrades are available
- All relevant specification ranges are persisted when copying ARs or adding analyses
- Allow comma entry in numbers for e.g. German users
- Bika LIMS javascripts refactoring and optimization
- Fix ZeroDivisionError in variation calculation for DuplicateAnalysis
- Fixed spreadsheet load errors in Windows.
- Fixed template rendering errors in Windows
- JSONAPI update: always use field mutator if available
- JSONAPI: Added 'remove' and 'getusers' methods.
- Refactored ARSpecs, and added ResultsRange field to the AR

3.1.4.1 (2014-07-24)
--------------------

3.1.4 release was broken, simple ARs could not be created.



3.1.4.1 (2014-07-24)
--------------------

3.1.4 release was broken, simple ARs could not be created.

LIMS-1339: Published reports should use "±" symbol instead of "+/-"
LIMS-1327: Instrument from worksheet
LIMS-1328: Instrument calibration test graphs do not work on multiple samples
LIMS-1347: Analysis/AR background colour to be different to for Receive and To be Sampled
LIMS-1353: Analyses don't sort in Attachment look-up

Preview for Results reports
    - Single/Multi-AR preview
    - Allows to cancel the pre-publish/publish process
    - Allows to make visible/invisible the QC analyses
    - Allows to add new custom-made templates
    - JS machinery allowed for pdf reporting

3.1.4 (2014-07-23)
------------------

LIMS-113: Allow percentage value for AS uncertainty
LIMS-1087: Prevent listing of empty categories
LIMS-1203: Fix Batch-AnalysisRequests query
LIMS-1207: LIMS-113 Allow percentage value for AS uncertainty
LIMS-1221: use folder icon for ARImports in nav
LIMS-1240: fix permissions for "Copy To New" in AR lists
LIMS-1330: handle duplicate of reference analysis
LIMS-1340: soft-cache validator results
LIMS-1343: Prevent sudden death if no version information is available
LIMS-1352: SamplingWorkflow not saved to sample
LIMS-334: Add Service/ExponentialFormatPrecision
LIMS-334: Added ExponentialFormatThreshold setting
LIMS-334: Allow exponential notation entry in numeric fields
LIMS-334: Exponent Format used for analysis Result
LIMS-334: Remove duplicate getFormattedResult code
LIMS-83: Update Method->calculation reference version when Calculation changes

- Formula statements can be written on multiple lines for clarity.

- Replace kss-bbb ajax-spinner with a quieter one

- bika.lims.utils.log logs location url correctly

3.1.3 (2014-07-17)
------------------

Missing fixes from 3.1.2

LIMS-671: Preferred/Restricted client categories
LIMS-1251: Supply order permission error
LIMS-1272: Currency in Price Lists
LIMS-1310: Broken AnalysisProfile selector in AR Add form.

3.1.2 (2014-07-15)
------------------

LIMS-1292: UI fix Retracted ARs workfow: Warning msg on "full" retract.
LIMS.1287: UI fix Report parameter formatting
LIMS-1230: UI fix Livesearch's box
LIMS-1257: UI fix Long titles in Analysis Profiles, Sample Points, etc.
LIMS-1214: UI fix More columns
LIMS-1199: UI fix Worksheet listing: better columns
LIMS-1303: jsi18n strings must be added to bika-manual.pot.  i18ndude cannot find.
LIMS-1310: Filter SamplePoints by client in AR Template Edit View
LIMS-1256: Client objects included in AR-Add filters for Sample Point etc.
LIMS-1290: Allows Analyst to retract analyses, without giving extra permissions.
LIMS-1218: Slightly nicer monkey patch for translating content object ID's and titles.
LIMS-1070: Accreditation text can be customised in bika_setup
LIMS-1245: off-by-one in part indicators in ar_add
LIMS-1240: Hide "copy to new" from Analyst users

LIMS-1059: Added worksheet rejection workflow
    RejectAnalysis (Analysis subclass (has IAnalysis!)) workflow transition.
    Does not retract individual Analysis objects - instead, forces their state
        back to "Received", and assigns them onto newly created WS.
    Sets attributes on src and dst worksheets:
        WS instance rejected worksheet attribute: .replaced_by = UID
        WS instance replacement worksheet attribute: .replaces_rejected_worksheet:UID

Fixed some i18n and encoding snags, and updated translations.

3.1.1 (2014-06-29)
------------------

Some bugs which only appear while running Windows, have been fixed.

LIMS-1281: Fix Restricted and Default categories in ar_add
LIMS-1275: Fix lax Aalyst permissions
LIMS-1301: jsonapi can set ReferenceField=""
LIMS-1221: Icon for ARImports folder in Navigation
LIMS-1252: AR Published Results Signature Block formatting
LIMS-1297: Update frontpage


3.1 (2014-06-23)
----------------

- Product and Analysis specifications per AR
- Incorrect published results invalidation workflow
- Improved re-testing workflow
- Adjustment factors on worksheets
- Using '< n' and '> n' results values
- Sample Storage locations
- Sample Categories
- Analysis Prioritisation
- Bulk AR creation from file
- Results reports inclusion of relevant QC results
- Supply Inventory and Orders
- JSON interface
- Management Reports export to CSV
- Enhancements to AR Batching
- Enhancements to Results Reports

- Instrument management module

    Calibration certificates, maintenance, Instrument QC
    Method, Instrument and Analysis integrity

- Instrument interfaces

     Agilent MS 'Masshunter Quant'
     Thermo Gallery
     Foss Winescan FT 120, Auto

- Invoices

   Per AR, Analysis per Invoice line.
   Per Supply Order, inventory item per Invoice line
   Invoices by email
   Invoice 'batches' for selected time period, ARs aand Orders per Invoice line
   Invoice batch export to accounts systems
   Price lists. Analysis Services and Supplies

3.1.3036 (2014-05-30)
---------------------

Added two checboxes in BikaSetup > Security:
- Allow access to worksheets only to assigned analysts (Y/N)
- Only lab managers can create and amange new worksheets (Y/N)

** IMPORTANT NOTES **
The 3036 upgrade sets the above options to true by default, so after
being upgraded, only the labmanagers will be able to manage WS and the
analysts will only have access to the worksheets to which they are
assigned. These defaults can be changed in BikaSetup > Security.

3.0 (2014-03-15)
----------------

- Fix some out-dated dependencies that prevented the app from loading.

- Development of the current bika 3.0 code has slowed, and our efforts have been focused on
the 3.01a branch for some time.

3.0rc3.5.1 (2013-10-25)
-----------------------

Fix CSS AR Publication error

3.0rc3.5.1 (2013-10-25)
-----------------------

Fix error displaying client sample views

3.0rc3.5 (2013-10-24)
---------------------

Requires Plone 4.3.  For information on upgrading Plone, visit
http://plone.org/documentation/manual/upgrade-guide

- Fix a serious error saving Analysis results.
- Improve upgrade handling in genericsetup profile
- Fix errors in setupdata loader
- Force UTF-8 encoding of usernames (imported client contacts can now login)
- Removed outdated test setup data
- Handle duplicate request values in bika_listing
- ID server handles changes in ID schemes without error
- Remove folder-full-view from front-page view
- Updated workflow and permissions to prevent some silly errors
- Add robot tests
- Add default robots.txt

3.0rc3.2 (2013-06-28)
---------------------

- Fix site-error displaying upgraded instruments
- Fix spinner (KSS is not always enabled)
- Add extra save button in ar_add
- Label Printing: "Return to list" uses browser history
- Bold worksheet position indicators
- Remove version.txt (use only setup.py for version)

3.0rc3.1 (2013-06-27)
---------------------

- Fix permission name in upgrade step

3.0rc3 (2013-06-25)
-------------------

- Many instrument management improvements! (Merge branch 'imm')
- Removed ReferenceManufacturer (use of generic Manufacturer instead)
- Removed ReferenceSupplier (use Supplier instead)
- Improve service/calculation interim field widgets
  Allows service to include custom fields (without calculation selected)
- Fix services display table categorisation in Analysis Specification views
- Stop focusing the search gadget input when page load completes. (revert)
- Limit access to Import tab (BIKA: Manage Bika)
- New permission: "BIKA: Import Instrument Results"
- New permission: "BIKA: Manage Login Details" - edit contact login details
- Some late changes to better handle the updates to ID creation
- Plone 4.3 compatibility (incomplete)
- Use Collections as a base for Queries (incomplete)
- Many many bugfixes.

3.0rc2.3 (2013-01-29)
-------------------

- Fix bad HTML

3.0rc2.2 (2013-01-28)
-------------------

- Fix an error during AR Publish

3.0rc2.1 (2013-01-21)
-------------------

- Fix bad HTML
- Pin collective.js.jqueryui version to 1.8.16.9

3.0rc2 (2013-01-21)
-------------------

- Updated all translations and added Brazilian Portuguese
- RecordsWidget: subfield_types include "date"
- RecordsWidget: Automatic combogrid lookups
- Added all bika types to Search and Live Search
- Transition SamplePartition IDs to new format (SampleType-000?-P?
- Always handle non-ASCII characters: UTF-8 encoding everywhere
- Accept un-floatable (text) results for analyses
- Hidden InterimFields in Calculations
- Added InterimFields on AnalysisServices for overriding Calculation Interimfields.
- Disable KSS inline-validation
- Categorized analyses in AR views
- Added remarks for individual analyses
- Improved Javascript i18n handling
- Improved default permissions
- New reports
    - Added 'Analysis summary per department' (merge of 'Analyses lab department weekly' and 'Analyses request summary by date range'
    - Added 'Analyses performed as % of total' report
    - Added Analyses per lab department report
    - Added 'Samples received vs. samples reported' report
    - Added Daily Samples Received report
- Many many bugfixes.

3.0rc1 (2012-10-01)
-------------------


- Removed Bika Health data from released egg
- Remove remarks from portal_factory screens
- Add Month/Year selectors to default datetime widget
- ClientFolder default sorting.
- Date formats for jquery datepicker
- Don't overwrite the Title specified in @@plone-addsite
- Bug fixes

3.0rc1 (2012-09-25)
-------------------

### Changes

- Requires Python 2.7 (Plone 4.2)
- Add GNUPlot dependency
- Added client sample points
- Added Sampling Deviation selections
- Added Ad-Hoc sample flag
- Added Sample Matrices (Sampletype categorisation)
- Added custom ResultsFooter field in bika setup
- Added PDF Attachments to published results
- Electronic signature included in Results and Reports
- Login details form to create users for LabContacts
- Sampling workflow is disabled by default
- Methods are versioned by default
- Methods are publicly accessible by default
- Queries WIP
- Reports WIP
- Modified label layouts for easier customisation
- Cleaned print styles
- Use plonelocales for handling Date/Time formats
- SMS and Fax setup items are disabled by default

2012-06-21
----------

- Partitioning & Preservation automation
- Reports
- Sample point & types relations in UI
- AR template enhancements
- Sample and AR layout improvements
- Labels
- Configuration logs
- Faster indexing
- JavaScript optimisation
- Better IE compatibility
- Set-up worksheet improvements
- Updated translations
- Workflow tweaks
- Tweaks to Icons, Views & Lists

2012-04-23
----------

- Optional sampling and preservation workflows and roles.
- Sample partitioning.
- AR templates - Sample point & Sample type restrictions.
- Reports - framework only. 'Analysis per service' shows what is planned.
- Improved i18n handling, and updated strings from Transifex.
- Numerous performance enhancements
- Analysis Service & Method associations.
- An improved Analysis Service pop-up window.
- Sample Type and Sample Point relationship.
- Currency selection from zope locales
- Combined AR View and Edit tabs.
- Re-factored AR 'Add/Remove Analyses' screen
- Store the date of capture for analysis results
- Append only remarks fields on more objects.

2012-01-23
----------

 - Made Bika compatible with Plone 4.1
 - Sampler and Preserver roles, users and permissions
 - Sampling and Preservation workflows
 - Inactive and Cancellation Workflows
 - Pre-preserved Containers
 - Automatic versioning for some bika_setup types
 - Analyst and Instrument on Worksheet templates
 - XLSX setup data loader
 - Sample disposal date based on date sampled, not date received.
 - Internal ID Server by default
 - user defined calculations and interim fields
 - Dry Matter results option does not appear until enabled in Site Setup
 - Accreditation portlet disabled until enabled in Site Setup
 - BikaListingView
 - New icons
 - (mostly) usable at 800x600
 - Column display toggles
 - Future dated samples and ARs
 - Accreditation template: i18n in locales/manual.pot/accreditation_*
 - intermediate workflow state for analyses requiring attachments
 - Labmanager has Site Administrator role (not Manager)
 - 'Indeterminate' results
 - use portal_factory everywhere
 - working test suite
 - static resource directories
 - Merged BikaMembers types
 - CoordinateField/Widget
 - DurationField/Widget
 - CustomRecordsWidget

2.3.3 Bug fix release
---------------------

 - Inclusion of BikaMembers 0.0.3. No changes to bika code, version bumped
   to facilitate release of new BikaMembers version.

2.3
---

 - Analysis categories introduced
 - Analysis service result restrictions - specification of possible results
 - Allow site and client specification of email and fax subject line content
 - Additional instrument/export formats:
   WinescanFT120, WinescanAuto, FIAStar and Bartelt's data-collector
 - Export worksheet analyses to instruments
 - PDF as a result output option
 - SMS result output option
 - Result publication options synchronized and signatures added to emails
 - Email batching of query results conforms to result mailing
 - IDServer batching of unique id request
 - Optmization of worksheet searching on selection criteria
 - Extract tab added with extract for analysis services or profiles
 - Batch update of analysis service prices
 - German translation module added
 - Added a light query form which excludes analysis category and service
 - Batch size setting in analysis request lists
 - BikaMembers replaces UpfrontContacts
 - ATSchemaEditor removed
 - Significant performance improvements

 - Resolve client action conflicts
 - Sampled date validation
 - Drymatter formatting on output corrected
 - Correct default none workflows
 - Review portlet optimization
 - Pricelist prints blank for analysis service with price not defined

2.2
---

 - Attachments permitted on analysis requests and analyses
 - Worksheet resequencing, and sort order for worksheet analysis selection
 - Worksheet deletion only available for open worksheets
 - Portlet to provide export of analysis services and analysis profiles
 - Requirement for unique analysis service names, analysis service keywords,
 - instrument import keywords and analysis profile keywords enforced.
 - Report headings and formats standardized accross different reports
 - AR import alternative layout provided with selection, including profiles
 - Progress bar introduced for long running processes

2.1.1
-----

 - Disposal Date for Samples and Retention Period per Sample Type added.
 - Various new search criteria added.
 - Standard Manufacturers introduced.
 - Labels for Standard Samples introduced.
 - "Print" and "Email" facilities introduced for lists of Standard Samples and Standard Stocks.
 - "Duplicate" facility for Analysis Services introduced.
 - Addresses added to top of emailed query results.
 - Labels for Samples and Analysis Requests changed.
 - Analysis Services can have multiple Methods.
 - Change log introduced for Methods.
 - Methods added to left navigation bar.
 - List of Methods included in pop-up for Analyses.
 - Documents may be uploaded for Methods.

2.1
---

 - Sample object and workflow introduced
 - Results specifications, lab and per client
 - Analysis profiles
 - Worksheet template engine
 - Interface to Bika Calendar
 - Import of analysisrequests from csv file
 -  Export of results to csv file
 - Print as publication option
 - Lab Departments, lab contacts, and department manager introduced
 - Quality Control calculations. Control, blank and duplicate analyses.
 - QC graphs, normal distribution, trends and duplicate variation
 - Various analysis calculations allowed. Described by Calculation Type
 - Dependant Calcs introduced. Where an analysis result is calculated from
 -  other analyses: e.g. AnalysisX = AnalysisY - Analysis Z
 - Dry matter result reporting. Results are reported on sample as received,
 -  and also as dry matter result on dried sample
 - Re-publication, Pre publication of individual results and per Client
 - Many reports including Turn around, analyses repeated and out of spec

1.2.1
-----


 - Removed invoice line item descriptions from core code to allow skin
   integration
 - Create dummy titration values for analyses imported from instrument
 - More language translations

1.2.0
-----

 - Statements renamed to Invoices
 - Jobcards renamed to Worksheets
 - New identification fields added to analysis request
 - Client Reference, Sample Type and Sample Point
 - Welcome page introduced
 - Late analyses list linked from late analyses portlet
 - Icon changes
 - Accreditation body logo and details added to laboratory info
 - Accreditation logo, disclaimers added throughout web site
 - Laboratory confidence level value data driven from laboratory info
 - Analyses methods provided as pop-up where analyses are listed
 - Titration factors and titration volumes added to analyses and worksheets
 - Measure of uncertainties introduced per analysis and intercept
 - Two new specialist roles created - verifier and publisher
 - Sample test data load script - load_sample_data.py
 - Implement generic instrument data import tool
 - Login portlet added
 - Modifications required to support interlab
   Permit analysis parent (sample) to be in 'released' state.
   Reference SampleID on AnalysisRequest-

 - 1566324: Logged in page redirected to welcome page.
 - 1573299: LiveSearch - Added permissions to InvoiceLineItem.
 - 1573083: Status Drop Down - Invoicing
 - 1551957: Contacts not visible to other contacts. Correct local owner role
 - 1566334: position of 'add new ar' button changed to conform to other forms
 - 1532008: query results sort order most recent first
 - 1532770: Order default listing correction
 - 1558458: Member discount data driven in messages on AR forms
 - 1538354: SubTotal and VAT calculation on edit AR
 - 1532796: AR edit - allow change of contact

1.1.3
-----

 This is a bug fix release. Migration from older versions has also
 been improved greatly.

 Please note that AnalysisRequest now has a custom mutator that
 expects the title of the Cultivar, not the UID. This will impact
 anybode that customised the *analysisrequed_add.cpy* controller
 script and the *validate_analysisrequest_add_form.vpy* validation
 script.


 - 1423182: IndexError on surfing to LIMS pages without being logged on
 - 1423238: Orders - Dispatch date
 - 1429992: AR edit tab - Cultivar uneditable
 - 1429996: Cultivar names to allow numbers
 - 1429999: Late analysis alert - 'More...' URL
 - 1430002: Sample due alerts - 'More...' URL
 - 1433787: Security - Clients
 - 1434100: Search - Index & Attribute errors
 - 1418473: Updated start-id-server.bat for Win2K & Win XP

1.1.2
-----

 - 1423205: Show logs to labmanager set-up
 - 1291750: Added default ID prefixes for Order and Statement
 - 1424589: Late analysis alert to be calulated on date received

1.1.1
-----


 - Updated portlets with Plone 2.1 style definition list markup

 - 1423179: Clients must not see JobCard links on Analysis Requests
 - 1423182: IndexError on surfing to LIMS pages without being logged on
 - 1423188: Site map - Clients should not have access to ...
 - 1423191: Link rot - 'logged in' page
 - 1423193: Groups folder should not be shown
 - 1423194: No 'More...' if there are less than 5
 - 1423204: AR view - Missing tabs and status drop down
 - 1423209: Schema Editor - Drop Down List Issue (Select)
 - 1423234: Late Analysis alert shows for anonymous visitors
 - 1423363: Report Analysis Totals
 - 1423386: Email publication error

1.1.0
-----

 - Made Bika compatibable with Plone 2.1
 - Added Spanish translation contributed by Luis Espinoza
 - Added Italian translation contributed by Pierpaolo Baldan
 - Added Dutch translation contributed by Joris Goudriaan
 - Added Portugese translation contributed by Nuno R. Pinhão
 - The schemas of Client, Contact, AnalysisRequest and Order can be
   edited in the through-the-web schema editor, ATSchemaEditorNG.
 - The maximum time allowed for the publication of results can now be
   set per analysis service. The portlet
   'skins/bika/portlet_late_analysis.pt' has been added to alert lab
   users when analyses are late.
 - Analyses on an AnalysisRequest have a reference to a Jobcard,
   rendered as a hyperlink on the AnalysisRequest view.
 - A bug has been fixed where 'not_requested' analyses were checked
   on the AnalysisRequest edit form.
 - Enabled 'changed_state' folder button globally and disabled on
   AnalysisRequest and Jobcard.

1.0.1
-----

 - Updated 'skins/bika/date_components_support.py' with latest
   version of script in Plone 2.0.5
 - Modified access to transitions in workflow scripts, normal
   attribute access seems to guarded since Zope 2.7.5.
 - Added CHANGES.txt and README.txt
 - Added windows batch script for ID server
   (scripts/start-id-server.bat)<|MERGE_RESOLUTION|>--- conflicted
+++ resolved
@@ -1,4 +1,3 @@
-<<<<<<< HEAD
 3.1.9 (2015-10-8)
 ------------------
 LIMS-1875: Able to deactivate instruments and reference samples without logging in
@@ -51,14 +50,12 @@
 LIMS-1811: Refactor AR Add form Javascript, and related code.
 LIMS-1818: Instrument Interface. Eltra CS-2000
 LIMS-1817: Instrument Interface. Rigaku Supermini XRF
-LIMS-2041: Resolve ${analysis_keyword) in instrument import alert.
 - New System Dashboard for LabManagers and Admins
-=======
+
 3.1.8.3 (2015-10-01)
 --------------------
 LIMS-1755: PDF writer should be using a world-writeable tmp location
-LIMS-2041: Resolve translation syntax error in instrument import alert
->>>>>>> fd63719e
+LIMS-2041: Resolve ${analysis_keyword) in instrument import alert.
 
 3.1.8.2 (2015-09-27)
 --------------------
