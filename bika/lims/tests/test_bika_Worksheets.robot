*** Settings ***

Documentation  Worksheets - creating ARs

Library  Selenium2Library  timeout=10  implicit_wait=0.5
Library  bika.lims.tests.base.Keywords
Library  Collections
Resource  keywords.txt

Variables  plone/app/testing/interfaces.py

#file location -> /Applications/Plone/buildout-cache/eggs/plone.app.testing-4.2.2-py2.7.egg/plone/app/testing/interfaces.py

Suite Setup      Start browser
#Suite Teardown  Close All Browsers

*** Variables ***

# higher speed variables slows process down ie 0.1, 0.3 etc in seconds
${SELENIUM_SPEED}  0

#use following to locate Analysis Service when defining an Analysis Profile
${AnalysisServices_global_Title}  Analysis Services Title
${AnalysisServices_locator}  Select ${AnalysisServices_global_Title}
${AnalysisCategory_global_Title}  Analysis Category Title
${ClientName_global}  Client Name
${Prefix_global}  PREFIX
${user-labmanager}  labmanager
${user-labmanager1}  labmanager1

#general purpose variable
${VALUE}
#general status variable
${STATUS}

${WS_SAMPLE_LIST}
${WS_CONTROL_LIST_1}
${WS_CONTROL_LIST_2}
${WS_BLANK_LIST_1}
${WS_BLANK_LIST_2}
${WS_DUPLICATE_LIST_1}
${WS_DUPLICATE_LIST_2}


*** Test Cases ***


CreateWorksheets

<<<<<<< HEAD
    Log in as  ${user-labmanager}
=======
    #test availability ofkeywords in resource keywords.txt
    Test Keyword

    #Log in as  ${user-labmanager}
    Log in as site owner
>>>>>>> 34804e48

    #LoadData

    #switch off Label Printing - loading Data turns it on
    RunBikaSetup

    SelectClientAndAddAR  Bruma
    SelectClientAndAddAR  Bore

    ReceiveCreatedARs

    #expired
    CreatReferenceSample_expired

    #reference sample
    CreatReferenceSamples_Hazardous_Metals
    #only create one - it simplifies the selection when retracting
    #CreatReferenceSamples_Benign_Metals

    #blanks
    CreatReferenceSample_D_Water

    #CreateWorksheetEntryLists

    CreateWorksheet

    #RetractAnalysis

    Hang



    #Log out as  ${user-labmanager}

    #Log in as  ${user-labmanager1}

    #Verify AR

    #Alister
    #072 872 0593


*** Keywords ***

Start browser
    Open browser  http://localhost:55001/plone/login_form
    Set selenium speed  ${SELENIUM_SPEED}


RunBikaSetup
    Go to  http://localhost:55001/plone/bika_setup/edit
    Click Link  Labels
    #Select Checkbox  SamplingWorkflowEnabled
    Select From List  AutoPrintLabels  None

    Log  BIKA Setup: label printing set to: None  WARN
    Click Button  Save
    Wait Until Page Contains  Changes saved.



LoadData
    Go to  http://localhost:55001/plone
    Wait Until Page Contains Element  portaltab-import
    Click Link  Import
    Wait Until Page Contains Element  fieldsetlegend-setupdata
    Click Link  Load Setup Data
    Wait Until Page Contains Element  existing

    Log  Setting timeout to: 300  WARN
    Set Selenium Timeout  300

    Select From List  existing  bika.lims:test
    Click Element  setupexisting
    Wait Until Page Contains  Changes saved.

    Log  Setting timeout to: 10  WARN
    Set Selenium Timeout  10


SelectClientAndAddAR
    [Arguments]  ${TemplateName}=

    Go to  http://localhost:55001/plone/clients
    sleep  0.5
    Go to  http://localhost:55001/plone/clients/client-1

    Wait Until Page Contains  Analysis Request
    Click Link  Add
    Wait Until Page Contains  Request new analyses

    #Click Element  ar_0_Batch
    #Select First From Dropdown  ar_0_Batch

    #Click Element  ar_0_Template
    #Input Text  ar_0_Template  ${TemplateName}
    #Select First From Dropdown  ar_0_Template

    SelectSpecificFromDropdown  ar_0_Template  ${TemplateName}
    SelectSpecificFromDropdown  ar_1_Template  ${TemplateName}
    #SelectSpecificFromDropdown  ar_2_Template  ${TemplateName}
    #SelectSpecificFromDropdown  ar_3_Template  ${TemplateName}
    #SelectSpecificFromDropdown  ar_4_Template  ${TemplateName}
    #SelectSpecificFromDropdown  ar_5_Template  ${TemplateName}

    #Click Element  ar_0_Profile
    #Select First From Dropdown  ar_0_Profile
    #Click Element  ar_0_Sample
    #Select First From Dropdown  ar_0_Sample

    SelectPrevMonthDate  ar_0_SamplingDate  1
    SelectPrevMonthDate  ar_1_SamplingDate  1
    #SelectPrevMonthDate  ar_2_SamplingDate  1
    #SelectPrevMonthDate  ar_3_SamplingDate  1
    #SelectPrevMonthDate  ar_4_SamplingDate  1
    #SelectPrevMonthDate  ar_5_SamplingDate  1

    #Click Element  ar_0_SampleType
    #Select First From Dropdown  ar_0_SampleType
    #Click Element  ar_0_SamplePoint
    #Select First From Dropdown  ar_0_SamplePoint
    #Click Element  ar_0_ClientOrderNumber
    #Select First From Dropdown  ar_0_ClientOrderNumber
    #Click Element  ar_0_ClientReference
    #Select First From Dropdown  ar_0_ClientReference
    #Click Element  ar_0_ClientSampleID
    #Select First From Dropdown  ar_0_ClientSampleID
    #Click Element  ar_0_SamplingDeviation
    #Select First From Dropdown  ar_0_SamplingDeviation
    #Click Element  ar_0_SampleCondition
    #Select First From Dropdown  ar_0_SampleCondition
    #Click Element  ar_0_DefaultContainerType
    #Select First From Dropdown  ar_0_DefaultContainerType

    #Select Checkbox  ar_0_AdHoc
    #Select Checkbox  ar_0_Composite
    #Select Checkbox  ar_0_ReportDryMatter
    #Select Checkbox  ar_0_InvoiceExclude

    Log  Copy accross NOT tested  WARN

    #Click Element  Batch
    #Click Element  Template
    #Click Element  Profile
    #Click Element  Sample
    #Click Element  SamplingDate
    #Click Element  SampleType
    #Click Element  SamplePoint
    #Click Element  ClientOrderNumber
    #Click Element  ClientReference
    #Click Element  ClientSampleID
    #Click Element  SamplingDeviation
    #Click Element  SampleCondition
    #Click Element  DefaultContainerType
    #Click Element  AdHoc
    #Click Element  Composite
    #Click Element  ReportDryMatter
    #Click Element  InvoiceExclude

    Click Button  Save
    Log  Setting timeout to: 60  WARN
    Set Selenium Timeout  60

    Wait Until Page Contains  successfully created.
    Log  Setting timeout to: 10  WARN
    Set Selenium Timeout  10

    #first select analysis category then service
    #Click Element  cat_lab_${AnalysisCategory_global_Title}
    #Select Checkbox  ar.0.Analyses:list:ignore_empty:record



ReceiveCreatedARs

    Select Checkbox  analysisrequests_select_all
    Click Element  receive_transition


CreatReferenceSample_expired

    Go to  http://localhost:55001/plone/bika_setup/bika_suppliers
    Wait Until Page Contains Element  deactivate_transition
    Click Link  http://localhost:55001/plone/bika_setup/bika_suppliers/supplier-1
    Wait Until Page Contains  Add
    Click Link  Add
    Wait Until Page Contains Element  title
    Input Text  title  Expired Reference Sample

    Select From List  ReferenceDefinition:list  Trace Metals 10
    Select Checkbox  Hazardous

    Select From List  ReferenceManufacturer:list  Neiss
    Input Text  CatalogueNumber  Old Numba
    Input Text  LotNumber  Finished

    Click Link  Dates
    Wait Until Page Contains Element  ExpiryDate
    Click Element  ExpiryDate
    Click Element  xpath=//a[@title='Prev']
    Click Link  1

    Click Button  Save
    Wait Until Page Contains  Changes saved.



CreatReferenceSamples_Benign_Metals

    Go to  http://localhost:55001/plone/bika_setup/bika_suppliers
    Wait Until Page Contains Element  deactivate_transition
    Click Link  http://localhost:55001/plone/bika_setup/bika_suppliers/supplier-1
    Wait Until Page Contains  Add
    Click Link  Add
    Wait Until Page Contains Element  title
    Input Text  title  Benign Metals Reference Sample

    Select From List  ReferenceDefinition:list  Trace Metals 10
    #Select Checkbox  Hazardous

    Select From List  ReferenceManufacturer:list  Neiss
    Input Text  CatalogueNumber  Numba Waan
    Input Text  LotNumber  AlotOfNumba

    Click Link  Dates
    Wait Until Page Contains Element  ExpiryDate
    Click Element  ExpiryDate
    Click Element  xpath=//a[@title='Next']
    Click Link  25

    Click Button  Save
    Wait Until Page Contains  Changes saved.


CreatReferenceSamples_Hazardous_Metals

    Go to  http://localhost:55001/plone/bika_setup/bika_suppliers
    Wait Until Page Contains Element  deactivate_transition
    Click Link  http://localhost:55001/plone/bika_setup/bika_suppliers/supplier-1
    Wait Until Page Contains  Add
    Click Link  Add
    Wait Until Page Contains Element  title
    Input Text  title  Hazardous Metals Reference Sample

    Select From List  ReferenceDefinition:list  Trace Metals 10
    Select Checkbox  Hazardous

    Select From List  ReferenceManufacturer:list  Neiss
    Input Text  CatalogueNumber  Numba Waanabe
    Input Text  LotNumber  AlotOfNumbaNe

    Click Link  Dates
    Wait Until Page Contains Element  ExpiryDate
    Click Element  ExpiryDate
    Click Element  xpath=//a[@title='Next']
    Click Link  25

    Click Button  Save
    Wait Until Page Contains  Changes saved.




CreatReferenceSample_D_Water

    Go to  http://localhost:55001/plone/bika_setup/bika_suppliers
    Wait Until Page Contains Element  deactivate_transition
    Click Link  http://localhost:55001/plone/bika_setup/bika_suppliers/supplier-2
    Wait Until Page Contains  Add
    Click Link  Add
    Wait Until Page Contains Element  title
    Input Text  title  D Water Reference Sample

    Select From List  ReferenceDefinition:list  Distilled Water
    #Select Checkbox  Hazardous

    Select From List  ReferenceManufacturer:list  Blott
    Input Text  CatalogueNumber  Numba Too
    Input Text  LotNumber  MoreLotOfNumba

    Click Link  Dates
    Wait Until Page Contains Element  ExpiryDate
    Click Element  ExpiryDate
    Click Element  xpath=//a[@title='Next']
    Click Link  25

    Click Button  Save
    Wait Until Page Contains  Changes saved.


CreateWorksheetEntryLists

    @{SampleReference} =     Create list    'a'  'b'  'c'

    log             ${SampleReference}       warn

    # print first item from array
    log             @{SampleReference}[0]    warn

    # put first item into variable
    ${first} =      set variable    @{SampleReference}[0]
    log             ${first}        warn

    #SA-13-001 to 007
    #D-13-001 to 006


CreateWorksheet
    Log  Creating Worksheets now.  WARN
    #Click Link  Worksheets
    Log  Unable to select Worksheet via NAVIGATION menu - using URL!!  WARN
    Go to  http://localhost:55001/plone/worksheets
    Wait Until Page Contains  Worksheets

    Select From List  xpath=//select[@class='analyst']  Lab Analyst 1
    Click Button  Add
    Wait Until Page Contains  Add Analyses

    #order AR's in list
    Click Element  xpath=//th[@id='foldercontents-getRequestID-column']
    #wait for ordering to complete
    Log  Waiting for ordering to complete  WARN
    Wait Until Page Contains Element  xpath=//th[@id='foldercontents-getRequestID-column' and @class='sortable column sort_on ascending indexed']

    Select Checkbox  xpath=//input[@alt='Select Calcium']
    Select Checkbox  xpath=//input[@alt='Select Sodium']
    Select Checkbox  xpath=//input[@alt='Select Copper']
    Select Checkbox  xpath=//input[@alt='Select Iron']
    Select Checkbox  xpath=//input[@alt='Select Magnesium']
    Select Checkbox  xpath=//input[@alt='Select Zinc']
    Select Checkbox  xpath=//input[@alt='Select Manganese']

    Click Element  assign_transition
    Wait Until Page Contains Element  submit_transition

    #check page state is open
    Page Should Contain Element  xpath=//span[@class='state-open']

    #Note: if the order in which Referencees, Duplicates and Blanks are added the further testing will fail 

    Click Link  Add Control Reference
    Wait Until Page Contains  Add Control Reference
    #this table is not sortable - only add one reference and select the first
    Click Element  xpath=//span[@id='worksheet_add_references']/form/div/table/tbody/tr[1]
    Wait Until Page Contains Element  submit_transition

    Click Link  Add Duplicate
    Wait Until Page Contains  Add Duplicate
    Click Element  xpath=//span[@id='worksheet_add_duplicate_ars']/form/div/table/tbody/tr[1]
    Wait Until Page Contains Element  submit_transition

    Click Link  Add Blank Reference
    Wait Until Page Contains  Add Blank Reference
    Click Element  xpath=//span[@id='worksheet_add_references']/form/div/table/tbody/tr[1]
    Wait Until Page Contains Element  submit_transition

    #Value range testing: badValue followed by goodValue

    #ANALYSIS
    TestResultsRange  xpath=//input[@selector='Result_Ca'][1]  0  9
    TestSampleState   xpath=//input[@selector='state_title_Cu']  Cu  Received

    TestResultsRange  xpath=//input[@selector='Result_Na'][1]  8  10
    TestSampleState   xpath=//input[@selector='state_title_Na']  Na  Received
<<<<<<< HEAD


=======
 
>>>>>>> 34804e48
    TestResultsRange  xpath=//input[@selector='Result_Cu'][1]  8  11
    TestSampleState   xpath=//input[@selector='state_title_Cu']  Cu  Received

    TestResultsRange  xpath=//input[@selector='Result_Zn'][1]  3  9.3
    TestSampleState   xpath=//input[@selector='state_title_Zn']  Zn  Received

    TestResultsRange  xpath=//input[@selector='Result_Fe'][1]  25  10.5
    TestSampleState   xpath=//input[@selector='state_title_Fe']  Fe  Received

    TestResultsRange  xpath=//input[@selector='Result_Mg'][1]  13  9.5
    TestSampleState   xpath=//input[@selector='state_title_Mg']  Mg  Received

    TestResultsRange  xpath=//input[@selector='Result_Mn'][1]  7  9.8
    TestSampleState   xpath=//input[@selector='state_title_Mn']  Mn  Received

    #REFERENCE
    #Copper: Result_SA-13-002
    TestResultsRange  xpath=//input[@selector='Result_SA-13-002'][1]  17  10.1
    TestSampleState   xpath=//input[@selector='state_title_SA-13-002']  SA-13-002  Assigned
    #Sodium: Result_SA-13-006
    TestResultsRange  xpath=//input[@selector='Result_SA-13-006'][1]  2  9.2
    TestSampleState   xpath=//input[@selector='state_title_SA-13-006']  SA-13-006  Assigned

    #from here onwards no error images no more  !!!!!!!
    #DUPLICATES
    #Iron: Result_D-13-001
    #TestResultsRange  xpath=//input[@selector='Result_D-13-001'][1]  22  10.9
    #Copper: Result_D-13-003
    #TestResultsRange  xpath=//input[@selector='Result_D-13-003'][1]  15  10.2

    Log  Not testing Duplicate range values - no images  WARN
    Log  Hope the first entry is not incidently selected  WARN

    #interim hack
    Input Text  xpath=//input[@selector='Result_D-13-001'][1]  10
    TestSampleState   xpath=//input[@selector='state_title_D-13-001']  D-13-001  Assigned
    #Input Text  xpath=//input[@selector='Result_D-13-002'][1]  10
    #TestSampleState   xpath=//input[@selector='state_title_D-13-002']  D-13-002  Assigned
    Input Text  xpath=//input[@selector='Result_D-13-003'][1]  10
    TestSampleState   xpath=//input[@selector='state_title_D-13-003']  D-13-003  Assigned
    #Input Text  xpath=//input[@selector='Result_D-13-004'][1]  10
    #TestSampleState   xpath=//input[@selector='state_title_D-13-004']  D-13-004  Assigned
    #Input Text  xpath=//input[@selector='Result_D-13-005'][1]  10
    #TestSampleState   xpath=//input[@selector='state_title_D-13-005']  D-13-005  Assigned
    #Input Text  xpath=//input[@selector='Result_D-13-006'][1]  10
    #TestSampleState   xpath=//input[@selector='state_title_D-13-006']  D-13-006  Assigned
    #Input Text  xpath=//input[@selector='Result_D-13-007'][1]  10
    #TestSampleState   xpath=//input[@selector='state_title_D-13-007']  D-13-007  Assigned

    #click mouse out of input fields
    Click Element  xpath=//div[@id='content-core']

    #BLANKS (array selection range 8 to 14)
    TestResultsRange  xpath=//input[@selector='Result_SA-13-009'][1]  2  0
    TestSampleState   xpath=//input[@selector='state_title_SA-13-009']  SA-13-009  Assigned
    TestResultsRange  xpath=//input[@selector='Result_SA-13-013'][1]  20  0
    TestSampleState   xpath=//input[@selector='state_title_SA-13-013']  SA-13-013  Assigned

    #click mouse out of input fields
    Click Element  xpath=//div[@id='content-core']

    Click Element  submit_transition
    Wait Until Page Contains  Changes saved.

    #check page stte is still open
    Page Should Contain Element  xpath=//span[@class='state-open']

    #all entries with results should have a state: to be verified

    TestSampleState   xpath=//input[@selector='state_title_Ca']  Ca  To be verified
    TestSampleState   xpath=//input[@selector='state_title_Na']  Na  To be verified
    TestSampleState   xpath=//input[@selector='state_title_Cu']  Cu  To be verified
    TestSampleState   xpath=//input[@selector='state_title_Zn']  Zn  To be verified
    TestSampleState   xpath=//input[@selector='state_title_Fe']  Fe  To be verified
    TestSampleState   xpath=//input[@selector='state_title_Mg']  Mg  To be verified
    TestSampleState   xpath=//input[@selector='state_title_Mn']  Mn  To be verified

    TestSampleState   xpath=//input[@selector='state_title_SA-13-002']  SA-13-002  To be verified
    TestSampleState   xpath=//input[@selector='state_title_SA-13-006']  SA-13-006  To be verified

    TestSampleState   xpath=//input[@selector='state_title_D-13-001']  D-13-001  To be verified
    TestSampleState   xpath=//input[@selector='state_title_D-13-003']  D-13-003  To be verified

    TestSampleState   xpath=//input[@selector='state_title_SA-13-009']  SA-13-009  To be verified
    TestSampleState   xpath=//input[@selector='state_title_SA-13-013']  SA-13-013  To be verified


    #now fill in the remaining results

    #REFERENCE
    #Calcium: Result_SA-13-001
    TestResultsRange  xpath=//input[@selector='Result_SA-13-001'][1]  3  10
    TestSampleState   xpath=//input[@selector='state_title_SA-13-001']  SA-13-001  Assigned
    #Iron: Result_SA-13-003
    TestResultsRange  xpath=//input[@selector='Result_SA-13-003'][1]  3  10
    TestSampleState   xpath=//input[@selector='state_title_SA-13-003']  SA-13-003  Assigned
    #Magnesium: Result_SA-13-004
    TestResultsRange  xpath=//input[@selector='Result_SA-13-004'][1]  3  10
    TestSampleState   xpath=//input[@selector='state_title_SA-13-004']  SA-13-004  Assigned
    #Manganese: Result_SA-13-005
    TestResultsRange  xpath=//input[@selector='Result_SA-13-005'][1]  3  10
    TestSampleState   xpath=//input[@selector='state_title_SA-13-005']  SA-13-005  Assigned
    #Zink: Result_SA-13-007
    TestResultsRange  xpath=//input[@selector='Result_SA-13-007'][1]  3  10
    TestSampleState   xpath=//input[@selector='state_title_SA-13-007']  SA-13-007  Assigned


    #DUPLICATES
    #interim hack

    Input Text  xpath=//input[@selector='Result_D-13-005'][1]  10
    TestSampleState   xpath=//input[@selector='state_title_D-13-005']  D-13-005  Assigned
    Input Text  xpath=//input[@selector='Result_D-13-006'][1]  10
    TestSampleState   xpath=//input[@selector='state_title_D-13-006']  D-13-006  Assigned
    Input Text  xpath=//input[@selector='Result_D-13-002'][1]  10
    TestSampleState   xpath=//input[@selector='state_title_D-13-002']  D-13-002  Assigned
    Input Text  xpath=//input[@selector='Result_D-13-004'][1]  10
    TestSampleState   xpath=//input[@selector='state_title_D-13-004']  D-13-004  Assigned
    Input Text  xpath=//input[@selector='Result_D-13-007'][1]  10
    TestSampleState   xpath=//input[@selector='state_title_D-13-007']  D-13-007  Assigned


    #BLANKS
    TestResultsRange  xpath=//input[@selector='Result_SA-13-008'][1]  12  0
    TestSampleState   xpath=//input[@selector='state_title_SA-13-008']  SA-13-008  Assigned

    TestResultsRange  xpath=//input[@selector='Result_SA-13-010'][1]  40  0
    TestSampleState   xpath=//input[@selector='state_title_SA-13-010']  SA-13-010  Assigned

    TestResultsRange  xpath=//input[@selector='Result_SA-13-011'][1]  20  0
    TestSampleState   xpath=//input[@selector='state_title_SA-13-011']  SA-13-011  Assigned

    TestResultsRange  xpath=//input[@selector='Result_SA-13-012'][1]  8  0
    TestSampleState   xpath=//input[@selector='state_title_SA-13-012']  SA-13-012  Assigned

    TestResultsRange  xpath=//input[@selector='Result_SA-13-014'][1]  2  0
    TestSampleState   xpath=//input[@selector='state_title_SA-13-014']  SA-13-014  Assigned

    #click mouse out of input fields
    Click Element  xpath=//div[@id='content-core']

    Click Element  submit_transition
    Wait Until Page Contains  Changes saved.

    TestSampleState   xpath=//input[@selector='state_title_SA-13-001']  SA-13-001  To be verified
    TestSampleState   xpath=//input[@selector='state_title_SA-13-003']  SA-13-003  To be verified
    TestSampleState   xpath=//input[@selector='state_title_SA-13-004']  SA-13-004  To be verified
    TestSampleState   xpath=//input[@selector='state_title_SA-13-006']  SA-13-006  To be verified

    TestSampleState   xpath=//input[@selector='state_title_D-13-005']  D-13-005  To be verified
    TestSampleState   xpath=//input[@selector='state_title_D-13-006']  D-13-006  To be verified
    TestSampleState   xpath=//input[@selector='state_title_D-13-002']  D-13-002  To be verified
    TestSampleState   xpath=//input[@selector='state_title_D-13-004']  D-13-004  To be verified
    TestSampleState   xpath=//input[@selector='state_title_D-13-007']  D-13-007  To be verified

    TestSampleState   xpath=//input[@selector='state_title_SA-13-008']  SA-13-008  To be verified
    TestSampleState   xpath=//input[@selector='state_title_SA-13-010']  SA-13-010  To be verified
    TestSampleState   xpath=//input[@selector='state_title_SA-13-011']  SA-13-011  To be verified
    TestSampleState   xpath=//input[@selector='state_title_SA-13-012']  SA-13-012  To be verified
    TestSampleState   xpath=//input[@selector='state_title_SA-13-014']  SA-13-014  To be verified

    #check page has changed state
    Page Should Contain Element  xpath=//span[@class='state-to_be_verified']

    Log  IF YOU GET THIS FAR THE RANDOM DUPLICATE WARNING IMAGE BUG DID NOT APPEAR - RUN TEST AGAIN  WARN


RetractAnalysis
    #continue on existing page
    Log  ...testing Retracting  WARN


    #selector="H2O13-0001-R01_Mg
    #selector="QC-13-002_SA-13-004 and sometimes selector="QC-13-003_SA-13-004
    #selector="WS-13-001_D-13-002

    #WS-13-001

    #get page header
    ${VALUE}  Get Text  xpath=//div[@id='content']/h1/span
    #Log  Text Header: ${VALUE}  WARN

    Log  Retracting analysis: H2O13-0001-R01_Mg  WARN
    Select Checkbox  xpath=//input[@selector='H2O13-0001-R01_Mg']

    Click Element  retract_transition
    Wait Until Page Contains  Changes saved.
    TestSampleState   xpath=//input[@selector='state_title_Mg-1']  Mg  Retracted

    #check page has changed state from 'To be verified' to 'Open'???
    Page Should Contain Element  xpath=//span[@class='state-open']

    #retract reference
    Log  Retracting reference: QC-13-002_SA-13-004  WARN
    Select Checkbox  xpath=//input[@selector='QC-13-002_SA-13-004']
    Click Element  retract_transition
    Wait Until Page Contains  Changes saved.
    TestSampleState   xpath=//input[@selector='state_title_SA-13-004']  SA-13-004  Assigned

    #check page state remains Open
    Page Should Contain Element  xpath=//span[@class='state-open']

    #retract duplicate
    Log  Retracting duplicate: WS-13-001_D-13-002  WARN
    Select Checkbox  xpath=//input[@selector='WS-13-001_D-13-002']
    Click Element  retract_transition
    Wait Until Page Contains  Changes saved.
    TestSampleState   xpath=//input[@selector='state_title_D-13-002']  D-13-002  Assigned

    #check page remains Open
    Page Should Contain Element  xpath=//span[@class='state-open']

    Log  Re-assigning Analysis, Reference and Duplicates etc.  WARN
    TestResultsRange  xpath=//input[@selector='Result_Mg'][1]  13  9.5
    TestSampleState   xpath=//input[@selector='state_title_Mg']  Mg  Received

    TestResultsRange  xpath=//input[@selector='Result_SA-13-004'][1]  3  10
    TestSampleState   xpath=//input[@selector='state_title_SA-13-004']  SA-13-004  Assigned

    Input Text  xpath=//input[@selector='Result_D-13-002'][1]  10
    #click mouse out of input fields - remember direct text input is still a temp hack due to missing images
    Click Element  xpath=//div[@id='content-core']
    TestSampleState   xpath=//input[@selector='state_title_D-13-002']  D-13-002  Assigned

    Click Element  submit_transition
    Wait Until Page Contains  Changes saved.

    TestSampleState   xpath=//input[@selector='state_title_Mg']  Mg  To be verified
    TestSampleState   xpath=//input[@selector='state_title_SA-13-004']  SA-13-004  To be verified
    TestSampleState   xpath=//input[@selector='state_title_D-13-002']  D-13-002  To be verified

    check page has changed state
    Page Should Contain Element  xpath=//span[@class='state-to_be_verified']

#remove item
#unassign_transition

TestResultsRange
    [Arguments]  ${element}=
    ...          ${badResult}=
    ...          ${goodResult}=

    Log  Testing Result Range for ${element} -:- values: ${badResult} and ${goodResult}  WARN
    Input Text  ${element}  ${badResult}
    #pres the tab key to move out the field
    Press Key  ${element}  \t
    #Warning img -> http://localhost:55001/plone/++resource++bika.lims.images/warning.png
    sleep  0.5
    Page Should Contain Image  http://localhost:55001/plone/++resource++bika.lims.images/exclamation.png
    Input Text  ${element}  ${goodResult}
    Press Key  ${element}  \t
    sleep  0.5
    Page Should Not Contain Image  http://localhost:55001/plone/++resource++bika.lims.images/exclamation.png



TestSampleState
    [Arguments]  ${element}=
    ...          ${sample}=
    ...          ${expectedState}=

    ${VALUE}  Get Value  ${element}
    Should Be Equal  ${VALUE}  ${expectedState}  ${sample} Workflow States incorrect: Expected: ${expectedState} -
    Log  Testing Sample State for ${sample}: ${expectedState} -:- ${VALUE}  WARN


SelectSpecificFromDropdown
    [Arguments]  ${Element}=
    ...          ${Option}=

    Click Element  ${Element}
    Input Text  ${Element}  ${Option}
    Select First From Dropdown  ${Element}

SelectDate
    [Arguments]  ${Element}=
    ...          ${Date}=

    Click Element  ${Element}
    Click Link  ${Date}

SelectPrevMonthDate
    [Arguments]  ${Element}=
    ...          ${Date}=

    Click Element        ${Element}
    sleep                0.5
    #Click Element        xpath=//a[@title='Prev']
    Click Element        xpath=//div[@id='ui-datepicker-div']/div/a[@title='Prev']
    sleep                0.5
    #Click Link          ${Date}
    Click Link           xpath=//div[@id='ui-datepicker-div']/table/tbody/tr/td/a[contains (text(),'${Date}')]


#div[@id='ui-datepicker-div']/div/a[@title='Prev']
#div[@id='ui-datepicker-div']/div/a[@title='Next']
#div[@id='ui-datepicker-div']/table/tbody/tr/td[@a='1']

SelectNextMonthDate
    [Arguments]  ${Element}=
    ...          ${Date}=

    Click Element        ${Element}
    sleep                0.5
    Click Element        xpath=//a[@title='Next']
    sleep                0.5
    Click Link           ${Date}



Hang
    sleep  600
    Log  Hang Timeout Expired  WARN

#add blank
#add control reference
#add duplicate


    ###################









Create SampleTypes
    [Arguments]  ${Title}=
    ...          ${Description}=
    ...          ${Days}=
    ...          ${Hours}=
    ...          ${Minutes}=

    Go to  http://localhost:55001/plone/bika_setup/bika_sampletypes

    Click link  Add
    Wait Until Page Contains Element  title
    Input Text  title  ${Title}
    Input Text  description  ${Description}

    Input Text  RetentionPeriod.days:record:ignore_empty  ${Days}
    Input Text  RetentionPeriod.hours:record:ignore_empty  ${Hours}
    Input Text  RetentionPeriod.minutes:record:ignore_empty  ${Minutes}

    Select Checkbox  Hazardous

    #Click Element  SampleMatrix:list
    Select from list  SampleMatrix:list

    Input Text  Prefix  ${Prefix_global}
    Input Text  MinimumVolume  20 ml

    #Click Element  ContainerType:list
    Select from list  ContainerType:list
    Click Button  Save
    Wait Until Page Contains  Changes saved.


Create LabDepartment
    [Arguments]  ${Title}=
    ...          ${Description}=

    Go to  http://localhost:55001/plone/bika_setup/bika_departments
    Click link  Add
    Wait Until Page Contains Element  title
    Input Text  title  ${Title}
    Input Text  description  ${Description}
    #Select from list  Manager:list  ${Manager}
    Click Button  Save
    Page should contain  Changes saved.

Create AnalysisCategories
    [Arguments]  ${Description}=

    Go to  http://localhost:55001/plone/bika_setup/bika_analysiscategories
    Wait Until Page Contains  Analysis Categories
    Click link  Add
    Wait Until Page Contains Element  title
    Input Text  title  ${AnalysisCategory_global_Title}
    Input Text  description  ${Description}
    Select From List  Department:list

    Click Button  Save
    Page should contain  Changes saved.

Create AnalysisServices
    [Arguments]  ${Description}=

    Go to  http://localhost:55001/plone/bika_setup/bika_analysisservices
    Wait Until Page Contains  Analysis Services
    Click link  Add
    Wait Until Page Contains Element  title
    Input Text  title  ${AnalysisServices_global_Title}
    Input Text  description  ${Description}
    Input Text  Unit  measurement Unit
    Input Text  Keyword  AnalysisKeyword

    Log  AS: Lab Sample selected  WARN

    Select Radio Button  PointOfCapture  lab
    #Select Radio Button  PointOfCapture  field

    Click Element  Category
    #if you know the category name, another option is to:
    #Input Text  Category  Analysis
    Select First From Dropdown  Category

    Input Text  Price  50.23
    Input Text  BulkPrice  30.00
    Input Text  VAT  15.00
    Click Element  Department
    #Input Text  Department  Lab
    Select First From Dropdown  Department

    #sleep  2
    #Click Button  Save

    #now move on to Analysis without saving
    Click link  Analysis
    Wait Until Page Contains Element  Precision
    Input Text  Precision  3
    Select Checkbox  ReportDryMatter
    Select From List  AttachmentOption  n
    Input Text  MaxTimeAllowed.days:record:ignore_empty  3
    Input Text  MaxTimeAllowed.hours:record:ignore_empty  3
    Input Text  MaxTimeAllowed.minutes:record:ignore_empty  3
    #sleep  2
    #Click Button  Save

    #now move on to Analysis without saving
    Click link  Method
    Wait Until Page Contains Element  Instrument
    Click Element  Method
    #following because in small test files this info is not available
    Select First From Dropdown  Method
    Click Element  Instrument
    Select First From Dropdown  Instrument
    Click Element  Calculation
    Select First From Dropdown  Calculation

    Input Text  InterimFields-keyword-0  Keyword
    Input Text  InterimFields-title-0  Field Title
    Input Text  InterimFields-value-0  Default Value
    Input Text  InterimFields-unit-0  Unit

    Select Checkbox  InterimFields-hidden-0

    Input Text  DuplicateVariation  5
    Select Checkbox  Accredited

    #sleep  2
    #Click Button  Save

    #now move on to Uncertainties without saving
    Click link  Uncertainties

    Input Text  Uncertainties-intercept_min-0  2
    Input Text  Uncertainties-intercept_max-0  9
    Input Text  Uncertainties-errorvalue-0  3.8

    Click Button  Uncertainties_more
    Input Text  Uncertainties-intercept_min-1  0
    Input Text  Uncertainties-intercept_max-1  10
    Input Text  Uncertainties-errorvalue-1  5.5

    #sleep  2
    #Click Button  Save

    #now move on to Result Options without saving
    Click link  Result Options

    Input Text  ResultOptions-ResultValue-0  10
    Input Text  ResultOptions-ResultText-0  Result Text 0
    Click Button  ResultOptions_more
    Input Text  ResultOptions-ResultValue-1  2
    Input Text  ResultOptions-ResultText-1  Result Text 1

    #sleep  2
    #Click Button  Save


    Log  AnalysisServices: Preservation fields NOT selected for DEBUG  WARN
    #Log  AnalysisServices: Preservation fields ARE selected  WARN

    #now move on to Container and Preservation without saving
    Click link  Container and Preservation
    Wait Until Page Contains Element  Preservation
    #Select Checkbox  Separate

    #Click Element  Preservation
    #Select First From Dropdown  Preservation

    #Click Element  Container
    #Select First From Dropdown  Container

    #Select From List  PartitionSetup-sampletype-0

    #Click Element  PartitionSetup-separate-0

    #Select From List  PartitionSetup-preservation-0

    #Select From List  PartitionSetup-container-0

    #Input Text  PartitionSetup-vol-0  Volume 123

    #sleep  2

    Click Button  Save
    Wait Until Page Contains  Changes saved.



#Clients
Create AddClients
    [Arguments]  ${ID}=
    ...          ${Country}=
    ...          ${State}=
    ...          ${City}=
    ...          ${ZIP}=
    ...          ${Physical Address}=
    ...          ${Postal Address}=


    Go to  http://localhost:55001/plone/clients
    Wait Until Page Contains  Clients
    Click link  Add
    Wait Until Page Contains Element  Name

    Input Text  Name  ${ClientName_global}
    Input Text  ClientID  ${ID}
    Input Text  TaxNumber  98765A
    Input Text  Phone  011 3245679
    Input Text  Fax  011 3245678
    Input Text  EmailAddress  client@client.com

    Select Checkbox  BulkDiscount
    Select Checkbox  MemberDiscountApplies

    Click link  Address
    Wait Until Page Contains Element  PhysicalAddress.country
    Select From List  PhysicalAddress.country:record  ${Country}
    Select From List  PhysicalAddress.state:record  ${State}
    #district is on autoselect last entry
    Select From List  PhysicalAddress.district:record
    Input Text  PhysicalAddress.city  ${City}
    Input Text  PhysicalAddress.zip  ${ZIP}
    Input Text  PhysicalAddress.address  ${Physical Address}
    Select From List  PostalAddress.selection  PhysicalAddress
    Input Text  PostalAddress.address  ${Postal Address}
    Select From List  BillingAddress.selection  PostalAddress
    Input Text  BillingAddress.address  ${Postal Address}

    Click link  Bank details
    Input Text  AccountType  Account Type
    Input Text  AccountName  Account Name
    Input Text  AccountNumber  Account Number
    Input Text  BankName  Bank Name
    Input Text  BankBranch  Bank Branch

    #Select Preferences link like this to avoid Admin Preferences confusion
    Click link  fieldsetlegend-preferences

    Select From List  EmailSubject:list
    #Select From List  DefaultCategories:list
    #Select From List  RestrictedCategories:list

    Click Button  Save
    Page should contain  Changes saved.


#Client contact required before request may be submitted


#Contacts
Create ClientContact
    [Arguments]  ${Salutation}=
    ...          ${Firstname}=
    ...          ${Middleinitial}=
    ...          ${Middlename}=
    ...          ${Surname}=
    ...          ${Jobtitle}=
    ...          ${Department}=
    ...          ${Email}=
    ...          ${Businessphone}=
    ...          ${Businessfax}=
    ...          ${Homephone}=
    ...          ${Mobilephone}=
    ...          ${Country}=
    ...          ${State}=
    ...          ${City}=
    ...          ${ZIP}=
    ...          ${Physical Address}=
    ...          ${Postal Address}=
    ...          ${Preference}=

    Go to  http://localhost:55001/plone/clients
    sleep  1

    Click link  ${ClientName_global}
    Click link  Contacts
    Click link  Add

    Wait Until Page Contains Element  Firstname
    Input Text  Salutation  ${Salutation}
    Input Text  Firstname  ${Firstname}
    Input Text  Middleinitial  ${Middleinitial}
    Input Text  Middlename  ${Middlename}
    Input Text  Surname  ${Surname}
    Input Text  JobTitle  ${Jobtitle}
    Input Text  Department  ${Department}

    Click Link  Email Telephone Fax
    Wait Until Page Contains Element  EmailAddress
    Input Text  EmailAddress  ${Email}
    Input Text  BusinessPhone  ${Businessphone}
    Input Text  BusinessFax  ${Businessfax}
    Input Text  HomePhone  ${Homephone}
    Input Text  MobilePhone  ${Mobilephone}

    Click Link  Address
    Wait Until Page Contains Element  PhysicalAddress.country
    Select From List  PhysicalAddress.country:record  ${Country}
    Select From List  PhysicalAddress.state:record  ${State}
    #district is on autoselect last entry
    Select From List  PhysicalAddress.district:record
    Input Text  PhysicalAddress.city  ${City}
    Input Text  PhysicalAddress.zip  ${ZIP}
    Input Text  PhysicalAddress.address  ${Physical Address}
    Select From List  PostalAddress.selection  PhysicalAddress
    Input Text  PostalAddress.address  ${Postal Address}

    Click Link  Publication preference
    Wait Until Page Contains Element  PublicationPreference
    Select from list  PublicationPreference:list  ${Preference}
    Select Checkbox  AttachmentsPermitted

    Log  What does archetypes-fieldname-CCContact field do??  WARN

#what is this supposed to do??
#add more clients
    #Click Element  archetypes-fieldname-CCContact

    Click Button  Save
    Page should contain  Changes saved.


#end LabContact

    #now continue with AR

    Go to  http://localhost:55001/plone/clients
    Wait Until Page Contains  Clients
    Click Link  ${ClientName_global}
    Wait Until Page Contains  Analysis Request
    Click Link  Add
    Wait Until Page Contains  Request new analyses

    Click Element  ar_0_Batch
    Select First From Dropdown  ar_0_Batch
    Click Element  ar_0_Template
    Select First From Dropdown  ar_0_Template
    Click Element  ar_0_Profile
    Select First From Dropdown  ar_0_Profile
    Click Element  ar_0_Sample
    Select First From Dropdown  ar_0_Sample
    Click Element  ar_0_SamplingDate
    Click link  1
    Click Element  ar_0_SampleType
    Select First From Dropdown  ar_0_SampleType
    Click Element  ar_0_SamplePoint
    Select First From Dropdown  ar_0_SamplePoint
    Click Element  ar_0_ClientOrderNumber
    Select First From Dropdown  ar_0_ClientOrderNumber
    Click Element  ar_0_ClientReference
    Select First From Dropdown  ar_0_ClientReference
    Click Element  ar_0_ClientSampleID
    Select First From Dropdown  ar_0_ClientSampleID
    Click Element  ar_0_SamplingDeviation
    Select First From Dropdown  ar_0_SamplingDeviation
    Click Element  ar_0_SampleCondition
    Select First From Dropdown  ar_0_SampleCondition
    Click Element  ar_0_DefaultContainerType
    Select First From Dropdown  ar_0_DefaultContainerType

    Select Checkbox  ar_0_AdHoc
    Select Checkbox  ar_0_Composite
    Select Checkbox  ar_0_ReportDryMatter
    Select Checkbox  ar_0_InvoiceExclude

    Log  AR: NO Copy Across Testing  WARN
    #Log  AR: Copy Across Testing  WARN

    Click Element  Batch
    Click Element  Template
    Click Element  Profile
    Click Element  Sample
    Click Element  SamplingDate
    Click Element  SampleType
    Click Element  SamplePoint
    Click Element  ClientOrderNumber
    Click Element  ClientReference
    Click Element  ClientSampleID
    Click Element  SamplingDeviation
    Click Element  SampleCondition
    Click Element  DefaultContainerType
    Click Element  AdHoc
    Click Element  Composite
    Click Element  ReportDryMatter
    Click Element  InvoiceExclude

    #first select analysis category then service
    Click Element  cat_lab_${AnalysisCategory_global_Title}
    Select Checkbox  ar.0.Analyses:list:ignore_empty:record

    Click Button  Save
    Wait Until Page Contains  was successfully created.

    #this selects the actual AR detail - that wil be a later test
    #Click Link  ${Prefix_global}-0001-R01

    #just select the AR checkbox
    Select Checkbox  xpath=//input[@alt='Select ${Prefix_global}-0001-R01']

    #test for Workflow State Change
    ${VALUE}  Get Value  xpath=//input[@selector='state_title_${Prefix_global}-0001-R01']
    #Log  VALUE = ${VALUE}  WARN

    Should Be Equal  ${VALUE}  Sample Due  Workflow States incorrect: Expected: Sample Due -

    Click Element  receive_transition
    Wait Until Page Contains  Changes saved.

    ${VALUE}  Get Value  xpath=//input[@selector='state_title_${Prefix_global}-0001-R01']
    Should Be Equal  ${VALUE}  Received  Workflow States incorrect: Expected: Received -
    Click Link  ${Prefix_global}-0001-R01
    Wait Until Page Contains  ${Prefix_global}-0001-R01

    Select From List  xpath=//select[@selector='Result_AnalysisKeyword']

    Click Element  submit_transition
    Page should contain  Changes saved.



Verify AR

    Click Link  to_be_verified_${Prefix_global}-0001-R01

    Wait Until Page Contains Element  xpath=//a[@title='Change the state of this item']/span[@class='state-to_be_verified']

    Element Should Contain  xpath=//a[@title='Change the state of this item']/span[@class='state-to_be_verified']  To be verified

    Click Link  xpath=//a[@title='Change the state of this item']
    Wait Until Page Contains Element  workflow-transition-verify
    Click Link  workflow-transition-verify

    Wait Until Page Contains Element  xpath=//a[@title='Change the state of this item']/span[@class='state-verified']
    Element Should Contain  xpath=//a[@title='Change the state of this item']/span[@class='state-verified']  Verified

    Click Link  xpath=//a[@title='Change the state of this item']
    Wait Until Page Contains Element  workflow-transition-publish
    #Click Link  workflow-transition-publish
    Log  Publish NOT clicked - no way of testing result  WARN


Select First Option in Dropdown
    #sleep  0.5
    #Click Element  xpath=//div[contains(@class,'cg-DivItem')]
    Select First From Dropdown  UNKNOWN

Select First From Dropdown
    [Arguments]  ${elementName}
    sleep  0.5
    #select the first item in the dropdown and return status
    ${STATUS}  Run Keyword And Return Status  Click Element  xpath=//div[contains(@class,'cg-DivItem')]
    #if no content in dropdown output warning and continue
    Run Keyword If  '${STATUS}' == 'False'  Log  No items found in dropdown: ${elementName}  WARN


Log in
    [Arguments]  ${userid}  ${password}

    Go to  http://localhost:55001/plone/login_form
    Page should contain element  __ac_name
    Page should contain element  __ac_password
    Page should contain button  Log in
    Input text  __ac_name  ${userid}
    Input text  __ac_password  ${password}
    Click Button  Log in

Log in as
    [Arguments]  ${user}
    Log in  test_${user}  test_${user}

Log in as test user
    Log in  ${TEST_USER_NAME}  ${TEST_USER_PASSWORD}

Log in as site owner
    Log in  ${SITE_OWNER_NAME}  ${SITE_OWNER_PASSWORD}

Log in as test user with role
    [Arguments]  ${usrid}  ${role}

Log out as
    [Arguments]  ${user}=

    Click Link  test_${user}
    sleep  0.5
    Click Link  Log out
    Log  User ${user} logging out!  WARN
    Wait Until Page Contains  Log in


Log out
    Go to  http://localhost:55001/plone/logout
    Page should contain  logged out



#stuff hereafter

    #xpath examples
    #Click Element  xpath=//th[@cat='${AnalysisCategory_global_Title}']
    #Select Checkbox  xpath=//input[@alt='${AnalysisServices_locator}']


<|MERGE_RESOLUTION|>--- conflicted
+++ resolved
@@ -6,6 +6,8 @@
 Library  bika.lims.tests.base.Keywords
 Library  Collections
 Resource  keywords.txt
+
+
 
 Variables  plone/app/testing/interfaces.py
 
@@ -47,15 +49,11 @@
 
 CreateWorksheets
 
-<<<<<<< HEAD
-    Log in as  ${user-labmanager}
-=======
     #test availability ofkeywords in resource keywords.txt
     Test Keyword
 
     #Log in as  ${user-labmanager}
     Log in as site owner
->>>>>>> 34804e48
 
     #LoadData
 
@@ -369,7 +367,7 @@
     Log  Unable to select Worksheet via NAVIGATION menu - using URL!!  WARN
     Go to  http://localhost:55001/plone/worksheets
     Wait Until Page Contains  Worksheets
-
+    
     Select From List  xpath=//select[@class='analyst']  Lab Analyst 1
     Click Button  Add
     Wait Until Page Contains  Add Analyses
@@ -420,12 +418,7 @@
 
     TestResultsRange  xpath=//input[@selector='Result_Na'][1]  8  10
     TestSampleState   xpath=//input[@selector='state_title_Na']  Na  Received
-<<<<<<< HEAD
-
-
-=======
  
->>>>>>> 34804e48
     TestResultsRange  xpath=//input[@selector='Result_Cu'][1]  8  11
     TestSampleState   xpath=//input[@selector='state_title_Cu']  Cu  Received
 
@@ -713,7 +706,7 @@
 
     Click Element        ${Element}
     sleep                0.5
-    #Click Element        xpath=//a[@title='Prev']
+    #Click Element        xpath=//a[@title='Prev']  
     Click Element        xpath=//div[@id='ui-datepicker-div']/div/a[@title='Prev']
     sleep                0.5
     #Click Link          ${Date}
@@ -785,7 +778,7 @@
     Select from list  ContainerType:list
     Click Button  Save
     Wait Until Page Contains  Changes saved.
-
+ 
 
 Create LabDepartment
     [Arguments]  ${Title}=
@@ -911,7 +904,7 @@
 
 
     Log  AnalysisServices: Preservation fields NOT selected for DEBUG  WARN
-    #Log  AnalysisServices: Preservation fields ARE selected  WARN
+    #Log  AnalysisServices: Preservation fields ARE selected  WARN    
 
     #now move on to Container and Preservation without saving
     Click link  Container and Preservation
@@ -1037,7 +1030,7 @@
     Input Text  Middleinitial  ${Middleinitial}
     Input Text  Middlename  ${Middlename}
     Input Text  Surname  ${Surname}
-    Input Text  JobTitle  ${Jobtitle}
+    Input Text  JobTitle  ${Jobtitle}    
     Input Text  Department  ${Department}
 
     Click Link  Email Telephone Fax
@@ -1162,7 +1155,7 @@
     Wait Until Page Contains  Changes saved.
 
     ${VALUE}  Get Value  xpath=//input[@selector='state_title_${Prefix_global}-0001-R01']
-    Should Be Equal  ${VALUE}  Received  Workflow States incorrect: Expected: Received -
+    Should Be Equal  ${VALUE}  Received  Workflow States incorrect: Expected: Received -  
     Click Link  ${Prefix_global}-0001-R01
     Wait Until Page Contains  ${Prefix_global}-0001-R01
 
@@ -1254,4 +1247,4 @@
     #Click Element  xpath=//th[@cat='${AnalysisCategory_global_Title}']
     #Select Checkbox  xpath=//input[@alt='${AnalysisServices_locator}']
 
-
+            
