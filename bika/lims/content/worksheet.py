# This file is part of Bika LIMS
#
# Copyright 2011-2016 by it's authors.
# Some rights reserved. See LICENSE.txt, AUTHORS.txt.

from plone import api
from AccessControl import ClassSecurityInfo
from bika.lims import bikaMessageFactory as _
from bika.lims.config import *
from bika.lims.idserver import renameAfterCreation
from bika.lims.utils import t, tmpID, changeWorkflowState
from bika.lims.utils import to_utf8 as _c
from bika.lims.browser.fields import HistoryAwareReferenceField
from bika.lims.config import PROJECTNAME
from bika.lims.content.bikaschema import BikaSchema
from bika.lims.interfaces import IWorksheet
from bika.lims.permissions import EditWorksheet, ManageWorksheets
from bika.lims.permissions import Verify as VerifyPermission
from bika.lims.workflow import doActionFor
from bika.lims.workflow import skip
from bika.lims import logger
from DateTime import DateTime
from operator import itemgetter
from plone.indexer import indexer
from Products.Archetypes.config import REFERENCE_CATALOG
from Products.Archetypes.public import *
from Products.Archetypes.references import HoldingReference
from Products.ATContentTypes.lib.historyaware import HistoryAwareMixin
from Products.ATExtensions.ateapi import RecordsField
from Products.CMFCore.utils import getToolByName
from Products.CMFPlone.utils import safe_unicode, _createObjectByType
from zope.interface import implements
import re
import sys

@indexer(IWorksheet)
def Priority(instance):
    priority = instance.getPriority()
    if priority:
        return priority.getSortKey()


@indexer(IWorksheet)
<<<<<<< HEAD
def Analyst(instance):
    return instance.getAnalyst()


@indexer(IWorksheet)
def worksheettemplateUID(instance):
    worksheettemplate = instance.getWorksheetTemplate()
    if worksheettemplate:
        return worksheettemplate.UID()
    else:
        return ''
=======
def getDepartmentUIDs(instance):
    deps = [an.getDepartment().UID() for
            an in obj.getWorksheetServices() if
            an.getDepartment()]
    return deps

@indexer(IWorksheet)
def getDepartmentUIDs(instance):
    deps = [an.getDepartment().UID() for
            an in obj.getWorksheetServices() if
            an.getDepartment()]
    return deps
>>>>>>> 9d5c984a

schema = BikaSchema.copy() + Schema((
    HistoryAwareReferenceField('WorksheetTemplate',
        allowed_types=('WorksheetTemplate',),
        relationship='WorksheetAnalysisTemplate',
    ),
    ComputedField('WorksheetTemplateTitle',
        searchable=True,
        expression="context.getWorksheetTemplate() and context.getWorksheetTemplate().Title() or ''",
        widget=ComputedWidget(
            visible=False,
        ),
    ),
    RecordsField('Layout',
        required=1,
        subfields=('position', 'type', 'container_uid', 'analysis_uid'),
        subfield_types={'position': 'int'},
    ),
    # all layout info lives in Layout; Analyses is used for back references.
    ReferenceField('Analyses',
        required=1,
        multiValued=1,
        allowed_types=('Analysis', 'DuplicateAnalysis', 'ReferenceAnalysis', 'RejectAnalysis'),
        relationship = 'WorksheetAnalysis',
    ),
    StringField('Analyst',
        searchable = True,
    ),
    ReferenceField(
        'Method',
        required=0,
        vocabulary_display_path_bound=sys.maxint,
        vocabulary='_getMethodsVoc',
        allowed_types=('Method',),
        relationship='WorksheetMethod',
        referenceClass=HoldingReference,
        widget=SelectionWidget(
            format='select',
            label=_("Method"),
            visible=False,
        ),
    ),
    # TODO Remove. Instruments must be assigned directly to each analysis.
    ReferenceField('Instrument',
        required = 0,
        allowed_types = ('Instrument',),
        vocabulary = '_getInstrumentsVoc',
        relationship = 'WorksheetInstrument',
        referenceClass = HoldingReference,
    ),
    TextField('Remarks',
        searchable = True,
        default_content_type = 'text/plain',
        allowed_content_types= ('text/plain', ),
        default_output_type="text/plain",
        widget = TextAreaWidget(
            macro="bika_widgets/remarks",
            label=_("Remarks"),
            append_only=True,
        ),
    ),
    StringField('ResultsLayout',
        default = '1',
        vocabulary = WORKSHEET_LAYOUT_OPTIONS,
    ),
),
)

schema['id'].required = 0
schema['id'].widget.visible = False
schema['title'].required = 0
schema['title'].widget.visible = {'edit': 'hidden', 'view': 'invisible'}


class Worksheet(BaseFolder, HistoryAwareMixin):
    security = ClassSecurityInfo()
    implements(IWorksheet)
    displayContentsTab = False
    schema = schema

    _at_rename_after_creation = True

    def _renameAfterCreation(self, check_auto_id=False):
        from bika.lims.idserver import renameAfterCreation
        renameAfterCreation(self)

    def Title(self):
        return safe_unicode(self.getId()).encode('utf-8')

    def getFolderContents(self, contentFilter):
        # The bika_listing machine passes contentFilter to all
        # contentsMethod methods.  We ignore it.
        return list(self.getAnalyses())

    def setWorksheetTemplate(self, worksheettemplate, **kw):
        """
        Once a worksheettemplate has been set, the function looks for the
        method of the template, if there is one, the function sets the
        method field of the worksheet.
        """
        self.getField('WorksheetTemplate').set(self, worksheettemplate)
        if worksheettemplate and isinstance(worksheettemplate, str):
            # worksheettemplate is a UID, so we need to get the object first
            uc = getToolByName(self, 'uid_catalog')
            wst = uc(UID=worksheettemplate)
            if wst and len(wst) == 1:
                self.setMethod(wst[0].getObject().getRestrictToMethod())
            else:
                logger.warning(
                    'The given Worksheet Template UID "%s" to be set ' +
                    'in the Worksheet Object "%s" with uid "%s" is not valid' %
                    (worksheettemplate, self.Title(), self.UID()))
        elif worksheettemplate and worksheettemplate.getRestrictToMethod():
            self.setMethod(worksheettemplate.getRestrictToMethod())

    security.declareProtected(EditWorksheet, 'addAnalysis')

    def addAnalysis(self, analysis, position=None):
        """- add the analysis to self.Analyses().
           - position is overruled if a slot for this analysis' parent exists
           - if position is None, next available pos is used.
        """
        workflow = getToolByName(self, 'portal_workflow')

        analysis_uid = analysis.UID()
        parent_uid = analysis.aq_parent.UID()
        analyses = self.getAnalyses()
        layout = self.getLayout()

        # check if this analysis is already in the layout
        if analysis_uid in [l['analysis_uid'] for l in layout]:
            return

        # If the ws has an instrument assigned for which the analysis
        # is allowed, set it
        instr = self.getInstrument()
        if instr and analysis.isInstrumentAllowed(instr):
            # Set the method assigned to the selected instrument
            analysis.setMethod(instr.getMethod())
            analysis.setInstrument(instr)
        # If the ws DOESN'T have an instrument assigned but it has a method,
        # set the method to the analysis
        method = self.getMethod()
        if not instr and method and analysis.isMethodAllowed(method):
            # Set the method
            analysis.setMethod(method)
        if analysis.getMethod():
            # The analysis method can't be changed when the analysis belongs
            # to a worksheet and that worksheet has a method.
            analysis.setCanMethodBeChanged(False)
        self.setAnalyses(analyses + [analysis, ])

        # if our parent has a position, use that one.
        if analysis.aq_parent.UID() in [slot['container_uid'] for slot in layout]:
            position = [int(slot['position']) for slot in layout if
                        slot['container_uid'] == analysis.aq_parent.UID()][0]
        else:
            # prefer supplied position parameter
            if not position:
                used_positions = [0, ] + [int(slot['position']) for slot in layout]
                position = [pos for pos in range(1, max(used_positions) + 2)
                            if pos not in used_positions][0]
        self.setLayout(layout + [{'position': position,
                                  'type': 'a',
                                  'container_uid': parent_uid,
                                  'analysis_uid': analysis.UID()}, ])

        allowed_transitions = [t['id'] for t in workflow.getTransitionsFor(analysis)]
        if 'assign' in allowed_transitions:
            workflow.doActionFor(analysis, 'assign')

        # If a dependency of DryMatter service is added here, we need to
        # make sure that the dry matter analysis itself is also
        # present.  Otherwise WS calculations refer to the DB version
        # of the DM analysis, which is out of sync with the form.
        dms = self.bika_setup.getDryMatterService()
        if dms:
            dmk = dms.getKeyword()
            deps = analysis.getDependents()
            # if dry matter service in my dependents:
            if dmk in [a.getService().getKeyword() for a in deps]:
                # get dry matter analysis from AR
                dma = analysis.aq_parent.getAnalyses(getKeyword=dmk,
                                                     full_objects=True)[0]
                # add it.
                if dma not in self.getAnalyses():
                    self.addAnalysis(dma)

    security.declareProtected(EditWorksheet, 'removeAnalysis')

    def removeAnalysis(self, analysis):
        """ delete an analyses from the worksheet and un-assign it
        """
        workflow = getToolByName(self, 'portal_workflow')

        # overwrite saved context UID for event subscriber
        self.REQUEST['context_uid'] = self.UID()
        workflow.doActionFor(analysis, 'unassign')
        # Note: subscriber might unassign the AR and/or promote the worksheet

        # remove analysis from context.Analyses *after* unassign,
        # (doActionFor requires worksheet in analysis.getBackReferences)
        Analyses = self.getAnalyses()
        if analysis in Analyses:
            Analyses.remove(analysis)
            self.setAnalyses(Analyses)
        layout = [slot for slot in self.getLayout() if slot['analysis_uid'] != analysis.UID()]
        self.setLayout(layout)

        if analysis.portal_type == "DuplicateAnalysis":
            self._delObject(analysis.id)

    def _getMethodsVoc(self):
        """
        This function returns the registered methods in the system as a
        vocabulary.
        """
        bsc = getToolByName(self, 'bika_setup_catalog')
        items = [(i.UID, i.Title)
                 for i in bsc(portal_type='Method',
                              inactive_state='active')]
        items.sort(lambda x, y: cmp(x[1], y[1]))
        items.insert(0, ('', _("Not specified")))
        return DisplayList(list(items))

    def _getInstrumentsVoc(self):
        """
        This function returns the registered instruments in the system as a
        vocabulary. The instruments are filtered by the selected method.
        """
        cfilter = {'portal_type': 'Instrument', 'inactive_state': 'active'}
        if self.getMethod():
            cfilter['getMethodUID'] = self.getMethod().UID()
        bsc = getToolByName(self, 'bika_setup_catalog')
        items = [('', 'No instrument')] + [
            (o.UID, o.Title) for o in
            bsc(cfilter)]
        o = self.getInstrument()
        if o and o.UID() not in [i[0] for i in items]:
            items.append((o.UID(), o.Title()))
        items.sort(lambda x, y: cmp(x[1], y[1]))
        return DisplayList(list(items))

    def addReferences(self, position, reference, service_uids):
        """ Add reference analyses to reference, and add to worksheet layout
        """
        workflow = getToolByName(self, 'portal_workflow')
        rc = getToolByName(self, REFERENCE_CATALOG)
        layout = self.getLayout()
        wst = self.getWorksheetTemplate()
        wstlayout = wst and wst.getLayout() or []
        ref_type = reference.getBlank() and 'b' or 'c'
        ref_uid = reference.UID()

        if position == 'new':
            highest_existing_position = len(wstlayout)
            for pos in [int(slot['position']) for slot in layout]:
                if pos > highest_existing_position:
                    highest_existing_position = pos
            position = highest_existing_position + 1

        # LIMS-2132 Reference Analyses got the same ID
        refgid = self.nextReferenceAnalysesGroupID(reference)

        for service_uid in service_uids:
            # services with dependents don't belong in references
            service = rc.lookupObject(service_uid)
            calc = service.getCalculation()
            if calc and calc.getDependentServices():
                continue
            ref_uid = reference.addReferenceAnalysis(service_uid, ref_type)
            ref_analysis = rc.lookupObject(ref_uid)

            # Set the required number of verifications
            reqvers = service.getNumberOfRequiredVerifications()
            ref_analysis.setNumberOfRequiredVerifications(reqvers)

            # Set ReferenceAnalysesGroupID (same id for the analyses from
            # the same Reference Sample and same Worksheet)
            ref_analysis.setReferenceAnalysesGroupID(refgid)
            ref_analysis.reindexObject(idxs=["getReferenceAnalysesGroupID"])

            # copy the interimfields
            if calc:
                ref_analysis.setInterimFields(calc.getInterimFields())

            self.setLayout(
                self.getLayout() + [{'position': position,
                                     'type': ref_type,
                                     'container_uid': reference.UID(),
                                     'analysis_uid': ref_analysis.UID()}])
            self.setAnalyses(
                self.getAnalyses() + [ref_analysis, ])
            workflow.doActionFor(ref_analysis, 'assign')

    def nextReferenceAnalysesGroupID(self, reference):
        """ Returns the next ReferenceAnalysesGroupID for the given reference
            sample. Gets the last reference analysis registered in the system
            for the specified reference sample and increments in one unit the
            suffix.
        """
        bac = getToolByName(reference, 'bika_analysis_catalog')
        ids = bac.Indexes['getReferenceAnalysesGroupID'].uniqueValues()
        prefix = reference.id+"-"
        rr = re.compile("^"+prefix+"[\d+]+$")
        ids = [int(i.split(prefix)[1]) for i in ids if i and rr.match(i)]
        ids.sort()
        _id = ids[-1] if ids else 0
        suffix = str(_id+1).zfill(int(3))
        return '%s%s' % (prefix, suffix)

    security.declareProtected(EditWorksheet, 'addDuplicateAnalyses')
    def addDuplicateAnalyses(self, src_slot, dest_slot):
        """ add duplicate analyses to worksheet
        """
        rc = getToolByName(self, REFERENCE_CATALOG)
        workflow = getToolByName(self, 'portal_workflow')

        layout = self.getLayout()
        wst = self.getWorksheetTemplate()
        wstlayout = wst and wst.getLayout() or []

        src_ar = [slot['container_uid'] for slot in layout if
                  slot['position'] == src_slot]
        if src_ar:
            src_ar = src_ar[0]

        if not dest_slot or dest_slot == 'new':
            highest_existing_position = len(wstlayout)
            for pos in [int(slot['position']) for slot in layout]:
                if pos > highest_existing_position:
                    highest_existing_position = pos
            dest_slot = highest_existing_position + 1

        src_analyses = [rc.lookupObject(slot['analysis_uid'])
                        for slot in layout if
                        int(slot['position']) == int(src_slot)]
        dest_analyses = [rc.lookupObject(slot['analysis_uid']).getAnalysis().UID()
                        for slot in layout if
                        int(slot['position']) == int(dest_slot)]

        refgid = None
        processed = []
        for analysis in src_analyses:
            if analysis.UID() in dest_analyses:
                continue
            if analysis.portal_type == 'ReferenceAnalysis':
                logger.warning('Cannot create duplicate analysis from '
                               'ReferenceAnalysis at {}'.format(analysis))
                continue

            # If retracted analyses, for some reason, the getLayout() returns
            # two times the regular analysis generated automatically after a
            # a retraction.
            if analysis.UID() in processed:
                continue

            # Omit retracted analyses
            # https://jira.bikalabs.com/browse/LIMS-1745
            # https://jira.bikalabs.com/browse/LIMS-2001
            if workflow.getInfoFor(analysis, "review_state") == 'retracted':
                continue

            processed.append(analysis.UID())

            # services with dependents don't belong in duplicates
            service = analysis.getService()
            calc = service.getCalculation()
            if calc and calc.getDependentServices():
                continue
            service = analysis.getService()
            _id = self._findUniqueId(service.getKeyword())
            duplicate = _createObjectByType("DuplicateAnalysis", self, _id)
            duplicate.setAnalysis(analysis)

            # Set the required number of verifications
            reqvers = analysis.getNumberOfRequiredVerifications()
            duplicate.setNumberOfRequiredVerifications(reqvers)

            # Set ReferenceAnalysesGroupID (same id for the analyses from
            # the same Reference Sample and same Worksheet)
            if not refgid:
                prefix = analysis.aq_parent.getSample().id
                dups = []
                for an in self.getAnalyses():
                    if an.portal_type == 'DuplicateAnalysis' \
                            and hasattr(an.aq_parent, 'getSample') \
                            and an.aq_parent.getSample().id == prefix:
                        dups.append(an.getReferenceAnalysesGroupID())
                dups = list(set(dups))
                postfix = dups and len(dups) + 1 or 1
                postfix = str(postfix).zfill(int(2))
                refgid = '%s-D%s' % (prefix, postfix)
            duplicate.setReferenceAnalysesGroupID(refgid)
            duplicate.reindexObject(idxs=["getReferenceAnalysesGroupID"])

            duplicate.processForm()
            if calc:
                duplicate.setInterimFields(calc.getInterimFields())
            self.setLayout(
                self.getLayout() + [{'position': dest_slot,
                                     'type': 'd',
                                     'container_uid': analysis.aq_parent.UID(),
                                     'analysis_uid': duplicate.UID()}, ]
            )
            self.setAnalyses(self.getAnalyses() + [duplicate, ])
            workflow.doActionFor(duplicate, 'assign')


    def applyWorksheetTemplate(self, wst):
        """ Add analyses to worksheet according to wst's layout.
            Will not overwrite slots which are filled already.
            If the selected template has an instrument assigned, it will
            only be applied to those analyses for which the instrument
            is allowed, the same happens with methods.
        """
        rc = getToolByName(self, REFERENCE_CATALOG)
        bac = getToolByName(self, "bika_analysis_catalog")
        bc = getToolByName(self, 'bika_catalog')

        layout = self.getLayout()
        wstlayout = wst.getLayout()
        services = wst.getService()
        wst_service_uids = [s.UID() for s in services]
        wst_slots = [row['pos'] for row in wstlayout if row['type'] == 'a']
        ws_slots = [row['position'] for row in layout if row['type'] == 'a']
        nr_slots = len(wst_slots) - len(ws_slots)
        positions = [pos for pos in wst_slots if pos not in ws_slots]

        analyses = bac(portal_type='Analysis',
                       getServiceUID=wst_service_uids,
                       review_state='sample_received',
                       worksheetanalysis_review_state='unassigned',
                       cancellation_state = 'active',
                       sort_on='getDueDate')

        # ar_analyses is used to group analyses by AR.
        ar_analyses = {}
        instr = self.getInstrument() if self.getInstrument() else wst.getInstrument()
        method = wst.getRestrictToMethod()
        for brain in analyses:
            analysis = brain.getObject()
            if (instr and analysis.isInstrumentAllowed(instr) is False) or\
                    (method and analysis.isMethodAllowed(method) is False):
                # Exclude those analyses for which the ws selected
                # instrument or method is not allowed
                continue

            ar_id = brain.getRequestID
            if ar_id in ar_analyses:
                ar_analyses[ar_id].append(analysis)
            else:
                if len(ar_analyses.keys()) < nr_slots:
                    ar_analyses[ar_id] = [analysis, ]

        # Add analyses, sorted by AR ID
        ars = sorted(ar_analyses.keys())
        for ar in ars:
            for analysis in ar_analyses[ar]:
                self.addAnalysis(analysis, position=positions[ars.index(ar)])

        # find best maching reference samples for Blanks and Controls
        for t in ('b', 'c'):
            form_key = t == 'b' and 'blank_ref' or 'control_ref'
            ws_slots = [row['position'] for row in layout if row['type'] == t]
            for row in [r for r in wstlayout if
                        r['type'] == t and r['pos'] not in ws_slots]:
                reference_definition_uid = row.get(form_key, None)
                if (not reference_definition_uid):
                    continue
                samples = bc(portal_type='ReferenceSample',
                             review_state='current',
                             inactive_state='active',
                             getReferenceDefinitionUID=reference_definition_uid)
                if not samples:
                    break
                samples = [s.getObject() for s in samples]
                if t == 'b':
                    samples = [s for s in samples if s.getBlank()]
                else:
                    samples = [s for s in samples if not s.getBlank()]
                complete_reference_found = False
                references = {}
                for reference in samples:
                    reference_uid = reference.UID()
                    references[reference_uid] = {}
                    references[reference_uid]['services'] = []
                    references[reference_uid]['count'] = 0
                    specs = reference.getResultsRangeDict()
                    for service_uid in wst_service_uids:
                        if service_uid in specs:
                            references[reference_uid]['services'].append(service_uid)
                            references[reference_uid]['count'] += 1
                    if references[reference_uid]['count'] == len(wst_service_uids):
                        complete_reference_found = True
                        break
                if complete_reference_found:
                    supported_uids = wst_service_uids
                    self.addReferences(int(row['pos']),
                                     reference,
                                     supported_uids)
                else:
                    # find the most complete reference sample instead
                    reference_keys = references.keys()
                    no_of_services = 0
                    reference = None
                    for key in reference_keys:
                        if references[key]['count'] > no_of_services:
                            no_of_services = references[key]['count']
                            reference = key
                    if reference:
                        reference = rc.lookupObject(reference)
                        supported_uids = [s.UID() for s in reference.getServices()
                                          if s.UID() in wst_service_uids]
                        self.addReferences(int(row['pos']),
                                         reference,
                                         supported_uids)

        # fill duplicate positions
        layout = self.getLayout()
        ws_slots = [row['position'] for row in layout if row['type'] == 'd']
        for row in [r for r in wstlayout if
                    r['type'] == 'd' and r['pos'] not in ws_slots]:
            dest_pos = int(row['pos'])
            src_pos = int(row['dup'])
            if src_pos in [int(slot['position']) for slot in layout]:
                self.addDuplicateAnalyses(src_pos, dest_pos)

        # Apply the wst instrument to all analyses and ws
        if instr:
            self.setInstrument(instr, True)
        # Apply the wst method to all analyses and ws
        if method:
            self.setMethod(method, True)

    def exportAnalyses(self, REQUEST=None, RESPONSE=None):
        """ Export analyses from this worksheet """
        import bika.lims.InstrumentExport as InstrumentExport
        instrument = REQUEST.form['getInstrument']
        try:
            func = getattr(InstrumentExport, "%s_export" % instrument)
        except:
            return
        func(self, REQUEST, RESPONSE)
        return

    security.declarePublic('getWorksheetServices')

    def getWorksheetServices(self):
        """ get list of analysis services present on this worksheet
        """
        services = []
        for analysis in self.getAnalyses():
            service = analysis.getService()
            if service not in services:
                services.append(service)
        return services

    security.declareProtected(EditWorksheet, 'resequenceWorksheet')

    def resequenceWorksheet(self, REQUEST=None, RESPONSE=None):
        """  Reset the sequence of analyses in the worksheet """
        """ sequence is [{'pos': , 'type': , 'uid', 'key'},] """
        old_seq = self.getLayout()
        new_dict = {}
        new_seq = []
        other_dict = {}
        for seq in old_seq:
            if seq['key'] == '':
                if seq['pos'] not in other_dict:
                    other_dict[seq['pos']] = []
                other_dict[seq['pos']].append(seq)
                continue
            if seq['key'] not in new_dict:
                new_dict[seq['key']] = []
            analyses = new_dict[seq['key']]
            analyses.append(seq)
            new_dict[seq['key']] = analyses
        new_keys = sorted(new_dict.keys())

        rc = getToolByName(self, REFERENCE_CATALOG)
        seqno = 1
        for key in new_keys:
            analyses = {}
            if len(new_dict[key]) == 1:
                new_dict[key][0]['pos'] = seqno
                new_seq.append(new_dict[key][0])
            else:
                for item in new_dict[key]:
                    item['pos'] = seqno
                    analysis = rc.lookupObject(item['uid'])
                    service = analysis.Title()
                    analyses[service] = item
                a_keys = sorted(analyses.keys())
                for a_key in a_keys:
                    new_seq.append(analyses[a_key])
            seqno += 1
        other_keys = other_dict.keys()
        other_keys.sort()
        for other_key in other_keys:
            for item in other_dict[other_key]:
                item['pos'] = seqno
                new_seq.append(item)
            seqno += 1

        self.setLayout(new_seq)
        RESPONSE.redirect('%s/manage_results' % self.absolute_url())

    security.declarePublic('current_date')

    def current_date(self):
        """ return current date """
        return DateTime()

    def setInstrument(self, instrument, override_analyses=False):
        """ Sets the specified instrument to the Analysis from the
            Worksheet. Only sets the instrument if the Analysis
            allows it, according to its Analysis Service and Method.
            If an analysis has already assigned an instrument, it won't
            be overriden.
            The Analyses that don't allow the instrument specified will
            not be modified.
            Returns the number of analyses affected
        """
        analyses = [an for an in self.getAnalyses()
                    if (not an.getInstrument() or override_analyses)
                        and an.isInstrumentAllowed(instrument)]
        total = 0
        for an in analyses:
            # An analysis can be done using differents Methods.
            # Un method can be supported by more than one Instrument,
            # but not all instruments support one method.
            # We must force to set the instrument's method too. Otherwise,
            # the WS manage results view will display the an's default
            # method and its instruments displaying, only the instruments
            # for the default method in the picklist.
            meth = instrument.getMethod()
            if an.isMethodAllowed(meth):
                an.setMethod(meth)
            success = an.setInstrument(instrument)
            if success is True:
                total += 1

        self.getField('Instrument').set(self, instrument)
        return total

    def setMethod(self, method, override_analyses=False):
        """ Sets the specified method to the Analyses from the
            Worksheet. Only sets the method if the Analysis
            allows to keep the integrity.
            If an analysis has already been assigned to a method, it won't
            be overriden.
            Returns the number of analyses affected.
        """
        analyses = [an for an in self.getAnalyses()
                    if (not an.getMethod() or
                        not an.getInstrument() or
                        override_analyses) and an.isMethodAllowed(method)]
        total = 0
        for an in analyses:
            success = False
            if an.isMethodAllowed(method):
                success = an.setMethod(method)
                an.setCanMethodBeChanged(False)
            if success is True:
                total += 1

        self.getField('Method').set(self, method)
        return total

    def getAnalystName(self):
        """ Returns the name of the currently assigned analyst
        """
        mtool = getToolByName(self, 'portal_membership')
        analyst = self.getAnalyst().strip()
        analyst_member = mtool.getMemberById(analyst)
        if analyst_member != None:
            return analyst_member.getProperty('fullname')
        else:
            return analyst

    def isVerifiable(self):
        """
        Checks it the current Worksheet can be verified. This is, its
        not a cancelled Worksheet and all the analyses that contains
        are verifiable too. Note that verifying a Worksheet is in fact,
        the same as verifying all the analyses that contains. Therefore, the
        'verified' state of a Worksheet shouldn't be a 'real' state,
        rather a kind-of computed state, based on the statuses of the analyses
        it contains. This is why this function checks if the analyses
        contained are verifiable, cause otherwise, the Worksheet will
        never be able to reach a 'verified' state.
        :return: True or False
        """
        # Check if the worksheet is active
        workflow = getToolByName(self, "portal_workflow")
        objstate = workflow.getInfoFor(self, 'cancellation_state', 'active')
        if objstate == "cancelled":
            return False

        # Check if the worksheet state is to_be_verified
        review_state = workflow.getInfoFor(self, "review_state")
        if review_state == 'to_be_verified':
            # This means that all the analyses from this worksheet have
            # already been transitioned to a 'verified' state, and so the
            # woksheet itself
            return True
        else:
            # Check if the analyses contained in this worksheet are
            # verifiable. Only check those analyses not cancelled and that
            # are not in a kind-of already verified state
            canbeverified = True
            omit = ['published', 'retracted', 'rejected', 'verified']
            for a in self.getAnalyses():
                st = workflow.getInfoFor(a, 'cancellation_state', 'active')
                if st == 'cancelled':
                    continue
                st = workflow.getInfoFor(a, 'review_state')
                if st in omit:
                    continue
                # Can the analysis be verified?
                if not a.isVerifiable(self):
                    canbeverified = False
                    break
            return canbeverified

    def isUserAllowedToVerify(self, member):
        """
        Checks if the specified user has enough privileges to verify the
        current WS. Apart from the roles, this function also checks if the
        current user has enough privileges to verify all the analyses contained
        in this Worksheet. Note that this function only returns if the
        user can verify the worksheet according to his/her privileges
        and the analyses contained (see isVerifiable function)
        :member: user to be tested
        :return: true or false
        """
        # Check if the user has "Bika: Verify" privileges
        username = member.getUserName()
        allowed = api.user.has_permission(VerifyPermission, username=username)
        if not allowed:
            return False
        # Check if the user is allowed to verify all the contained analyses
        notallowed = [a for a in self.getAnalyses()
                      if not a.isUserAllowedToVerify(member)]
        return not notallowed

    def guard_verify_transition(self):
        """
        Checks if the verify transition can be performed to the current
        Worksheet by the current user depending on the user roles, as
        well as the statuses of the analyses assigned to this Worksheet
        :return: true or false
        """
        mtool = getToolByName(self, "portal_membership")
        checkPermission = mtool.checkPermission
        # Check if the Analysis Request is in a "verifiable" state
        if self.isVerifiable():
            # Check if the user can verify the Analysis Request
            member = mtool.getAuthenticatedMember()
            return self.isUserAllowedToVerify(member)
        return False

    def workflow_script_submit(self):
        # Don't cascade. Shouldn't be submitting WSs directly for now,
        # except edge cases where all analyses are already submitted,
        # but self was held back until an analyst was assigned.
        workflow = getToolByName(self, 'portal_workflow')
        self.reindexObject(idxs=["review_state", ])
        can_attach = True
        for a in self.getAnalyses():
            if workflow.getInfoFor(a, 'review_state') in \
               ('to_be_sampled', 'to_be_preserved', 'sample_due',
                'sample_received', 'attachment_due', 'assigned',):
                # Note: referenceanalyses and duplicateanalyses can still
                # have review_state = "assigned".
                can_attach = False
                break
        if can_attach:
            doActionFor(self, 'attach')

    def workflow_script_attach(self):
        if skip(self, "attach"):
            return
        self.reindexObject(idxs=["review_state", ])
        # Don't cascade. Shouldn't be attaching WSs for now (if ever).
        return

    def workflow_script_retract(self):
        if skip(self, "retract"):
            return
        workflow = getToolByName(self, 'portal_workflow')
        self.reindexObject(idxs=["review_state", ])
        if not "retract all analyses" in self.REQUEST['workflow_skiplist']:
            # retract all analyses in this self.
            # (NB: don't retract if it's verified)
            analyses = self.getAnalyses()
            for analysis in analyses:
                state = workflow.getInfoFor(analysis, 'review_state', '')
                if state not in ('attachment_due', 'to_be_verified',):
                    continue
                doActionFor(analysis, 'retract')

    def workflow_script_verify(self):
        if skip(self, "verify"):
            return
        workflow = getToolByName(self, 'portal_workflow')
        self.reindexObject(idxs=["review_state", ])
        if not "verify all analyses" in self.REQUEST['workflow_skiplist']:
            # verify all analyses in this self.
            analyses = self.getAnalyses()
            for analysis in analyses:
                state = workflow.getInfoFor(analysis, 'review_state', '')
                if state != 'to_be_verified':
                    continue
                if (hasattr(analysis, 'getNumberOfVerifications') and
                    hasattr(analysis, 'getNumberOfRequiredVerifications')):
                    # For the 'verify' transition to (effectively) take place,
                    # we need to check if the required number of verifications
                    # for the analysis is, at least, the number of verifications
                    # performed previously +1
                    success = True
                    revers = analysis.getNumberOfRequiredVerifications()
                    nmvers = analysis.getNumberOfVerifications()
                    username=getToolByName(self,'portal_membership').getAuthenticatedMember().getUserName()
                    item.addVerificator(username)
                    if revers-nmvers <= 1:
                        success, message = doActionFor(analysis, 'verify')
                        if not success:
                            # If failed, delete last verificator.
                            item.deleteLastVerificator()
                else:
                    doActionFor(analysis, 'verify')

    def workflow_script_reject(self):
        """Copy real analyses to RejectAnalysis, with link to real
           create a new worksheet, with the original analyses, and new
           duplicates and references to match the rejected
           worksheet.
        """
        if skip(self, "reject"):
            return
        utils = getToolByName(self, 'plone_utils')
        workflow = self.portal_workflow

        def copy_src_fields_to_dst(src, dst):
            # These will be ignored when copying field values between analyses
            ignore_fields = ['UID',
                             'id',
                             'title',
                             'allowDiscussion',
                             'subject',
                             'description',
                             'location',
                             'contributors',
                             'creators',
                             'effectiveDate',
                             'expirationDate',
                             'language',
                             'rights',
                             'creation_date',
                             'modification_date',
                             'Layout',    # ws
                             'Analyses',  # ws
            ]
            fields = src.Schema().fields()
            for field in fields:
                fieldname = field.getName()
                if fieldname in ignore_fields:
                    continue
                getter = getattr(src, 'get'+fieldname,
                                 src.Schema().getField(fieldname).getAccessor(src))
                setter = getattr(dst, 'set'+fieldname,
                                 dst.Schema().getField(fieldname).getMutator(dst))
                if getter is None or setter is None:
                    # ComputedField
                    continue
                setter(getter())

        analysis_positions = {}
        for item in self.getLayout():
            analysis_positions[item['analysis_uid']] = item['position']
        old_layout = []
        new_layout = []

        # New worksheet
        worksheets = self.aq_parent
        new_ws = _createObjectByType('Worksheet', worksheets, tmpID())
        new_ws.unmarkCreationFlag()
        new_ws_id = renameAfterCreation(new_ws)
        copy_src_fields_to_dst(self, new_ws)
        new_ws.edit(
            Number = new_ws_id,
            Remarks = self.getRemarks()
        )

        # Objects are being created inside other contexts, but we want their
        # workflow handlers to be aware of which worksheet this is occurring in.
        # We save the worksheet in request['context_uid'].
        # We reset it again below....  be very sure that this is set to the
        # UID of the containing worksheet before invoking any transitions on
        # analyses.
        self.REQUEST['context_uid'] = new_ws.UID()

        # loop all analyses
        analyses = self.getAnalyses()
        new_ws_analyses = []
        old_ws_analyses = []
        for analysis in analyses:
            # Skip published or verified analyses
            review_state = workflow.getInfoFor(analysis, 'review_state', '')
            if review_state in ['published', 'verified', 'retracted']:
                old_ws_analyses.append(analysis.UID())
                old_layout.append({'position': position,
                                   'type':'a',
                                   'analysis_uid':analysis.UID(),
                                   'container_uid':analysis.aq_parent.UID()})
                continue
            # Normal analyses:
            # - Create matching RejectAnalysis inside old WS
            # - Link analysis to new WS in same position
            # - Copy all field values
            # - Clear analysis result, and set Retested flag
            if analysis.portal_type == 'Analysis':
                reject = _createObjectByType('RejectAnalysis', self, tmpID())
                reject.unmarkCreationFlag()
                reject_id = renameAfterCreation(reject)
                copy_src_fields_to_dst(analysis, reject)
                reject.setAnalysis(analysis)
                reject.reindexObject()
                analysis.edit(
                    Result = None,
                    Retested = True,
                )
                analysis.reindexObject()
                position = analysis_positions[analysis.UID()]
                old_ws_analyses.append(reject.UID())
                old_layout.append({'position': position,
                                   'type':'r',
                                   'analysis_uid':reject.UID(),
                                   'container_uid':self.UID()})
                new_ws_analyses.append(analysis.UID())
                new_layout.append({'position': position,
                                   'type':'a',
                                   'analysis_uid':analysis.UID(),
                                   'container_uid':analysis.aq_parent.UID()})
            # Reference analyses
            # - Create a new reference analysis in the new worksheet
            # - Transition the original analysis to 'rejected' state
            if analysis.portal_type == 'ReferenceAnalysis':
                service_uid = analysis.getService().UID()
                reference = analysis.aq_parent
                reference_type = analysis.getReferenceType()
                new_analysis_uid = reference.addReferenceAnalysis(service_uid,
                                                                  reference_type)
                position = analysis_positions[analysis.UID()]
                old_ws_analyses.append(analysis.UID())
                old_layout.append({'position': position,
                                   'type':reference_type,
                                   'analysis_uid':analysis.UID(),
                                   'container_uid':reference.UID()})
                new_ws_analyses.append(new_analysis_uid)
                new_layout.append({'position': position,
                                   'type':reference_type,
                                   'analysis_uid':new_analysis_uid,
                                   'container_uid':reference.UID()})
                workflow.doActionFor(analysis, 'reject')
                new_reference = reference.uid_catalog(UID=new_analysis_uid)[0].getObject()
                workflow.doActionFor(new_reference, 'assign')
                analysis.reindexObject()
            # Duplicate analyses
            # - Create a new duplicate inside the new worksheet
            # - Transition the original analysis to 'rejected' state
            if analysis.portal_type == 'DuplicateAnalysis':
                src_analysis = analysis.getAnalysis()
                ar = src_analysis.aq_parent
                service = src_analysis.getService()
                duplicate_id = new_ws.generateUniqueId('DuplicateAnalysis')
                new_duplicate = _createObjectByType('DuplicateAnalysis',
                                                    new_ws, duplicate_id)
                new_duplicate.unmarkCreationFlag()
                copy_src_fields_to_dst(analysis, new_duplicate)
                workflow.doActionFor(new_duplicate, 'assign')
                new_duplicate.reindexObject()
                position = analysis_positions[analysis.UID()]
                old_ws_analyses.append(analysis.UID())
                old_layout.append({'position': position,
                                   'type':'d',
                                   'analysis_uid':analysis.UID(),
                                   'container_uid':self.UID()})
                new_ws_analyses.append(new_duplicate.UID())
                new_layout.append({'position': position,
                                   'type':'d',
                                   'analysis_uid':new_duplicate.UID(),
                                   'container_uid':new_ws.UID()})
                workflow.doActionFor(analysis, 'reject')
                analysis.reindexObject()

        new_ws.setAnalyses(new_ws_analyses)
        new_ws.setLayout(new_layout)
        new_ws.replaces_rejected_worksheet = self.UID()
        for analysis in new_ws.getAnalyses():
            review_state = workflow.getInfoFor(analysis, 'review_state', '')
            if review_state == 'to_be_verified':
                changeWorkflowState(analysis, "bika_analysis_workflow", "sample_received")
        self.REQUEST['context_uid'] = self.UID()
        self.setLayout(old_layout)
        self.setAnalyses(old_ws_analyses)
        self.replaced_by = new_ws.UID()


    def checkUserManage(self):
        """ Checks if the current user has granted access to this worksheet
            and if has also privileges for managing it.
        """
        granted = False
        can_access = self.checkUserAccess()

        if can_access == True:
            pm = getToolByName(self, 'portal_membership')
            edit_allowed = pm.checkPermission(EditWorksheet, self)
            if edit_allowed:
                # Check if the current user is the WS's current analyst
                member = pm.getAuthenticatedMember()
                analyst = self.getAnalyst().strip()
                if analyst != _c(member.getId()):
                    # Has management privileges?
                    if pm.checkPermission(ManageWorksheets, self):
                        granted = True
                else:
                    granted = True

        return granted

    def checkUserAccess(self):
        """ Checks if the current user has granted access to this worksheet.
            Returns False if the user has no access, otherwise returns True
        """
        # Deny access to foreign analysts
        allowed = True
        pm = getToolByName(self, "portal_membership")
        member = pm.getAuthenticatedMember()

        analyst = self.getAnalyst().strip()
        if analyst != _c(member.getId()):
            roles = member.getRoles()
            restrict = 'Manager' not in roles \
                    and 'LabManager' not in roles \
                    and 'LabClerk' not in roles \
                    and 'RegulatoryInspector' not in roles \
                    and self.bika_setup.getRestrictWorksheetUsersAccess()
            allowed = not restrict

        return allowed

    def setAnalyst(self,analyst):
        for analysis in self.getAnalyses():
            analysis.setAnalyst(analyst)
        self.Schema().getField('Analyst').set(self, analyst)

    security.declarePublic('getPriority')
    def getPriority(self):
        """ get highest priority from all analyses
        """
        analyses = self.getAnalyses()
        priorities = []
        for analysis in analyses:
            if not hasattr(analysis, 'getPriority'):
                continue
            if analysis.getPriority():
                priorities.append(analysis.getPriority())
        priorities = sorted(priorities, key = itemgetter('sortKey'))
        if priorities:
            return priorities[-1]

registerType(Worksheet, PROJECTNAME)<|MERGE_RESOLUTION|>--- conflicted
+++ resolved
@@ -41,7 +41,6 @@
 
 
 @indexer(IWorksheet)
-<<<<<<< HEAD
 def Analyst(instance):
     return instance.getAnalyst()
 
@@ -53,12 +52,6 @@
         return worksheettemplate.UID()
     else:
         return ''
-=======
-def getDepartmentUIDs(instance):
-    deps = [an.getDepartment().UID() for
-            an in obj.getWorksheetServices() if
-            an.getDepartment()]
-    return deps
 
 @indexer(IWorksheet)
 def getDepartmentUIDs(instance):
@@ -66,7 +59,15 @@
             an in obj.getWorksheetServices() if
             an.getDepartment()]
     return deps
->>>>>>> 9d5c984a
+
+
+@indexer(IWorksheet)
+def getDepartmentUIDs(instance):
+    deps = [an.getDepartment().UID() for
+            an in obj.getWorksheetServices() if
+            an.getDepartment()]
+    return deps
+
 
 schema = BikaSchema.copy() + Schema((
     HistoryAwareReferenceField('WorksheetTemplate',
