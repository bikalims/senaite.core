--- conflicted
+++ resolved
@@ -42,72 +42,6 @@
     }
 }
 
-<<<<<<< HEAD
-function addParam(address, param, val){
-    var argparts;
-    var parts = address.split("?");
-    var url = parts[0];
-    var args = [];
-    if (parts.length > 1) {
-        var found = false;
-        args = parts[1].split("&");
-        for (var arg=0; arg<args.length; arg++) {
-            argparts = args[arg].split('=');
-            if (argparts[0] == param) {
-                args[arg] = param + '=' + val;
-                found = true;
-            }
-        };
-        if (found == false) {
-            args.push(param + '=' + val);
-        };
-    } else {
-        args.push(param + '=' + val);
-    };
-    return url + "?" + args.join('&');
-};
-
-$(document).ready(function(){
-
-    $('#layout').change(function(){
-        var address = $(".context_action_link").attr('href');
-        var href = addParam(address, 'layout', $(this).val())
-        $(".context_action_link").attr('href', href);
-    });
-    $('#ar_count').each(function() {
-        var elem = $(this);
-
-        // Save current value of element
-        elem.data('oldVal', elem.val());
-
-        // Look for changes in the value
-        elem.bind("propertychange keyup input paste", function(event){
-            var new_val = elem.val();
-            // If value has changed...
-            if (new_val != '' && elem.data('oldVal') != new_val) {
-                // Updated stored value
-                elem.data('oldVal', new_val);
-                var address = $(".context_action_link").attr('href');
-                var href = addParam(address, 'ar_count', $(this).val())
-                $(".context_action_link").attr('href', href);
-            }
-        });
-    });
-
-	$("#workflow-transition-publish").click(workflow_transition_publish);
-	$("#workflow-transition-republish").click(workflow_transition_publish);
-
-    // Set the analyst automatically when selected in the picklist
-    $('.portaltype-analysisrequest .bika-listing-table td.Analyst select').change(function() {
-        var analyst = $(this).val();
-        var key = $(this).closest('tr').attr('keyword');
-        var obj_path = window.location.href.replace(window.portal_url, '');
-        var obj_path_split = obj_path.split('/');
-        if (obj_path_split.length > 4) {
-            obj_path_split[obj_path_split.length-1] = key;
-        } else {
-            obj_path_split.push(key);
-=======
 /**
  * Controller class for Analysis Request View View
  */
@@ -151,7 +85,6 @@
                     }
                 }
             });
->>>>>>> f3b6d90b
         }
 
     }
