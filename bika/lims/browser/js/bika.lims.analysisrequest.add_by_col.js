--- conflicted
+++ resolved
@@ -841,10 +841,6 @@
             var uid = $(this).attr('uid');
             var existing_uids = $('td[arnum="' + arnum + '"] input[name$="_uid"]').val().split(',');
             destroy(existing_uids, uid);
-<<<<<<< HEAD
-            // Now update the CC Contact field to reflect the new UIDs
-=======
->>>>>>> fffa0aa5
             $('td[arnum="' + arnum + '"] input[name$="CCContact-'+arnum+'_uid"]').val(existing_uids.join(','));
             $('td[arnum="' + arnum + '"] input[name="CCContact-0"]').attr('uid', existing_uids.join(','));
             $(this).parent('div').remove();
