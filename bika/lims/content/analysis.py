"DuplicateAnalysis uses this as it's base.  This accounts for much confusion."

from AccessControl import getSecurityManager
from AccessControl import ClassSecurityInfo
from DateTime import DateTime
from bika.lims.utils.analysis import format_numeric_result
from plone.indexer import indexer
from Products.ATContentTypes.content import schemata
from Products.ATExtensions.ateapi import DateTimeField, DateTimeWidget, RecordsField
from Products.Archetypes import atapi
from Products.Archetypes.config import REFERENCE_CATALOG
from Products.Archetypes.public import *
from Products.Archetypes.references import HoldingReference
from Products.CMFCore.WorkflowCore import WorkflowException
from Products.CMFCore.permissions import View, ModifyPortalContent
from Products.CMFCore.utils import getToolByName
from Products.CMFPlone.utils import safe_unicode, _createObjectByType
from Products.CMFEditions.ArchivistTool import ArchivistRetrieveError
from bika.lims import bikaMessageFactory as _
from bika.lims.utils import t
from bika.lims import logger
from bika.lims.browser.fields import DurationField
from bika.lims.browser.fields import HistoryAwareReferenceField
from bika.lims.browser.fields import InterimFieldsField
from bika.lims.permissions import *
from bika.lims.browser.widgets import DurationWidget
from bika.lims.browser.widgets import RecordsWidget as BikaRecordsWidget
from bika.lims.config import PROJECTNAME
from bika.lims.content.bikaschema import BikaSchema
from bika.lims.interfaces import IAnalysis
from bika.lims.utils import changeWorkflowState
from bika.lims.workflow import skip
from bika.lims.workflow import doActionFor
from decimal import Decimal
from zope.interface import implements
import datetime
import math

@indexer(IAnalysis)
def Priority(instance):
    priority = instance.getPriority()
    if priority:
        return priority.getSortKey()

schema = BikaSchema.copy() + Schema((
    HistoryAwareReferenceField('Service',
        required=1,
        allowed_types=('AnalysisService',),
        relationship='AnalysisAnalysisService',
        referenceClass=HoldingReference,
        widget=ReferenceWidget(
            label=_("Analysis Service"),
        )
    ),
    HistoryAwareReferenceField('Calculation',
        allowed_types=('Calculation',),
        relationship='AnalysisCalculation',
        referenceClass=HoldingReference,
    ),
    ReferenceField('Attachment',
        multiValued=1,
        allowed_types=('Attachment',),
        referenceClass = HoldingReference,
        relationship = 'AnalysisAttachment',
    ),
    InterimFieldsField('InterimFields',
        widget = BikaRecordsWidget(
            label=_("Calculation Interim Fields"),
        )
    ),
    StringField('Result',
    ),
    DateTimeField('ResultCaptureDate',
        widget = ComputedWidget(
            visible=False,
        ),
    ),
    StringField('ResultDM',
    ),
    BooleanField('Retested',
        default = False,
    ),
    DurationField('MaxTimeAllowed',
        widget = DurationWidget(
            label=_("Maximum turn-around time"),
            description=_("Maximum time allowed for completion of the analysis. "
                            "A late analysis alert is raised when this period elapses"),
        ),
    ),
    DateTimeField('DateAnalysisPublished',
        widget = DateTimeWidget(
            label=_("Date Published"),
        ),
    ),
    DateTimeField('DueDate',
        widget = DateTimeWidget(
            label=_("Due Date"),
        ),
    ),
    IntegerField('Duration',
        widget = IntegerWidget(
            label=_("Duration"),
        )
    ),
    IntegerField('Earliness',
        widget = IntegerWidget(
            label=_("Earliness"),
        )
    ),
    BooleanField('ReportDryMatter',
        default = False,
    ),
    StringField('Analyst',
    ),
    TextField('Remarks',
    ),
    ReferenceField('Instrument',
        required = 0,
        allowed_types = ('Instrument',),
        relationship = 'AnalysisInstrument',
        referenceClass = HoldingReference,
    ),
    ReferenceField('Method',
        required = 0,
        allowed_types = ('Method',),
        relationship = 'AnalysisMethod',
        referenceClass = HoldingReference,
    ),
    ReferenceField('SamplePartition',
        required = 0,
        allowed_types = ('SamplePartition',),
        relationship = 'AnalysisSamplePartition',
        referenceClass = HoldingReference,
    ),
    ComputedField('ClientUID',
        expression = 'context.aq_parent.aq_parent.UID()',
    ),
    ComputedField('ClientTitle',
        expression = 'context.aq_parent.aq_parent.Title()',
    ),
    ComputedField('RequestID',
        expression = 'context.aq_parent.getRequestID()',
    ),
    ComputedField('ClientOrderNumber',
        expression = 'context.aq_parent.getClientOrderNumber()',
    ),
    ComputedField('Keyword',
        expression = 'context.getService().getKeyword()',
    ),
    ComputedField('ServiceTitle',
        expression = 'context.getService().Title()',
    ),
    ComputedField('ServiceUID',
        expression = 'context.getService().UID()',
    ),
    ComputedField('SampleTypeUID',
        expression = 'context.aq_parent.getSample().getSampleType().UID()',
    ),
    ComputedField('SamplePointUID',
        expression = 'context.aq_parent.getSample().getSamplePoint().UID() if context.aq_parent.getSample().getSamplePoint() else None',
    ),
    ComputedField('CategoryUID',
        expression = 'context.getService().getCategoryUID()',
    ),
    ComputedField('CategoryTitle',
        expression = 'context.getService().getCategoryTitle()',
    ),
    ComputedField('PointOfCapture',
        expression = 'context.getService().getPointOfCapture()',
    ),
    ComputedField('DateReceived',
        expression = 'context.aq_parent.getDateReceived()',
    ),
    ComputedField('DateSampled',
        expression = 'context.aq_parent.getSample().getDateSampled()',
    ),
    ComputedField('InstrumentValid',
        expression = 'context.isInstrumentValid()'
    ),
),
)


class Analysis(BaseContent):
    implements(IAnalysis)
    security = ClassSecurityInfo()
    displayContentsTab = False
    schema = schema

    def _getCatalogTool(self):
        from bika.lims.catalog import getCatalog
        return getCatalog(self)

    def Title(self):
        """ Return the service title as title.
        Some silliness here, for premature indexing, when the service
        is not yet configured.
        """
        try:
            s = self.getService()
            if s:
                s = s.Title()
            if not s:
                s = ''
        except ArchivistRetrieveError:
            s = ''
        return safe_unicode(s).encode('utf-8')

    def updateDueDate(self):
        # set the max hours allowed

        service = self.getService()
        maxtime = service.getMaxTimeAllowed()
        if not maxtime:
            maxtime = {'days': 0, 'hours': 0, 'minutes': 0}
        self.setMaxTimeAllowed(maxtime)
        # set the due date
        # default to old calc in case no calendars
        max_days = float(maxtime.get('days', 0)) + \
                 (
                     (float(maxtime.get('hours', 0)) * 3600 +
                      float(maxtime.get('minutes', 0)) * 60)
                     / 86400
                 )
        part = self.getSamplePartition()
        if part:
            starttime = part.getDateReceived()
            if starttime:
                duetime = starttime + max_days
            else:
                duetime = ''
            self.setDueDate(duetime)

    def getUncertainty(self, result=None):
        """ Calls self.Service.getUncertainty with either the provided
            result value or self.Result
        """
        return self.getService().getUncertainty(result and result or self.getResult())

    def getDependents(self):
        """ Return a list of analyses who depend on us
            to calculate their result
        """
        rc = getToolByName(self, REFERENCE_CATALOG)
        dependents = []
        service = self.getService()
        ar = self.aq_parent
        for sibling in ar.getAnalyses(full_objects=True):
            if sibling == self:
                continue
            service = rc.lookupObject(sibling.getServiceUID())
            calculation = service.getCalculation()
            if not calculation:
                continue
            depservices = calculation.getDependentServices()
            dep_keywords = [x.getKeyword() for x in depservices]
            if self.getService().getKeyword() in dep_keywords:
                dependents.append(sibling)
        return dependents

    def getDependencies(self):
        """ Return a list of analyses who we depend on
            to calculate our result.
        """
        siblings = self.aq_parent.getAnalyses(full_objects=True)
        calculation = self.getService().getCalculation()
        if not calculation:
            return []
        dep_services = [d.UID() for d in calculation.getDependentServices()]
        dep_analyses = [a for a in siblings if a.getServiceUID() in dep_services]
        return dep_analyses

    def setResult(self, value, **kw):
        # Always update ResultCapture date when this field is modified
        self.setResultCaptureDate(DateTime())
        self.getField('Result').set(self, value, **kw)

    def getSample(self):
        return self.aq_parent.getSample()

    def getAnalysisSpecs(self, specification=None):
        """ Retrieves the analysis specs to be applied to this analysis.
            Allowed values for specification= 'client', 'lab', None
            If specification is None, client specification gets priority from
            lab specification.
            If no specification available for this analysis, returns None
        """
        sampletype = self.getSample().getSampleType()
        sampletype_uid = sampletype and sampletype.UID() or ''
        bsc = getToolByName(self, 'bika_setup_catalog')

        # retrieves the desired specs if None specs defined
        if not specification:
            proxies = bsc(portal_type='AnalysisSpec',
                          getClientUID=self.getClientUID(),
                          getSampleTypeUID=sampletype_uid)

            if len(proxies) == 0:
                # No client specs available, retrieve lab specs
                labspecsuid = self.bika_setup.bika_analysisspecs.UID()
                proxies = bsc(portal_type='AnalysisSpec',
                              getSampleTypeUID=sampletype_uid,
                              getClientUID=labspecsuid)
        else:
            specuid = specification == "client" and self.getClientUID() or \
                    self.bika_setup.bika_analysisspecs.UID()
            proxies = bsc(portal_type='AnalysisSpec',
                              getSampleTypeUID=sampletype_uid,
                              getClientUID=specuid)

        return (proxies and len(proxies) > 0) and proxies[0].getObject() or None

    def calculateResult(self, override=False, cascade=False):
        """ Calculates the result for the current analysis if it depends of
            other analysis/interim fields. Otherwise, do nothing
        """

        if self.getResult() and override == False:
            return False

        calculation = self.getService().getCalculation()
        if not calculation:
            return False

        mapping = {}

        # Add interims to mapping
        for interimdata in self.getInterimFields():
            for i in interimdata:
                try:
                    ivalue = float(i['value'])
                    mapping[i['keyword']] = ivalue
                except:
                    # Interim not float, abort
                    return False

        # Add calculation's hidden interim fields to mapping
        for field in calculation.getInterimFields():
            if field['keyword'] not in mapping.keys():
                if field.get('hidden', False):
                    try:
                        ivalue = float(field['value'])
                        mapping[field['keyword']] = ivalue
                    except:
                        return False

        # Add Analysis Service interim defaults to mapping
        service = self.getService()
        for field in service.getInterimFields():
            if field['keyword'] not in mapping.keys():
                if field.get('hidden', False):
                    try:
                        ivalue = float(field['value'])
                        mapping[field['keyword']] = ivalue
                    except:
                        return False

        # Add dependencies results to mapping
        dependencies = self.getDependencies()
        for dependency in dependencies:
            result = dependency.getResult()
            if not result:
                # Dependency without results found
                if cascade:
                    # Try to calculate the dependency result
                    dependency.calculateResult(override, cascade)
                    result = dependency.getResult()
                    if result:
                        try:
                            result = float(str(result))
                            mapping[dependency.getKeyword()] = result
                        except:
                            return False
                else:
                    return False
            else:
                # Result must be float
                try:
                    result = float(str(result))
                    mapping[dependency.getKeyword()] = result
                except:
                    return False

        # Calculate
        formula = calculation.getMinifiedFormula()
        formula = formula.replace('[', '%(').replace(']', ')f')
        try:
            formula = eval("'%s'%%mapping" % formula,
                               {"__builtins__": None,
                                'math': math,
                                'context': self},
                               {'mapping': mapping})
            result = eval(formula)
        except TypeError:
            self.setResult("NA")
            return True
        except ZeroDivisionError:
            self.setResult('0/0')
            return True
        except KeyError as e:
            self.setResult("NA")
            return True

        self.setResult(result)
        return True

    def get_default_specification(self):
        bsc = getToolByName(self, "bika_setup_catalog")
        spec = None
        sampletype = self.getSample().getSampleType()
        keyword = self.getKeyword()
        client_folder_uid = self.aq_parent.aq_parent.UID()
        client_specs = bsc(
            portal_type="AnalysisSpec",
            getSampleTypeUID=sampletype.UID(),
            getClientUID=client_folder_uid
        )
        for client_spec in client_specs:
            rr = client_spec.getObject().getResultsRange()
            kw_list = [r for r in rr if r['keyword'] == keyword]
            if kw_list:
                    spec = kw_list[0]
            break
        if not spec:
            lab_folder_uid = self.bika_setup.bika_analysisspecs.UID()
            lab_specs = bsc(
                portal_type="AnalysisSpec",
                getSampleTypeUID=sampletype.UID(),
                getClientUID=lab_folder_uid
            )
            for lab_spec in lab_specs:
                rr = lab_spec.getObject().getResultsRange()
                kw_list = [r for r in rr if r['keyword'] == keyword]
                if kw_list:
                    spec = kw_list[0]
                    break
        if not spec:
            return {"min": "", "max": "", "error": ""}
        return spec

    def getPriority(self):
        """ get priority from AR
        """
        # this analysis may be a Duplicate or Reference Analysis - CAREFUL
        # these types still subclass Analysis.
        if self.portal_type != 'Analysis':
            return None
        # this analysis could be in a worksheet or instrument, careful
        return self.aq_parent.getPriority() \
            if hasattr(self.aq_parent, 'getPriority') else None

    def getPrice(self):
        price = self.getService().getPrice()
        priority = self.getPriority()
        if priority and priority.getPricePremium() > 0:
            price = Decimal(price) + (
                      Decimal(price) * Decimal(priority.getPricePremium())
                      / 100)
        return price

    def getVATAmount(self):
        vat = self.getService().getVAT()
        price = self.getPrice()
        return float(price) * float(vat) / 100

    def getTotalPrice(self):
        return float(self.getPrice()) + float(self.getVATAmount())

    def isInstrumentValid(self):
        """ Checks if the instrument selected for this analysis service
            is valid. Returns false if an out-of-date or uncalibrated
            instrument is assigned. Returns true if the Analysis has
            no instrument assigned or is valid.
        """
        return self.getInstrument().isValid() \
                if self.getInstrument() else True

    def getDefaultInstrument(self):
        """ Returns the default instrument for this analysis according
            to its parent analysis service
        """
        return self.getService().getInstrument() \
            if self.getService().getInstrumentEntryOfResults() \
            else None

    def isInstrumentAllowed(self, instrument):
        """ Checks if the specified instrument can be set for this
            analysis, according to the Method and Analysis Service.
            If the Analysis Service hasn't set 'Allows instrument entry'
            of results, returns always False. Otherwise, checks if the
            method assigned is supported by the instrument specified.
            Returns false, If the analysis hasn't any method assigned.
            NP: The methods allowed for selection are defined at
            Analysis Service level.
            instrument param can be either an uid or an object
        """
        if isinstance(instrument, str):
            uid = instrument
        else:
            uid = instrument.UID()

        return uid in self.getAllowedInstruments()

    def isMethodAllowed(self, method):
        """ Checks if the analysis can follow the method specified.
            Looks for manually selected methods when AllowManualEntry
            is set and instruments methods when AllowInstrumentResultsEntry
            is set.
            method param can be either an uid or an object
        """
        if isinstance(method, str):
            uid = method
        else:
            uid = method.UID()

        return uid in self.getAllowedMethods()

    def getAllowedMethods(self, onlyuids=True):
        """ Returns the allowed methods for this analysis. If manual
            entry of results is set, only returns the methods set
            manually. Otherwise (if Instrument Entry Of Results is set)
            returns the methods assigned to the instruments allowed for
            this Analysis
        """
        service = self.getService()
        uids = []

        if service.getInstrumentEntryOfResults() == True:
            uids = [ins.getRawMethod() for ins in service.getInstruments()]

        else:
            # Get only the methods set manually
            uids = service.getRawMethods()

        if onlyuids == False:
            uc = getToolByName(self, 'uid_catalog')
            meths = [item.getObject() for item in uc(UID=uids)]
            return meths

        return uids

    def getAllowedInstruments(self, onlyuids=True):
        """ Returns the allowed instruments for this analysis. Gets the
            instruments assigned to the allowed methods
        """
        uids = []
        service = self.getService()

        if service.getInstrumentEntryOfResults() == True:
            uids = service.getRawInstruments()

        elif service.getManualEntryOfResults == True:
            meths = self.getAllowedMethods(False)
            for meth in meths:
                uids += meth.getInstrumentUIDs()
            set(uids)

        if onlyuids == False:
            uc = getToolByName(self, 'uid_catalog')
            instrs = [item.getObject() for item in uc(UID=uids)]
            return instrs

        return uids

    def getDefaultMethod(self):
        """ Returns the default method for this Analysis
            according to its current instrument. If the Analysis hasn't
            set yet an Instrument, looks to the Service
        """
        instr = self.getInstrument() \
            if self.getInstrument else self.getDefaultInstrument()
        return instr.getMethod() if instr else None

    def getFormattedResult(self, specs=None):
        """Formatted result:
        1. Print ResultText of matching ResultOptions
        2. If the result is not floatable, return it without being formatted
        3. If the analysis specs has hidemin or hidemax enabled and the
           result is out of range, render result as '<min' or '>max'
<<<<<<< HEAD
        4. If the result is floatable, render it to the correct precision
        specs param is optional. A dictionary as follows:
            {'min': <min_val>,
             'max': <max_val>,
             'error': <error>,
             'hidemin': <hidemin_val>,
             'hidemax': <hidemax_val>}
=======
        4. Otherwise, render numerical value
>>>>>>> ab127cff
        """
        result = self.getResult()
        service = self.getService()
        choices = service.getResultOptions()

        # 1. Print ResultText of matching ResulOptions
        match = [x['ResultText'] for x in choices
                 if str(x['ResultValue']) == str(result)]
        if match:
            return match[0]

        # 2. If the result is not floatable, return it without being formatted
        try:
            result = float(result)
        except:
            return result

        # 3. If the analysis specs has enabled hidemin or hidemax and the
        #    result is out of range, render result as '<min' or '>max'
        belowmin = False
        abovemax = False
        if not specs:
            specs = self.getAnalysisSpecs()
            specs = specs.getResultsRangeDict() if specs is not None else {}
            specs = specs.get(self.getKeyword(), {})
        hidemin = specs.get('hidemin', '')
        hidemax = specs.get('hidemax', '')
        try:
            belowmin = hidemin and result < float(hidemin) or False
        except:
            belowmin = False
            pass
        try:
            abovemax = hidemax and result > float(hidemax) or False
        except:
            abovemax = False
            pass

        # 3.1. If result is below min and hidemin enabled, return '<min'
        if belowmin:
            return '< %s' % hidemin

        # 3.2. If result is above max and hidemax enabled, return '>max'
        if abovemax:
            return '> %s' % hidemax

        # Render numerical value
        return format_numeric_result(self, result)

    def getAnalyst(self):
        """ Returns the identifier of the assigned analyst. If there is
            no analyst assigned, and this analysis is attached to a
            worksheet, retrieves the analyst assigned to the parent
            worksheet
        """
        field = self.getField('Analyst')
        analyst = field and field.get(self) or ''
        if not analyst:
            # Is assigned to a worksheet?
            wss = self.getBackReferences('WorksheetAnalysis')
            if len(wss) > 0:
                analyst = wss[0].getAnalyst()
                field.set(self, analyst)
        return analyst if analyst else ''

    def getAnalystName(self):
        """ Returns the name of the currently assigned analyst
        """
        mtool = getToolByName(self, 'portal_membership')
        analyst = self.getAnalyst().strip()
        analyst_member = mtool.getMemberById(analyst)
        if analyst_member != None:
            return analyst_member.getProperty('fullname')
        else:
            return ''

    def guard_sample_transition(self):
        workflow = getToolByName(self, "portal_workflow")
        if workflow.getInfoFor(self, "cancellation_state", "active") == "cancelled":
            return False
        return True

    def guard_retract_transition(self):
        workflow = getToolByName(self, "portal_workflow")
        if workflow.getInfoFor(self, "cancellation_state", "active") == "cancelled":
            return False
        return True

    def guard_receive_transition(self):
        workflow = getToolByName(self, "portal_workflow")
        if workflow.getInfoFor(self, "cancellation_state", "active") == "cancelled":
            return False
        return True

    def guard_publish_transition(self):
        workflow = getToolByName(self, "portal_workflow")
        if workflow.getInfoFor(self, "cancellation_state", "active") == "cancelled":
            return False
        return True

    def guard_import_transition(self):
        workflow = getToolByName(self, "portal_workflow")
        if workflow.getInfoFor(self, "cancellation_state", "active") == "cancelled":
            return False
        return True

    def guard_attach_transition(self):
        if self.portal_type in ("Analysis",
                                "ReferenceAnalysis",
                                "DuplicateAnalysis"):
            if not self.getAttachment():
                service = self.getService()
                if service.getAttachmentOption() == "r":
                    return False
        return True

    def guard_verify_transition(self):
        workflow = getToolByName(self, "portal_workflow")
        mtool = getToolByName(self, "portal_membership")
        checkPermission = mtool.checkPermission
        if workflow.getInfoFor(self, 'cancellation_state', 'active') == "cancelled":
            return False
        # Only Analysis needs to have dependencies checked
        if self.portal_type == "Analysis":
            for d in self.getDependencies():
                review_state = workflow.getInfoFor(d, "review_state")
                if review_state in ("to_be_sampled", "to_be_preserved", "sample_due",
                                    "sample_received", "attachment_due", "to_be_verified"):
                    return False
        # submitter and verifier compared
        # May we verify results that we ourself submitted?
        if checkPermission(VerifyOwnResults, self):
            return True
        # Check for self-submitted Analysis.
        user_id = getSecurityManager().getUser().getId()
        self_submitted = False
        review_history = workflow.getInfoFor(self, "review_history")
        review_history = self.reverseList(review_history)
        for event in review_history:
            if event.get("action") == "submit":
                if event.get("actor") == user_id:
                    self_submitted = True
                break
        if self_submitted:
            return False
        return True

    def guard_assign_transition(self):
        workflow = getToolByName(self, "portal_workflow")
        if workflow.getInfoFor(self, 'cancellation_state', 'active') == "cancelled":
            return False
        return True

    def guard_unassign_transition(self):
        """ Check permission against parent worksheet
        """
        workflow = getToolByName(self, "portal_workflow")
        mtool = getToolByName(self, "portal_membership")
        ws = self.getBackReferences("WorksheetAnalysis")
        if not ws:
            return False
        ws = ws[0]
        if workflow.getInfoFor(ws, "cancellation_state", "") == "cancelled":
            return False
        if mtool.checkPermission(Unassign, ws):
            return True
        return False

    def workflow_script_receive(self):
        workflow = getToolByName(self, "portal_workflow")
        if workflow.getInfoFor(self, 'cancellation_state', 'active') == "cancelled":
            return False
        # DuplicateAnalysis doesn't have analysis_workflow.
        if self.portal_type == "DuplicateAnalysis":
            return
        if skip(self, "receive"):
            return
        self.updateDueDate()
        self.reindexObject()

    def workflow_script_submit(self):
        # DuplicateAnalysis doesn't have analysis_workflow.
        if self.portal_type == "DuplicateAnalysis":
            return
        if skip(self, "submit"):
            return
        workflow = getToolByName(self, "portal_workflow")
        if workflow.getInfoFor(self, 'cancellation_state', 'active') == "cancelled":
            return False
        ar = self.aq_parent
        self.reindexObject(idxs=["review_state", ])
        # Dependencies are submitted already, ignore them.
        #-------------------------------------------------
        # Submit our dependents
        # Need to check for result and status of dependencies first
        dependents = self.getDependents()
        for dependent in dependents:
            if not skip(dependent, "submit", peek=True):
                can_submit = True
                if not dependent.getResult():
                    can_submit = False
                else:
                    interim_fields = False
                    service = dependent.getService()
                    calculation = service.getCalculation()
                    if calculation:
                        interim_fields = calculation.getInterimFields()
                    if interim_fields:
                        can_submit = False
                if can_submit:
                    dependencies = dependent.getDependencies()
                    for dependency in dependencies:
                        if workflow.getInfoFor(dependency, "review_state") in \
                           ("to_be_sampled", "to_be_preserved",
                            "sample_due", "sample_received",):
                            can_submit = False
                if can_submit:
                    workflow.doActionFor(dependent, "submit")

        # If all analyses in this AR have been submitted
        # escalate the action to the parent AR
        if not skip(ar, "submit", peek=True):
            all_submitted = True
            for a in ar.getAnalyses():
                if a.review_state in \
                   ("to_be_sampled", "to_be_preserved",
                    "sample_due", "sample_received",):
                    all_submitted = False
                    break
            if all_submitted:
                workflow.doActionFor(ar, "submit")

        # If assigned to a worksheet and all analyses on the worksheet have been submitted,
        # then submit the worksheet.
        ws = self.getBackReferences("WorksheetAnalysis")
        if ws:
            ws = ws[0]
            # if the worksheet analyst is not assigned, the worksheet can't  be transitioned.
            if ws.getAnalyst() and not skip(ws, "submit", peek=True):
                all_submitted = True
                for a in ws.getAnalyses():
                    if workflow.getInfoFor(a, "review_state") in \
                       ("to_be_sampled", "to_be_preserved",
                        "sample_due", "sample_received", "assigned",):
                        # Note: referenceanalyses and duplicateanalyses can still have review_state = "assigned".
                        all_submitted = False
                        break
                if all_submitted:
                    workflow.doActionFor(ws, "submit")

        # If no problem with attachments, do 'attach' action for this instance.
        can_attach = True
        if not self.getAttachment():
            service = self.getService()
            if service.getAttachmentOption() == "r":
                can_attach = False
        if can_attach:
            dependencies = self.getDependencies()
            for dependency in dependencies:
                if workflow.getInfoFor(dependency, "review_state") in \
                   ("to_be_sampled", "to_be_preserved", "sample_due",
                    "sample_received", "attachment_due",):
                    can_attach = False
        if can_attach:
            try:
                workflow.doActionFor(self, "attach")
            except WorkflowException:
                pass

    def workflow_script_retract(self):
        # DuplicateAnalysis doesn't have analysis_workflow.
        if self.portal_type == "DuplicateAnalysis":
            return
        if skip(self, "retract"):
            return
        ar = self.aq_parent
        workflow = getToolByName(self, "portal_workflow")
        if workflow.getInfoFor(self, 'cancellation_state', 'active') == "cancelled":
            return False
        # We'll assign the new analysis to this same worksheet, if any.
        ws = self.getBackReferences("WorksheetAnalysis")
        if ws:
            ws = ws[0]
        # Rename the analysis to make way for it's successor.
        # Support multiple retractions by renaming to *-0, *-1, etc
        parent = self.aq_parent
        analyses = [x for x in parent.objectValues("Analysis")
                    if x.getId().startswith(self.id)]
        kw = self.getKeyword()
        # LIMS-1290 - Analyst must be able to retract, which creates a new Analysis.
        parent._verifyObjectPaste = str   # I cancel the permission check with this.
        parent.manage_renameObject(kw, "{0}-{1}".format(kw, len(analyses)))
        delattr(parent, '_verifyObjectPaste')
        # Create new analysis and copy values from retracted
        analysis = _createObjectByType("Analysis", parent, kw)
        analysis.edit(
            Service=self.getService(),
            Calculation=self.getCalculation(),
            InterimFields=self.getInterimFields(),
            Result=self.getResult(),
            ResultDM=self.getResultDM(),
            Retested=True,  # True
            MaxTimeAllowed=self.getMaxTimeAllowed(),
            DueDate=self.getDueDate(),
            Duration=self.getDuration(),
            ReportDryMatter=self.getReportDryMatter(),
            Analyst=self.getAnalyst(),
            Instrument=self.getInstrument(),
            SamplePartition=self.getSamplePartition())
        analysis.unmarkCreationFlag()

        # We must bring the specification across manually.
        analysis.specification = self.specification

        # zope.event.notify(ObjectInitializedEvent(analysis))
        changeWorkflowState(analysis,
                            "bika_analysis_workflow", "sample_received")
        if ws:
            ws.addAnalysis(analysis)
        analysis.reindexObject()
        # retract our dependencies
        if not "retract all dependencies" in self.REQUEST["workflow_skiplist"]:
            for dependency in self.getDependencies():
                if not skip(dependency, "retract", peek=True):
                    if workflow.getInfoFor(dependency, "review_state") in ("attachment_due", "to_be_verified",):
                        # (NB: don"t retract if it"s verified)
                        workflow.doActionFor(dependency, "retract")
        # Retract our dependents
        for dep in self.getDependents():
            if not skip(dep, "retract", peek=True):
                if workflow.getInfoFor(dep, "review_state") not in ("sample_received", "retracted"):
                    self.REQUEST["workflow_skiplist"].append("retract all dependencies")
                    # just return to "received" state, no cascade
                    workflow.doActionFor(dep, 'retract')
                    self.REQUEST["workflow_skiplist"].remove("retract all dependencies")
        # Escalate action to the parent AR
        if not skip(ar, "retract", peek=True):
            if workflow.getInfoFor(ar, "review_state") == "sample_received":
                skip(ar, "retract")
            else:
                if not "retract all analyses" in self.REQUEST["workflow_skiplist"]:
                    self.REQUEST["workflow_skiplist"].append("retract all analyses")
                workflow.doActionFor(ar, "retract")
        # Escalate action to the Worksheet (if it's on one).
        ws = self.getBackReferences("WorksheetAnalysis")
        if ws:
            ws = ws[0]
            if not skip(ws, "retract", peek=True):
                if workflow.getInfoFor(ws, "review_state") == "open":
                    skip(ws, "retract")
                else:
                    if not "retract all analyses" in self.REQUEST['workflow_skiplist']:
                        self.REQUEST["workflow_skiplist"].append("retract all analyses")
                    try:
                        workflow.doActionFor(ws, "retract")
                    except WorkflowException:
                        pass
            # Add to worksheet Analyses
            analyses = list(ws.getAnalyses())
            analyses += [analysis, ]
            ws.setAnalyses(analyses)
            # Add to worksheet layout
            layout = ws.getLayout()
            pos = [x["position"] for x in layout
                   if x["analysis_uid"] == self.UID()][0]
            slot = {"position": pos,
                    "analysis_uid": analysis.UID(),
                    "container_uid": analysis.aq_parent.UID(),
                    "type": "a"}
            layout.append(slot)
            ws.setLayout(layout)

    def workflow_script_verify(self):
        # DuplicateAnalysis doesn't have analysis_workflow.
        if self.portal_type == "DuplicateAnalysis":
            return
        if skip(self, "verify"):
            return
        workflow = getToolByName(self, "portal_workflow")
        if workflow.getInfoFor(self, 'cancellation_state', 'active') == "cancelled":
            return False
        self.reindexObject(idxs=["review_state", ])
        # If all analyses in this AR are verified
        # escalate the action to the parent AR
        ar = self.aq_parent
        if not skip(ar, "verify", peek=True):
            all_verified = True
            for a in ar.getAnalyses():
                if a.review_state in \
                   ("to_be_sampled", "to_be_preserved", "sample_due",
                    "sample_received", "attachment_due", "to_be_verified"):
                    all_verified = False
                    break
            if all_verified:
                if not "verify all analyses" in self.REQUEST['workflow_skiplist']:
                    self.REQUEST["workflow_skiplist"].append("verify all analyses")
                workflow.doActionFor(ar, "verify")
        # If this is on a worksheet and all it's other analyses are verified,
        # then verify the worksheet.
        ws = self.getBackReferences("WorksheetAnalysis")
        if ws:
            ws = ws[0]
            ws_state = workflow.getInfoFor(ws, "review_state")
            if ws_state == "to_be_verified" and not skip(ws, "verify", peek=True):
                all_verified = True
                for a in ws.getAnalyses():
                    if workflow.getInfoFor(a, "review_state") in \
                       ("to_be_sampled", "to_be_preserved", "sample_due",
                        "sample_received", "attachment_due", "to_be_verified",
                        "assigned"):
                        # Note: referenceanalyses and duplicateanalyses can
                        # still have review_state = "assigned".
                        all_verified = False
                        break
                if all_verified:
                    if not "verify all analyses" in self.REQUEST['workflow_skiplist']:
                        self.REQUEST["workflow_skiplist"].append("verify all analyses")
                    workflow.doActionFor(ws, "verify")

    def workflow_script_publish(self):
        workflow = getToolByName(self, "portal_workflow")
        if workflow.getInfoFor(self, 'cancellation_state', 'active') == "cancelled":
            return False
        # DuplicateAnalysis doesn't have analysis_workflow.
        if self.portal_type == "DuplicateAnalysis":
            return
        if skip(self, "publish"):
            return
        endtime = DateTime()
        self.setDateAnalysisPublished(endtime)
        starttime = self.aq_parent.getDateReceived()
        starttime = starttime or self.created()
        service = self.getService()
        maxtime = service.getMaxTimeAllowed()
        # set the instance duration value to default values
        # in case of no calendars or max hours
        if maxtime:
            duration = (endtime - starttime) * 24 * 60
            maxtime_delta = int(maxtime.get("hours", 0)) * 86400
            maxtime_delta += int(maxtime.get("hours", 0)) * 3600
            maxtime_delta += int(maxtime.get("minutes", 0)) * 60
            earliness = duration - maxtime_delta
        else:
            earliness = 0
            duration = 0
        self.setDuration(duration)
        self.setEarliness(earliness)
        self.reindexObject()

    def workflow_script_cancel(self):
        if skip(self, "cancel"):
            return
        # DuplicateAnalysis doesn't have analysis_workflow.
        if self.portal_type == "DuplicateAnalysis":
            return
        workflow = getToolByName(self, "portal_workflow")
        self.reindexObject(idxs=["worksheetanalysis_review_state", ])
        # If it is assigned to a worksheet, unassign it.
        if workflow.getInfoFor(self, 'worksheetanalysis_review_state') == 'assigned':
            ws = self.getBackReferences("WorksheetAnalysis")[0]
            skip(self, "cancel", unskip=True)
            ws.removeAnalysis(self)

    def workflow_script_attach(self):
        # DuplicateAnalysis doesn't have analysis_workflow.
        if self.portal_type == "DuplicateAnalysis":
            return
        if skip(self, "attach"):
            return
        workflow = getToolByName(self, "portal_workflow")
        self.reindexObject(idxs=["review_state", ])
        # If all analyses in this AR have been attached
        # escalate the action to the parent AR
        ar = self.aq_parent
        ar_state = workflow.getInfoFor(ar, "review_state")
        if ar_state == "attachment_due" and not skip(ar, "attach", peek=True):
            can_attach = True
            for a in ar.getAnalyses():
                if a.review_state in \
                   ("to_be_sampled", "to_be_preserved",
                    "sample_due", "sample_received", "attachment_due",):
                    can_attach = False
                    break
            if can_attach:
                workflow.doActionFor(ar, "attach")
        # If assigned to a worksheet and all analyses on the worksheet have been attached,
        # then attach the worksheet.
        ws = self.getBackReferences('WorksheetAnalysis')
        if ws:
            ws = ws[0]
            ws_state = workflow.getInfoFor(ws, "review_state")
            if ws_state == "attachment_due" and not skip(ws, "attach", peek=True):
                can_attach = True
                for a in ws.getAnalyses():
                    if workflow.getInfoFor(a, "review_state") in \
                       ("to_be_sampled", "to_be_preserved", "sample_due",
                        "sample_received", "attachment_due", "assigned",):
                        # Note: referenceanalyses and duplicateanalyses can still have review_state = "assigned".
                        can_attach = False
                        break
                if can_attach:
                    workflow.doActionFor(ws, "attach")

    def workflow_script_assign(self):
        # DuplicateAnalysis doesn't have analysis_workflow.
        if self.portal_type == "DuplicateAnalysis":
            return
        if skip(self, "assign"):
            return
        workflow = getToolByName(self, "portal_workflow")
        self.reindexObject(idxs=["worksheetanalysis_review_state", ])
        rc = getToolByName(self, REFERENCE_CATALOG)
        wsUID = self.REQUEST["context_uid"]
        ws = rc.lookupObject(wsUID)
        # retract the worksheet to 'open'
        ws_state = workflow.getInfoFor(ws, "review_state")
        if ws_state != "open":
            if "workflow_skiplist" not in self.REQUEST:
                self.REQUEST["workflow_skiplist"] = ["retract all analyses", ]
            else:
                self.REQUEST["workflow_skiplist"].append("retract all analyses")
            allowed_transitions = [t["id"] for t in workflow.getTransitionsFor(ws)]
            if "retract" in allowed_transitions:
                workflow.doActionFor(ws, "retract")
        # If all analyses in this AR have been assigned,
        # escalate the action to the parent AR
        if not skip(self, "assign", peek=True):
            if not self.getAnalyses(worksheetanalysis_review_state="unassigned"):
                try:
                    allowed_transitions = [t["id"] for t in workflow.getTransitionsFor(self)]
                    if "assign" in allowed_transitions:
                        workflow.doActionFor(self, "assign")
                except:
                    pass

    def workflow_script_unassign(self):
        # DuplicateAnalysis doesn't have analysis_workflow.
        if self.portal_type == "DuplicateAnalysis":
            return
        if skip(self, "unassign"):
            return
        workflow = getToolByName(self, "portal_workflow")
        self.reindexObject(idxs=["worksheetanalysis_review_state", ])
        rc = getToolByName(self, REFERENCE_CATALOG)
        wsUID = self.REQUEST["context_uid"]
        ws = rc.lookupObject(wsUID)
        # Escalate the action to the parent AR if it is assigned
        # Note: AR adds itself to the skiplist so we have to take it off again
        #       to allow multiple promotions/demotions (maybe by more than one instance).
        if workflow.getInfoFor(self, "worksheetanalysis_review_state") == "assigned":
            workflow.doActionFor(self, "unassign")
            skip(self, "unassign", unskip=True)
        # If it has been duplicated on the worksheet, delete the duplicates.
        dups = self.getBackReferences("DuplicateAnalysisAnalysis")
        for dup in dups:
            ws.removeAnalysis(dup)
        # May need to promote the Worksheet's review_state
        #  if all other analyses are at a higher state than this one was.
        # (or maybe retract it if there are no analyses left)
        # Note: duplicates, controls and blanks have 'assigned' as a review_state.
        can_submit = True
        can_attach = True
        can_verify = True
        ws_empty = True
        for a in ws.getAnalyses():
            ws_empty = False
            a_state = workflow.getInfoFor(a, "review_state")
            if a_state in \
               ("to_be_sampled", "to_be_preserved", "assigned",
                "sample_due", "sample_received",):
                can_submit = False
            else:
                if not ws.getAnalyst():
                    can_submit = False
            if a_state in \
               ("to_be_sampled", "to_be_preserved", "assigned",
                "sample_due", "sample_received", "attachment_due",):
                can_attach = False
            if a_state in \
               ("to_be_sampled", "to_be_preserved", "assigned", "sample_due",
                "sample_received", "attachment_due", "to_be_verified",):
                can_verify = False
        if not ws_empty:
        # Note: WS adds itself to the skiplist so we have to take it off again
        #       to allow multiple promotions (maybe by more than one instance).
            if can_submit and workflow.getInfoFor(ws, "review_state") == "open":
                workflow.doActionFor(ws, "submit")
                skip(ws, 'unassign', unskip=True)
            if can_attach and workflow.getInfoFor(ws, "review_state") == "attachment_due":
                workflow.doActionFor(ws, "attach")
                skip(ws, 'unassign', unskip=True)
            if can_verify and workflow.getInfoFor(ws, "review_state") == "to_be_verified":
                self.REQUEST['workflow_skiplist'].append("verify all analyses")
                workflow.doActionFor(ws, "verify")
                skip(ws, 'unassign', unskip=True)
        else:
            if workflow.getInfoFor(ws, "review_state") != "open":
                workflow.doActionFor(ws, "retract")
                skip(ws, "retract", unskip=True)


atapi.registerType(Analysis, PROJECTNAME)
<|MERGE_RESOLUTION|>--- conflicted
+++ resolved
@@ -577,17 +577,13 @@
         2. If the result is not floatable, return it without being formatted
         3. If the analysis specs has hidemin or hidemax enabled and the
            result is out of range, render result as '<min' or '>max'
-<<<<<<< HEAD
-        4. If the result is floatable, render it to the correct precision
+        4. Otherwise, render numerical value
         specs param is optional. A dictionary as follows:
             {'min': <min_val>,
              'max': <max_val>,
              'error': <error>,
              'hidemin': <hidemin_val>,
              'hidemax': <hidemax_val>}
-=======
-        4. Otherwise, render numerical value
->>>>>>> ab127cff
         """
         result = self.getResult()
         service = self.getService()
