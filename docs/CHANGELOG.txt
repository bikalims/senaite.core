--- conflicted
+++ resolved
@@ -1,11 +1,8 @@
 3.1.9 (unreleased)
 ------------------
-<<<<<<< HEAD
 LIMS-1760: Customised AR Import spreadsheets (refactored, support importing to Batch)
-=======
 LIMS-1548: Client-specific Sampling Round Templates
 LIMS-1546: Sampling Round Template Creation and Edit view
->>>>>>> 68085882
 LIMS-1944: Prevent concurrent form submissions from clobbering each other's results
 LIMS-1930: AssertionError: Having an orphan size, higher than batch size is undefined
 LIMS-1959: Not possible to create an AR
