--- conflicted
+++ resolved
@@ -1,11 +1,8 @@
 3.2.1 (unreleased)
 ------------------
-<<<<<<< HEAD
 LIMS-2466: Central Instrument Location Management
-=======
 LIMS-2477: Reference Analysis has no dependencies; remove guard that assumes it does
 LIMS-1391: Add configurable identifier types (CAS# for AnalysisService)
->>>>>>> 3cd8c881
 LIMS-2357: Custom Landing Page and Link to switch between the Front Page and Dashboard
 LIMS-2341: Cleanup and format default Multi-AR COA
 LIMS-2455: Contact/Login Linkage Behavior
