<?xml version="1.0"?>
<object name="portal_javascripts" meta_type="JavaScripts Registry">

  <javascript authenticated="False"
              id="++resource++bika.lims.js/jquery.json.js"
              cacheable="True"
              compression="safe"
              conditionalcomment=""
              cookable="True"
              enabled="on"
              expression=""
              inline="False"
              insert-after="*"/>

 <javascript authenticated="False"
              id="++resource++bika.lims.js/utils.js"
              cacheable="True"
              compression="safe"
              conditionalcomment=""
              cookable="True"
              enabled="on"
              expression=""
              inline="False"
              insert-after="++resource++bika.lims.js/jquery.json.js"/>

  <javascript authenticated="False"
              id="++resource++bika.lims.js/bika_listing.js"
              cacheable="True"
              compression="safe"
              conditionalcomment=""
              cookable="True"
              enabled="on"
              expression=""
              inline="False"
              insert-after="*"/>

  <javascript authenticated="False"
              id="++resource++bika.lims.js/queries.js"
              cacheable="True"
              compression="safe"
              conditionalcomment=""
              cookable="True"
              enabled="False"
              expression=""
              inline="False"
              insert-after="*"/>

  <javascript authenticated="True"
              id="++resource++bika.lims.js/client.js"
              cacheable="True"
              compression="safe"
              conditionalcomment=""
              cookable="True"
              enabled="on"
              expression=""
              inline="False"
              insert-after="*"/>

  <javascript authenticated="True"
              id="++resource++bika.lims.js/calcs.js"
              cacheable="True"
              compression="safe"
              conditionalcomment=""
              cookable="True"
              enabled="on"
              expression=""
              inline="False"
              insert-after="*"/>

  <javascript authenticated="True"
              id="++resource++bika.lims.js/batch.js"
              cacheable="True"
              compression="safe"
              conditionalcomment=""
              cookable="True"
              enabled="on"
              expression=""
              inline="False"
              insert-after="*"/>

<javascript authenticated="True"
              id="++resource++bika.lims.js/ar.js"
              cacheable="True"
              compression="safe"
              conditionalcomment=""
              cookable="True"
              enabled="on"
              expression=""
              inline="False"
              insert-after="*"/>

<javascript authenticated="True"
              id="++resource++bika.lims.js/ar_add.js"
              cacheable="True"
              compression="safe"
              conditionalcomment=""
              cookable="True"
              enabled="on"
              expression=""
              inline="False"
              insert-after="*"/>

<javascript authenticated="True"
              id="++resource++bika.lims.js/worksheet.js"
              cacheable="True"
              compression="safe"
              conditionalcomment=""
              cookable="True"
              enabled="on"
              expression=""
              inline="False"
              insert-after="*"/>

  <javascript authenticated="True"
              id="++resource++bika.lims.js/sample.js"
              cacheable="True"
              compression="safe"
              conditionalcomment=""
              cookable="True"
              enabled="on"
              expression=""
              inline="False"
              insert-after="*"/>

  <javascript authenticated="True"
              id="++resource++bika.lims.js/contact.js"
              cacheable="True"
              compression="safe"
              conditionalcomment=""
              cookable="True"
              enabled="on"
              expression=""
              inline="False"
              insert-after="*"/>

  <javascript authenticated="True"
              id="++resource++bika.lims.js/referencesample.js"
              cacheable="True"
              compression="safe"
              conditionalcomment=""
              cookable="True"
              enabled="on"
              expression=""
              inline="False"
              insert-after="*"/>

  <javascript authenticated="True"
              id="++resource++bika.lims.js/reports.js"
              cacheable="True"
              compression="safe"
              conditionalcomment=""
              cookable="True"
              enabled="on"
              expression=""
              inline="False"
              insert-after="*"/>

  <javascript authenticated="True"
              id="++resource++bika.lims.js/analysisservice.js"
              cacheable="True"
              compression="safe"
              conditionalcomment=""
              cookable="True"
              enabled="on"
              expression=""
              inline="False"
              insert-after="*"/>

  <javascript authenticated="True"
              id="++resource++bika.lims.js/artemplate.js"
              cacheable="True"
              compression="safe"
              conditionalcomment=""
              cookable="True"
              enabled="on"
              expression=""
              inline="False"
              insert-after="*"/>

  <javascript authenticated="True"
              id="++resource++bika.lims.js/barcode.js"
              cacheable="True"
              compression="safe"
              conditionalcomment=""
              cookable="True"
              enabled="on"
              expression=""
              inline="False"
              insert-after="*"/>

  <javascript authenticated="True"
              id="++resource++bika.lims.js/jquery-barcode-2.0.2.js"
              cacheable="True"
              compression="safe"
              conditionalcomment=""
              cookable="True"
              enabled="on"
              expression=""
              inline="False"
              insert-after="*"/>

  <javascript authenticated="False"
              id="++resource++bika.lims.js/jquery-query-2.1.7.js"
              cacheable="True"
              compression="safe"
              conditionalcomment=""
              cookable="True"
              enabled="on"
              expression=""
              inline="False"
              insert-after="*"/>

  <javascript authenticated="False"
              id="++resource++bika.lims.js/jquery-timepicker.js"
              cacheable="True"
              compression="safe"
              conditionalcomment=""
              cookable="True"
              enabled="on"
              expression=""
              inline="False"
              insert-after="*"/>

  <javascript authenticated="False"
              id="++resource++bika.lims.js/jquery.ui.combogrid-1.6.3.js"
              cacheable="True"
              compression="safe"
              conditionalcomment=""
              cookable="True"
              enabled="on"
              expression=""
              inline="False"
              insert-after="*"/>

  <javascript authenticated="False"
              id="++resource++bika.lims.js/jquery.ui.combogrid-1.6.2.js"
              cacheable="True"
              compression="safe"
              conditionalcomment=""
              cookable="True"
              enabled="False"
              expression=""
              inline="False"
              insert-after="*"/>

  <javascript authenticated="True"
              id="++resource++bika.lims.js/attachments.js"
              cacheable="True"
              compression="safe"
              conditionalcomment=""
              cookable="True"
              enabled="on"
              expression=""
              inline="False"
              insert-after="*"/>

  <javascript cacheable="True" compression="none" cookable="True"
              enabled="True" id="++resource++plone.app.jquerytools.dateinput.js" inline="False"
              expression=""
              insert-after="++resource++plone.app.jquerytools.js"
              />

<<<<<<< HEAD
 </object>
=======
  <javascript authenticated="False"
              id="++resource++bika.lims.js/supplyorder_edit.js"
              cacheable="True"
              compression="safe"
              conditionalcomment=""
              cookable="True"
              enabled="on"
              expression=""
              inline="False"
              insert-after="*"/>

</object>
>>>>>>> 87a87d73
<|MERGE_RESOLUTION|>--- conflicted
+++ resolved
@@ -260,9 +260,6 @@
               insert-after="++resource++plone.app.jquerytools.js"
               />
 
-<<<<<<< HEAD
- </object>
-=======
   <javascript authenticated="False"
               id="++resource++bika.lims.js/supplyorder_edit.js"
               cacheable="True"
@@ -274,5 +271,4 @@
               inline="False"
               insert-after="*"/>
 
-</object>
->>>>>>> 87a87d73
+ </object>