--- conflicted
+++ resolved
@@ -1,11 +1,8 @@
 3.1.8 (unreleased)
 ------------------
-<<<<<<< HEAD
+LIMS-1773: Instrument. Thermo Fisher ELISA Spectrophotometer
 LIMS-1820: QC Graphs DateTime's X-Axis not well sorted
 LIMS-280 : System IDs starting from a specific value
-=======
-LIMS-1773: Instrument. Thermo Fisher ELISA Spectrophotometer
->>>>>>> 4d4d35a8
 LIMS-1819: Bika LIMS in footer, not Bika Lab Systems
 LIMS-1808: Uncertainty calculation on DL
 LIMS-1522: Site Error adding display columns to sorted AR list
