--- conflicted
+++ resolved
@@ -1,15 +1,8 @@
-<<<<<<< HEAD
-next
----
+3.1.6 (unreleased)
 
 LIMS-1426: Batch AR list: The instructions for ARs from the batch list aren't working.
 LIMS-907: (Re-)publishing ex cases does not work
-LIMS-1374: Auto label printing does not happen for an AR drop-down receive
-LIMS-1395: front page issue tracker url
-LIMS-1402: If no date is chosen, it will never expire." not been accomplished.
-LIMS-1377: Error when trying to publish after updating branch hotfix/next or develop
-LIMS-1360: Number of analyses in ARs folder view
-=======
+
 3.1.5 (2014-10-06)
 ------------------
 
@@ -17,7 +10,6 @@
 LIMS-1159: reapply fix for samplepoint visibility
 LIMS-1325: WSTemplate loading incompatible reference analyses
 LIMS-1333: Batch label replace with standard Plone keyword widget
->>>>>>> 7356f3b3
 LIMS-1335: Reference Definitions don't sort alphabetically on WS Template lay-outs
 LIMS-1345: Analysis profiles don't sort
 LIMS-1347: Analysis/AR background colour to be different to for Receive and To be Sampled
