--- conflicted
+++ resolved
@@ -26,11 +26,8 @@
 LIMS-2124: QR missing on sticker preview
 LIMS-2147: Add ARImport schema fields when creating ARs
 LIMS-409: ShowPrices setting was getting ignored in some contexts
-<<<<<<< HEAD
-=======
 LIMS-2062: Cancelled ARs no longer appear in analysisrequest folder listings
 
->>>>>>> 4a26ece2
 
 3.1.9 (2015-10-8)
 ------------------
