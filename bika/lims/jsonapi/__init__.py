--- conflicted
+++ resolved
@@ -5,12 +5,9 @@
 
 from Products.Archetypes.config import TOOL_NAME
 from Products.CMFCore.utils import getToolByName
-<<<<<<< HEAD
-from zExceptions import BadRequest
 from bika.lims.utils import to_utf8
-=======
 from bika.lims import logger
->>>>>>> f794868b
+
 import json
 import Missing
 import sys, traceback
