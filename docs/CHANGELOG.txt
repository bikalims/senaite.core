--- conflicted
+++ resolved
@@ -1,10 +1,7 @@
 3.1.9 (unreleased)
 ------------------
-<<<<<<< HEAD
 LIMS-1564: Cancelling a Sampling Round
-=======
 LIMS-2020: Add Sampling Round - Department not available for selection
->>>>>>> 380fdde4
 LIMS-1545: Add "Composite Y/N" checkbox on AR Template
 LIMS-1547: AR Templates tab inside Sampling Round Template
 LIMS-1561: Editing a Sampling Round
