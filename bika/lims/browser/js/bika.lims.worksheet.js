--- conflicted
+++ resolved
@@ -449,13 +449,8 @@
                 // Is manual entry allowed for this method?
                 var request_data = {
                     catalog_name: "uid_catalog",
-<<<<<<< HEAD
-                    include_fields: "Title,ManualEntryOfResultsViewField",
-                    UID: muid
-=======
                     UID: muid,
                     include_fields: ['ManualEntryOfResultsViewField', 'Title']
->>>>>>> 3d3a6fb9
                 };
                 window.bika.lims.jsonapi_read(request_data, function(data) {
                     method = (data.objects && data.objects.length > 0) ? data.objects[0] : null;
