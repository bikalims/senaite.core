--- conflicted
+++ resolved
@@ -1,10 +1,7 @@
 3.2.1 (unreleased)
 ------------------
-<<<<<<< HEAD
 LIMS-2355: Unable to view dormant/active filters in some bika_setup pages
-=======
 LIMS-2344: Fix some UI javascript failures when viewing ARs
->>>>>>> ad9261d9
 LIMS-2319: AR Add: Deleting a selected CC Contact corrupts the UID of reference widgets.
 LIMS-2325: Allow SampleTypes to be linked with Client Sample Points
 LIMS-2324: WS export to the LaChat Quick Chem FIA
