(function( $ ) {
    "use strict";

function destroy(arr, val) {
    for (var i = 0; i < arr.length; i++) if (arr[i] === val) arr.splice(i, 1);
    return arr;
}
function getRelTag() {
    //Return the tag that identifies the position of the 
    var layout = $("input[id='layout']").val();
    var rel_tag = 'tr';
    if (layout == 'columns') {
        rel_tag = 'td'; 
    };
    return rel_tag;
}
    
function clearHiddenPopupFields(analyses) {
    $(analyses).find(".overlay_field").remove();
}

function getResultRange(service_uid, spec_uid, keyword) {
        //console.log('getResultRange:'+service_uid+':'+spec_uid+':'+keyword);
        //var to know if analysis need specification
        var return_val = ["", "", ""];
        $.ajaxSetup({async:false});
        //Search if current analysis's service allows specification
        var request_allowspec = {
            catalog_name: "uid_catalog",
            UID: service_uid
        };
        window.bika.lims.jsonapi_read(request_allowspec, function (result) {
            if (result.objects && result.objects.length > 0 &&
                ( result.objects[0].ResultOptions == null ||
                  result.objects[0].ResultOptions.length == 0)) {
                //console.log('getResultRange:service:'+service_uid+':'+result.objects[0].ResultOptions.length);
                var request_data = {
                    catalog_name: "uid_catalog",
                    UID: spec_uid
                };
                window.bika.lims.jsonapi_read(request_data, function (data) {
                    if (data.objects && data.objects.length > 0 &&
                        data.objects[0].ResultsRange && 
                        data.objects[0].ResultsRange.length > 0) {
                        //console.log('getResultRange:spec:'+spec_uid+':'+data.objects[0].ResultsRange.length);
                        var rr = data.objects[0].ResultsRange;
                        for (var i in rr) {
                            if (!(rr.hasOwnProperty(i))) {
                                continue;
                            }
                            //console.log(rr[i].keyword +'=='+ keyword);
                            if (rr[i].keyword == keyword) {
                                return_val = [rr[i].min, rr[i].max, rr[i].error];
                                break;
                            }
                        }
                    }
                })
            };
       });
       $.ajaxSetup({async:true});
       //console.log('getResultRange:'+return_val);
       return return_val;
    } 

function toggle_spec_fields(element) {
    // When a service checkbox is clicked, this is used to display
    // or remove the specification inputs.
    if (!$("#bika_setup").attr("EnableARSpecs")) {
        return;
    }
    var arnum = $(element).attr("arnum");
    var spec_uid = $("#ar_" + arnum + "_Specification_uid").val();
    var service_uid = $(element).attr("value");
    var min_name = "ar." + arnum + ".min." + service_uid;
    var max_name = "ar." + arnum + ".max." + service_uid;
    var error_name = "ar." + arnum + ".error." + service_uid;
    if ($(element).prop("checked") && $(element).siblings().filter("[name='" + min_name + "']").length === 0) {
        //var to know if analysis need specification
        var allowspec = true;
        //Search if current analysis's service allows specification
        var request_allowspec = {
            catalog_name: "uid_catalog",
            UID: service_uid
        };
        window.bika.lims.jsonapi_read(request_allowspec, function (result) {
            if (result.objects && result.objects.length > 0) {
                var allowspec = result.objects[0].ResultOptions == null || result.objects[0].ResultOptions.length == 0;
                // To force the next if statments part to be syncron
                if ((spec_uid !== "") && allowspec) {
                    var request_data = {
                        catalog_name: "uid_catalog",
                        UID: spec_uid
                    };
                    window.bika.lims.jsonapi_read(request_data, function (data) {
                        var min_val = "";
                        var max_val = "";
                        var error_val = "";
                        if (data.objects && data.objects.length > 0) {
                            var rr = data.objects[0].ResultsRange;
                            for (var i in rr) {
                                if (!(rr.hasOwnProperty(i))) {
                                    continue;
                                }
                                if (rr[i].keyword == $(element).attr("keyword")) {
                                    min_val = rr[i].min;
                                    max_val = rr[i].max;
                                    error_val = rr[i].error;
                                    break;
                                }
                            }
                        }
                        var min = $("<input class='spec_bit min' type='text' size='3' uid='" + service_uid + "' value='" + min_val + "' name='" + min_name + "' keyword='" + $(element).attr("keyword") + "' autocomplete='off' placeholder='&gt;'/>");
                        var max = $("<input class='spec_bit max' type='text' size='3' uid='" + service_uid + "' value='" + max_val + "' name='" + max_name + "' keyword='" + $(element).attr("keyword") + "' autocomplete='off' placeholder='&lt;'/>");
                        var error = $("<input class='spec_bit error' type='text' size='3' uid='" + service_uid + "' value='" + error_val + "' name='" + error_name + "' keyword='" + $(element).attr("keyword") + "' autocomplete='off' placeholder='%'/>");
                        $(element).after(error).after(max).after(min);
                    });
                }
                else if (allowspec) {
                    var min = $("<input class='spec_bit min' type='text' size='3' uid='" + service_uid + "' value='' name='" + min_name + "' keyword='" + $(element).attr("keyword") + "' autocomplete='off' placeholder='&gt;'/>");
                    var max = $("<input class='spec_bit max' type='text' size='3' uid='" + service_uid + "' value='' name='" + max_name + "' keyword='" + $(element).attr("keyword") + "' autocomplete='off' placeholder='&lt;'/>");
                    var error = $("<input class='spec_bit error' type='text' size='3' uid='" + service_uid + "' value='' name='" + error_name + "' keyword='" + $(element).attr("keyword") + "' autocomplete='off' placeholder='%'/>");
                    $(element).after(error).after(max).after(min);
                }
            }
        });
    } else {
        $("input[name='" + min_name + "']").remove();
        $("input[name='" + max_name + "']").remove();
        $("input[name='" + error_name + "']").remove();
    }
}

function reset_spec_field_values(arnum) {
    // When a spec is selected, all existing spec fields are cleared and reset
    if (!$("#bika_setup").attr("EnableARSpecs")) {
        return;
    }
    var spec_uid = $("#ar_" + arnum + "_Specification_uid").val();
    if (spec_uid !== "") {
        var request_data = {
            catalog_name: "uid_catalog",
            UID: spec_uid
        };
        window.bika.lims.jsonapi_read(request_data, function (data) {
            // empty all specification inputs.
            var min_name = "[name^='ar." + arnum + ".min']";
            var max_name = "[name^='ar." + arnum + ".max']";
            var error_name = "[name^='ar." + arnum + ".error']";
            $(min_name).val("");
            $(max_name).val("");
            $(error_name).val("");
            // set specification values in all supported services.
            if (data.objects && data.objects.length > 0) {
                var rr = data.objects[0].ResultsRange;
                for (var i in rr) {
                    var this_min = "[name='ar." + arnum + ".min\\." + rr[i].uid + "']";
                    var this_max = "[name='ar." + arnum + ".max\\." + rr[i].uid + "']";
                    var this_error = "[name='ar." + arnum + ".error\\." + rr[i].uid + "']";
                    if ($(this_min)) {
                        $(this_min).val(rr[i].min);
                        $(this_max).val(rr[i].max);
                        $(this_error).val(rr[i].error);
                    }
                }
            }
        });
    }
}

function validate_spec_field_entry(element) {
    var arnum = $(element).attr("name").split(".")[1];
    var uid = $(element).attr("uid");
    $("[name^='ar\\."+arnum+"\\.Specification']").val("");
    $("[name^='ar\\."+arnum+"\\.Specification_uid']").val("");
    var min_element = $("[name='ar."+arnum+".min."+uid+"']");
    var max_element = $("[name='ar."+arnum+".max."+uid+"']");
    var error_element = $("[name='ar."+arnum+".error."+uid+"']");
    var min = parseFloat($(min_element).val(), 10);
    var max = parseFloat($(max_element).val(), 10);
    var error = parseFloat($(error_element).val(), 10);
    if($(element).hasClass("min")){
        if(isNaN(min)) {
            $(min_element).val("");
        } else if ((!isNaN(max)) && min > max) {
            $(max_element).val("");
        }
    } else if($(element).hasClass("max")){
        if(isNaN(max)) {
            $(max_element).val("");
        } else if ((!isNaN(min)) && max < min) {
            $(min_element).val("");
        }
    } else if($(element).hasClass("error")){
        if(isNaN(error) || error < 0 || error > 100){
            $(error_element).val("");
        }
    }
}

function set_default_spec(arnum) {
    if(!$("#bika_setup").attr("EnableARSpecs")) { return; }
    // I use only the sampletype for looking up defaults.
    var sampletype_title = $("#ar_"+arnum+"_SampleType").val();
    var client_uid = $("#ar_"+arnum+"_Client_uid").val();
    if(sampletype_title !== ""){
        var bika_analysisspecs_uid = $("#bika_setup").attr("bika_analysisspecs_uid");
        var request_data = {
            catalog_name: "bika_setup_catalog",
            portal_type: "AnalysisSpec",
            getSampleTypeTitle: encodeURIComponent(sampletype_title),
            getClientUID: [client_uid, bika_analysisspecs_uid]
        };

        window.bika.lims.jsonapi_read(request_data, function(data) {
            var ob, obj;
            if (data.objects && data.objects.length > 0) {
                for(ob in data.objects){
                    if ((!data.objects.hasOwnProperty(ob))) { continue; }
                    obj = data.objects[ob];
                    if ((!obj.hasOwnProperty("getClientUID"))) { continue; }
                    if(client_uid == obj.getClientUID){
                        $("#ar_"+arnum+"_Specification").val(obj.title);
                        $("#ar_"+arnum+"_Specification_uid").val(obj.UID);
                        reset_spec_field_values(arnum);
                        return;
                    }
                }
                for(ob in data.objects){
                    if ((!data.objects.hasOwnProperty(ob))) { continue; }
                    obj = data.objects[ob];
                    if ((!obj.hasOwnProperty("getClientUID"))) { continue; }
                    if (obj.getClientUID != client_uid) {
                        $("#ar_"+arnum+"_Specification").val(obj.title);
                        $("#ar_"+arnum+"_Specification_uid").val(obj.UID);
                        reset_spec_field_values(arnum);
                        return;
                    }
                }
            }
        });

    }
}

function set_cc_contacts(arnum) {
    var contact_uid = $("#ar_"+arnum+"_Contact_uid").val();
    var fieldName = "ar."+arnum+".CCContact";
    // clear the CC widget
    $("input[name='"+fieldName+":record']").val("");
    $("input[name='"+fieldName+":record']").attr("uid", "");
    $("input[name='"+fieldName+"_uid']").val("");
    $("#ar_"+arnum+"_CCContact-listing").empty();
    if(contact_uid !== ""){
        var request_data = {
            portal_type: "Contact",
            UID: contact_uid
        };
        window.bika.lims.jsonapi_read(request_data, function(data) {
            if(data.objects && data.objects.length < 1) {
                return;
            }
            var ob = data.objects[0];
            var cc_titles = ob.CCContact;
            var cc_uids = ob.CCContact_uid;
            if(!cc_uids) {
                return;
            }
            $("input[name='"+fieldName+"_uid']").val(cc_uids.join(","));
            for (var i = 0; i < cc_uids.length; i++) {
                var title = cc_titles[i];
                var uid = cc_uids[i];
                var del_btn_src = window.portal_url+"/++resource++bika.lims.images/delete.png";
                var del_btn = "<img class='ar_deletebtn' src='"+del_btn_src+"' fieldName='"+fieldName+"' uid='"+uid+"'/>";
                var new_item = "<div class='reference_multi_item' uid='"+uid+"'>"+del_btn+title+"</div>";
                $("#ar_"+arnum+"_CCContact-listing").append($(new_item));
            }
        });
    }
}
function modify_Specification_field_filter(arnum) {
    // when a SampleType is selected I will allow only specs to be selected
    // which 1- (have the same Sample Types)
    // 2- (have no sample type at all)
    var sampletype_title = $("#ar_"+arnum+"_SampleType").val();
    var e = $("#ar_"+arnum+"_Specification");
    var query_str = $(e).attr("search_query");
    var query_obj = $.parseJSON(query_str);
    if (    query_obj.hasOwnProperty("getSampleTypeTitle") ){
        delete query_obj.getSampleTypeTitle;
    }
    query_obj.getSampleTypeTitle = [sampletype_title, ""];
    query_str = $.toJSON(query_obj);
    $(e).attr("search_query", query_str);
}


function ar_set_tabindexes() {
    // Sets the tab index to the elements. Tab flow top to bottom instead of left
    // to right.
    // Keyboard tab flow top to bottom instead of left to right
    var index = 10;
    var count = $("input[id='ar_count']").val();
    for (var i=0; i<count; i++) {
         var elements = $("tr[arnum="+i+"]").find("input[type!=hidden]").not("[disabled]");
        for (var j=0; j<elements.length; j++) {
            $(elements[j]).attr("tabindex",index);
            index++;
        }
    }
}

// Configure the widgets that archetypes built:
// set id and name to ar-arnum-fieldName fornats
// un-set the readonly attribute on the fields (so that we can search).
function ar_rename_elements(){
    var i, e, elements, arnum;
    var rel_tag = getRelTag();
    elements = $(rel_tag+"[ar_add_arnum_widget]").find("input[type!='hidden']").not("[disabled]");
    for (i = elements.length - 1; i >= 0; i--) {
        e = elements[i];
        arnum = $($(e).parents(rel_tag)).attr("arnum");
        // not :ignore_empty, widgets each get submitted to their own form handlers
        $(e).attr("name", "ar."+arnum+"."+$(e).attr("name")+":record");
        $(e).attr("id", "ar_"+arnum+"_"+e.id);
        $(e).removeAttr("required");
    };
    elements = $(rel_tag+"[ar_add_arnum_widget]").find("input[type='hidden']");
    for (i = elements.length - 1; i >= 0; i--) {
        e = elements[i];
        arnum = $($(e).parents(rel_tag)).attr("arnum");
        $(e).attr("id", "ar_"+arnum+"_"+e.id);
        // not :ignore_empty, widgets each get submitted to their own form handlers
        $(e).attr("name", "ar."+arnum+"."+$(e).attr("name")+":record");
    };
    elements = $(".multiValued-listing");
    for (i = elements.length - 1; i >= 0; i--) {
        e = elements[i];
        var eid = e.id.split("-listing")[0];
        arnum = $($(e).parents(rel_tag)).attr("arnum");
        $(e).attr("id", "ar_"+arnum+"_"+eid+"-listing");
        // not :ignore_empty, widgets each get submitted to their own form handlers
        $(e).attr("name", "ar."+arnum+"."+eid+"-listing");
        $(e).attr("fieldName", "ar."+arnum+"."+eid);
    };
}

// The columnar referencewidgets that we reconfigure use this as their
// select handler.
function ar_referencewidget_select_handler(event, ui){
    /*jshint validthis:true */
    event.preventDefault();

    // Set form values in activated element (must exist in colModel!)
    var fieldName = $(this).attr("name");
    var parts = fieldName.split(".");
    var arnum = "";
    var uid_element = $("#"+fieldName+"_uid");
    var listing_div = $("#"+fieldName+"-listing");
    if (parts.length == 3) {
        fieldName = parts[2].split(":")[0];
        arnum = $(this).attr("id").split("_")[1];
        uid_element = $("#ar_"+arnum+"_"+fieldName+"_uid");
        listing_div = $("#ar_"+arnum+"_"+fieldName+"-listing");
    }
    var skip;

    if(listing_div.length > 0) {
        // add selection to textfield value
        var existing_uids = $(uid_element).val().split(",");
              destroy(existing_uids,"");
              destroy(existing_uids,"[]");
        var selected_value = ui.item[$(this).attr("ui_item")];
        var selected_uid = ui.item.UID;
        if (existing_uids.indexOf(selected_uid) == -1) {
            existing_uids.push(selected_uid);
            $(this).val("");
            $(this).attr("uid", existing_uids.join(","));
            $(uid_element).val(existing_uids.join(","));
                      // insert item to listing
                      var del_btn_src = portal_url+"/++resource++bika.lims.images/delete.png";
                      var del_btn = "<img class='deletebtn' src='"+del_btn_src+"' fieldName='ar."+arnum+"."+fieldName+"' uid='"+selected_uid+"'/>";
                      var new_item = "<div class='reference_multi_item' uid='"+selected_uid+"'>"+del_btn+selected_value+"</div>";
                      $(listing_div).append($(new_item));
        }
        skip = $(uid_element).attr("skip_referencewidget_lookup");
        if (skip !== true){
            $(this).trigger("selected", ui.item.UID);
        }
        $(uid_element).removeAttr("skip_referencewidget_lookup");
        $(this).next("input").focus();
    } else {
        // Set value in activated element (must exist in colModel!)
        $(this).val(ui.item[$(this).attr("ui_item")]);
        $(this).attr("uid", ui.item.UID);
        $(uid_element).val(ui.item.UID);
        skip = $(uid_element).attr("skip_referencewidget_lookup");
        if (skip !== true){
            $(this).trigger("selected", ui.item.UID);
        }
        $(uid_element).removeAttr("skip_referencewidget_lookup");
        $(this).next("input").focus();
    }

    if(fieldName == "Contact"){
        set_cc_contacts(arnum);
    }
    if(fieldName == "SampleType"){
        // selecting a Sampletype - jiggle the SamplePoint element.
        var sp_element = $("#ar_"+arnum+"_SamplePoint");
        sp_element
            .removeClass( "cg-autocomplete-input" )
            .removeAttr( "autocomplete" )
            .removeAttr( "role" )
            .removeAttr( "aria-autocomplete" )
            .removeAttr( "aria-haspopup" );
        var new_sp_element = $(sp_element[0]).clone();
        var sp_parent_node = $(sp_element).parent();
        $(sp_element).remove();
        $(sp_parent_node).append(new_sp_element);
        sp_element = $("#ar_"+arnum+"_SamplePoint");
        // cut kwargs into the base_query
        var sp_base_query = $(sp_element).attr("base_query");
        sp_base_query = $.parseJSON(sp_base_query);
        sp_base_query = $.toJSON(sp_base_query);
        var sp_search_query = {"getSampleTypeTitle": ui.item[$(this).attr("ui_item")]};
        sp_search_query = $.toJSON(sp_search_query);
        sp_element.attr("search_query", sp_search_query);
        ar_referencewidget_lookups(sp_element);
    }
    if(fieldName == "SamplePoint"){
        // selecting a Samplepoint - jiggle the SampleType element.
        var st_element = $("#ar_"+arnum+"_SampleType");
        st_element
            .removeClass( "cg-autocomplete-input" )
            .removeAttr( "autocomplete" )
            .removeAttr( "role" )
            .removeAttr( "aria-autocomplete" )
            .removeAttr( "aria-haspopup" );
        var new_st_element = $(st_element[0]).clone();
        var st_parent_node = $(st_element).parent();
        $(st_element).remove();
        $(st_parent_node).append(new_st_element);
        st_element = $("#ar_"+arnum+"_SampleType");
        // cut kwargs into the base_query
        var st_base_query = $(st_element).attr("base_query");
        st_base_query = $.parseJSON(st_base_query);
        st_base_query = $.toJSON(st_base_query);
        var st_search_query = {"getSamplePointTitle": ui.item[$(this).attr("ui_item")]};
        st_search_query = $.toJSON(st_search_query);
        st_element.attr("search_query", st_search_query);
        ar_referencewidget_lookups(st_element);
    }

    // Selected a Profile
    if(fieldName == "Profile"){
        unsetTemplate(arnum);
        $.ajaxSetup({async:false});
        setAnalysisProfile(arnum, $(this).val());
        $.ajaxSetup({async:true});
        calculate_parts(arnum);
    }

    // Selected a Template
    if(fieldName == "Template"){
        setTemplate(arnum, $(this).val());
    }

    // Selected a sample to create a secondary AR.
    if(fieldName == "Sample"){
        // var e = $("input[name^='ar\\."+arnum+"\\."+fieldName+"']");
        // var Sample = $("input[name^='ar\\."+arnum+"\\."+fieldName+"']").val();
        // var Sample_uid = $("input[name^='ar\\."+arnum+"\\."+fieldName+"_uid']").val();
        // Install the handler which will undo the changes I am about to make
        $(this).blur(function(){
            if($(this).val() === ""){
                // clear and un-disable everything
                var disabled_elements = $("[ar_add_arnum_widget] [id*='ar_"+arnum+"']:disabled");
                $.each(disabled_elements, function(x,disabled_element){
                    $(disabled_element).prop("disabled", false);
                    if($(disabled_element).attr("type") == "checkbox"){
                        $(disabled_element).prop("checked", false);
                    } else {
                        $(disabled_element).val("");
                    }
                });
            }
        });
        // Then populate and disable sample fields
        $.getJSON(window.location.href.replace("/ar_add","") + "/secondary_ar_sample_info",
            {
                "Sample_uid": $(this).attr("uid"),
                "_authenticator": $("input[name='_authenticator']").val()},
            function(data){
                for (var x = data.length - 1; x >= 0; x--) {
                    var fieldname = data[x][0];
                    var fieldvalue = data[x][1];
                    var uid_element = $("#ar_"+arnum+"_"+fieldname+"_uid");
                    $(uid_element).val("");
                    var sample_element = $("#ar_"+arnum+"_"+fieldname);
                    $(sample_element).val("").prop("disabled", true);
                    if($(sample_element).attr("type") == "checkbox" && fieldvalue){
                        $(sample_element).prop("checked", true);
                    } else {
                        $(sample_element).val(fieldvalue);
                    }
                }
            }
        );
    }

    // Selected a SampleType
    if(fieldName == "SampleType"){
        unsetTemplate(arnum);
        set_default_spec(arnum);
        modify_Specification_field_filter(arnum);
        calculate_parts(arnum);
    }

    // Selected a Specification
    if(fieldName == "Specification"){
        reset_spec_field_values(arnum);
    }

    // Triggers 'selected' event (as reference widget)
    $(this).trigger("selected", ui.item.UID);
}

function add_path_filter_to_spec_lookups(){
    for (var arnum=0; arnum<parseInt($("#ar_count").val(), 10); arnum++) {
        var element = $("#ar_"+arnum+"_Specification");
        var bq = $.parseJSON($(element).attr("base_query"));
        bq.path = [$("#bika_setup").attr("bika_analysisspecs_path"),
				   $("#PhysicalPath").attr("here")];
        $(element).attr("base_query", $.toJSON(bq));
    }
}

// we do the referencewidget_lookups differently to the widget default.
// We also include a bunch of ar_add specific on-change stuff, since the
// popup widget takes over the .change event completely.
function ar_referencewidget_lookups(elements){
    add_path_filter_to_spec_lookups();
    var inputs;
    if(elements === undefined){
        inputs = $("input.referencewidget").not(".has_combogrid_widget");
    } else {
        inputs = elements;
    }
    for (var i = inputs.length - 1; i >= 0; i--) {
        var element = inputs[i];
        var options = $.parseJSON($(element).attr("combogrid_options"));
        if(options === "" || options === undefined){
            continue;
        }
        options.select = ar_referencewidget_select_handler;

        if(window.location.href.search("ar_add") > -1){
            options.url = window.location.href.split("/ar_add")[0] + "/" + options.url;
        }
        options.url = options.url + "?_authenticator=" + $("input[name='_authenticator']").val();
        options.url = options.url + "&catalog_name=" + $(element).attr("catalog_name");
        options.url = options.url + "&base_query=" + $(element).attr("base_query");
        options.url = options.url + "&search_query=" + $(element).attr("search_query");
        options.url = options.url + "&colModel=" + $.toJSON( $.parseJSON($(element).attr("combogrid_options")).colModel);
        options.url = options.url + "&search_fields=" + $.toJSON($.parseJSON($(element).attr("combogrid_options")).search_fields);
        options.url = options.url + "&discard_empty=" + $.toJSON($.parseJSON($(element).attr("combogrid_options")).discard_empty);
        $(element).combogrid(options);
        $(element).addClass("has_combogrid_widget");
        $(element).attr("search_query", "{}");
    }
}

function recalc_prices(arnum){
    var include;
    var layout = $("input[id='layout']").val();
    if(arnum){
        // recalculate just this arnum
        var subtotal = 0.00;
        var discount_amount = 0.00;
        var vat = 0.00;
        var total = 0.00;
        var discount = parseFloat($("#member_discount").val());

        $.each($("input[name='ar."+arnum+".Analyses:list:ignore_empty:record']"), function(){
            var disabled = $(this).prop("disabled");
            // For some browsers, `attr` is undefined; for others, its false.  Check for both.
            if (typeof disabled !== "undefined" && disabled !== false) {
                disabled = true;
            } else {
                disabled = false;
            }
            if (layout == 'rows') {
                include = (!(disabled) && $(this).prop("checked") && $(this).hasClass('overlay_field'));
            } else {
                include = (!(disabled) && $(this).prop("checked") && $(this).prop('type') != 'hidden'); 
            }
            if (include) {
                var serviceUID = this.id;
                var form_price = parseFloat($("#"+serviceUID+"_price").val());
                var vat_amount = parseFloat($("#"+serviceUID+"_price").attr("vat_amount"));
                var price;
                if(discount){
                    price = form_price - ((form_price / 100) * discount);
                } else {
                    price = form_price;
                }
                subtotal += price;
                discount_amount += ((form_price / 100) * discount);
                vat += ((price / 100) * vat_amount);
                total += price + ((price / 100) * vat_amount);
            }
        });
        $("#ar_"+arnum+"_subtotal").val(subtotal.toFixed(2));
        $("#ar_"+arnum+"_subtotal_display").val(subtotal.toFixed(2));
        $("#ar_"+arnum+"_discount").val(discount_amount.toFixed(2));
        $("#ar_"+arnum+"_vat").val(vat.toFixed(2));
        $("#ar_"+arnum+"_vat_display").val(vat.toFixed(2));
        $("#ar_"+arnum+"_total").val(total.toFixed(2));
        $("#ar_"+arnum+"_total_display").val(total.toFixed(2));
    } else {
        if (layout == 'columns') {
            for (var arnum=0; arnum<parseInt($("#ar_count").val(), 10); arnum++) {
                recalc_prices(String(arnum));
            }
        }
    }
}

function changeReportDryMatter(){
    /*jshint validthis:true */
    var dm = $("#getDryMatterService");
    var uid = $(dm).val();
    var cat = $(dm).attr("cat");
    var poc = $(dm).attr("poc");
    var rel_tag = getRelTag();
    var arnum = $(this).parents(rel_tag).attr("arnum");
    if ($(this).prop("checked")){
        // only play with service checkboxes when enabling dry matter
        unsetAnalysisProfile(arnum);
        $.ajaxSetup({async:false});
        toggleCat(poc, cat, arnum, [uid], true);
        $.ajaxSetup({async:true});
        var dryservice_cb = $("input[arnum='"+arnum+"']:checkbox").filter("#"+uid);
        $(dryservice_cb).prop("checked",true);
        calcdependencies([$(dryservice_cb)], true);
        calculate_parts(arnum);
    }
    recalc_prices();
}

function saveProfile(){
    /*jshint validthis:true */
    var layout = $("input[id='layout']").val();
    jarn.i18n.loadCatalog('bika');
    var _ = window.jarn.i18n.MessageFactory("bika");
    var arnum = this.id.split("_")[1];
    if (layout == 'rows') {
        var analyses = $("#ar_"+arnum+"_Analyses").parent().find('.overlay_field').filter(".cb");
    } else {
        var analyses = $(".cb").filter('[arnum="'+arnum+'"]').filter(':checked');
    }
    if (analyses.length == 0) {
        alert(_('Please select analyses to be save'));
        return;
    };
    var title;
    do {
        title=prompt(_("Please enter the title of the profile"));
    }
    while(title.length < 2);
    var request_data = 'obj_path=/Plone/bika_setup/bika_analysisprofiles&obj_type=AnalysisProfile&title='+title
    for (var i = 0; i < analyses.length; i++) {
        request_data = request_data+'&Service:list=UID:'+$(analyses[i]).val()
    }
    $.ajax({
        type: "POST",
        dataType: "json",
        url: window.portal_url + "/@@API/create",
        data: request_data,
        success: function(responseText) {
            alert(_('Profile '+title+' has been created successfully'));
        },
        error: function(XMLHttpRequest, statusText) {
            alert(_('Fail:'+statusText));
        },
    });

}

function copy_service(copybutton){
    var e = $("input[arnum='0']").filter("#" + copybutton.id);
    var kw = $(e).attr("keyword");
    var service_uid = $(e).prop("value");
    // get arnum 0 values
    var first_val = $(e).prop("checked");
    var first_min = $("[name='ar.0.min." + service_uid + "']").prop("value");
    var first_max = $("[name='ar.0.max." + service_uid + "']").prop("value");
    var first_error = $("[name='ar.0.error." + service_uid + "']").prop("value");

    var ar_count = parseInt($("#ar_count").val(), 10);
    var affected_elements = [];
    // 0 is the first arnum; we only want to change cols 1 onward.
    for (var arnum = 1; arnum < ar_count; arnum++) {
        unsetTemplate(arnum);
        unsetAnalysisProfile(arnum);
        var other_elem = $("input[arnum='" + arnum + "']").filter("#" + copybutton.id);
        if ((!other_elem.prop("disabled")) && (other_elem.prop("checked") != first_val)) {
            other_elem.prop("checked", first_val ? true : false);
            toggle_spec_fields(other_elem);
            affected_elements.push(other_elem);
        }
        if (first_val) {
            $(".spec_bit.min[arnum='" + arnum + "']").filter("[keyword='" + kw + "']")
                .prop("value", first_min);
            $(".spec_bit.max[arnum='" + arnum + "']").filter("[keyword='" + kw + "']")
                .prop("value", first_max);
            $(".spec_bit.error[arnum='" + arnum + "']").filter("[keyword='" + kw + "']")
                .prop("value", first_error);
        }
        calculate_parts(arnum);
    }
    calcdependencies(affected_elements, true);
    recalc_prices();
}

function copy_analyses(copybutton){
    var first_elem = $("#ar_0_Analyses");
    var hidden_elements = $(first_elem).parent().find('.overlay_field');
    var ar_count = parseInt($("#ar_count").val());
    var affected_elements = [];
    var e, other_elem, other_elem_parent, new_hidden, name;
    // 0 is the first arnum; we only want to change rows 1 onward.
    for (var arnum = 1; arnum < ar_count; arnum++) {
        other_elem = $("#ar_"+arnum+"_Analyses");
        $(other_elem).val($(first_elem).val());
        other_elem_parent = $(other_elem).parent();
        clearHiddenPopupFields(other_elem_parent);
        for (var i = 0; i <  hidden_elements.length; i++) {
            e = hidden_elements[i];
            new_hidden = $(e).clone();
            $(new_hidden[0]).attr('arnum', arnum);
            name = $(e).prop('name');
            if (name !== undefined) {
                name = name.replace('.0.', '.'+arnum+'.');
                $(new_hidden[0]).prop('name', name);
            };
            $(other_elem_parent).append(new_hidden);
        };
        recalc_prices(arnum);
    }
}

function copy_checkbox(copybutton){
    var fieldName = $(copybutton).attr("name");
    var first_val = $("input[name^='ar\\.0\\."+fieldName+"']").prop("checked");
    var ar_count = parseInt($("#ar_count").val(), 10);
    // arnum starts at 1 here; we don't copy into the the first row
    for (var arnum=1; arnum<ar_count; arnum++) {
        var other_elem = $("#ar_" + arnum + "_" + fieldName);
        if ((other_elem.prop("checked")!=first_val)) {
            other_elem.prop("checked",first_val?true:false);
            other_elem.trigger("change");
        }
    }
    $("[id*='_" + fieldName + "']").change();
}

function copyButton(){
    /*jshint validthis:true */
    var fieldName = $(this).attr("name");
    var ar_count = parseInt($("#ar_count").val(), 10);

    if ($(this).attr("name") == "analyses"){
        copy_analyses(this);
    }
    else if ($(this).parent().attr("class") == "service"){
        copy_service(this);
    }

    else if ($("input[name^='ar\\.0\\."+fieldName+"']").attr("type") == "checkbox") {
        copy_checkbox(this);
    }

    // Anything else

    else{
        var first_val = $("input[name^='ar\\.0\\."+fieldName+"']").filter("[type=text]").val();
        // Reference fields have a hidden *_uid field
        var first_uid = $("input[name^='ar\\.0\\."+fieldName+"_uid']").val();
        // multi-valued fields: selection is in {fieldname}-listing
        var first_multi_html = $("div[name^='ar\\.0\\."+fieldName+"-listing']").html();
        // arnum starts at 1 here; we don't copy into the the first row
        for (var arnum=1; arnum<ar_count; arnum++) {
            var other_uid_elem = $("#ar_" + arnum + "_" + fieldName + "_uid");
            if (first_uid !== undefined && first_uid !== null){
                other_uid_elem.val(first_uid);
            }
            var other_multi_div = $("div[name^='ar\\."+arnum+"\\."+fieldName+"-listing']");
            if (first_multi_html !== undefined && first_multi_html !== null){
                 other_multi_div.html(first_multi_html.replace(".0.", "."+arnum+"."));
            }
            // Actual field value
            var other_elem = $("#ar_" + arnum + "_" + fieldName);
            if (!(other_elem.prop("disabled"))) {
                $(other_elem).attr("skip_referencewidget_lookup", true);
                other_elem.val(first_val);
                other_elem.trigger("change");

                if(fieldName == "Contact") {
                    set_cc_contacts(arnum);
                }

                if(fieldName == "Profile"){
                    unsetTemplate(arnum);
                    setAnalysisProfile(arnum, first_val);
                    calculate_parts(arnum);
                }

                if(fieldName == "Template"){
                    setTemplate(arnum, first_val);
                }

                if(fieldName == "SampleType"){
                    unsetTemplate(arnum);
                    calculate_parts(arnum);
                }

                if(fieldName == "Specification"){
                    reset_spec_field_values(arnum);
                }

            }
        }
        //$('[id*=_' + fieldName + "]").change();
    }
}

function toggleCat(poc, category_uid, arnum, selectedservices, force_expand, disable) {
    // selectedservices and arnum are optional.
    // disable is used for field analyses - secondary ARs should not be able
    // to select these
    var layout = $("input[id='layout']").val();
    force_expand = force_expand || false;
    disable = disable || -1;
    if(!arnum && arnum !== 0) { arnum = ""; };

    var th = $("th[poc='"+poc+"']").filter("[cat='"+category_uid+"']");
    var tbody = $("#"+poc+"_"+category_uid);

    if($(tbody).hasClass("expanded")){
        // displaying an already expanded category:
        if(selectedservices){
            var rows = tbody.children();
            for(var i = 0; i < rows.length; i++){
                var service = rows[i];
                var service_uid = $(service).attr("id");
                if(selectedservices.indexOf(service_uid) > -1){
                    var cb = $("input[value="+service_uid+"]").filter("[arnum='"+arnum+"']");
                    $(cb).prop("checked",true);
                    toggle_spec_fields(cb);
                }
            }
            recalc_prices(arnum);
        } else {
            if (force_expand){ $(tbody).toggle(true); }
            else { $(tbody).toggle(); }
        }
    } else {
        if(!selectedservices) selectedservices = [];
        $(tbody).removeClass("collapsed").addClass("expanded");
        //$(th).removeClass("collapsed").addClass("expanded");
        var ar_count = $("#ar_count").attr("value");
        if (layout == 'rows') {
            ar_count = 1;
        };
        var options = {
            "selectedservices": selectedservices.join(","),
            "categoryUID": category_uid,
            "arnum": arnum,
            "disable": disable > -1 ? arnum : -1,
            "ar_count": ar_count,
            "poc": poc
        };
        // possibly remove the fake ar context
        var url = window.location.href.split("/ar_add")[0] + "/analysisrequest_analysisservices";
        $(tbody).load(url, options, function(){
            // analysis service checkboxes
            if (layout == 'columns') {
                $("input[name*='Analyses']").unbind();
                $("input[name*='Analyses']").bind("change", service_checkbox_change);
            } else {
                $("input[class='cb']").bind("change", service_checkbox_change);
            };
            if(selectedservices!=[]){
                recalc_prices(arnum);
                //console.log('toggleCat sevices:'+selectedservices);
                for(i=0;i<selectedservices.length;i++){
                    var service_uid = selectedservices[i];
                    if (service_uid.length > 0) {
                        var e = $("input[value=" + service_uid + "]").filter("[arnum='" + arnum + "']");
                        //console.log('toggleCat: ' + service_uid + ':' + arnum);
                        //TODO Hacked this because togge_spec_fields doesn't do any longer!
                        $(e).prop('checked', 'true');
                        $(e).change();
                        //toggle_spec_fields(e);
                    };
                }
            };
        });
    }
}

function calc_parts_handler(arnum, data){
    // Set new part numbers in hidden form field
    var formparts = $.parseJSON($("#parts").val());
    var parts = data.parts;
    formparts[arnum] = parts;
    $("#parts").val($.toJSON(formparts));
    // write new part numbers next to checkboxes
    for(var p in parts) { if(!parts.hasOwnProperty(p)){ continue; }
        for (var s in parts[p].services) {
            if (!parts[p].services.hasOwnProperty(s)) { continue; }
            $(".partnr_"+parts[p].services[s]).filter("[arnum='"+arnum+"']").empty().append(p+1);
        }
    }
}

function calculate_parts(arnum) {
    // Template columns are not calculated
    if ($("#ar_"+arnum+"_Template").val() !== ""){
        return;
    }
    var st_uid = $("#ar_"+arnum+"_SampleType_uid").val();
    var checked = $("[name^='ar\\."+arnum+"\\.Analyses']").filter(":checked");
    var service_uids = [];
    for(var i=0;i<checked.length;i++){
        var uid = $(checked[i]).attr("value");
        service_uids.push(uid);
    }
    // if no sampletype or no selected analyses:  remove partition markers
    if (st_uid === "" || service_uids.length === 0) {
        $("[class*='partnr_']").filter("[arnum='"+arnum+"']").empty();
        return;
    }
    var request_data = {
            services: service_uids.join(","),
            sampletype: st_uid,
            _authenticator: $("input[name='_authenticator']").val()
    };
    window.jsonapi_cache = window.jsonapi_cache || {};
    var cacheKey = $.param(request_data);
    if (typeof window.jsonapi_cache[cacheKey] === "undefined") {
        $.ajax({
            type: "POST",
            dataType: "json",
            url: window.portal_url + "/@@API/calculate_partitions",
            data: request_data,
            success: function(data) {
                window.jsonapi_cache[cacheKey] = data;
                calc_parts_handler(arnum, data);
            }
        });
    } else {
        var data = window.jsonapi_cache[cacheKey];
        calc_parts_handler(arnum, data);
    }
}

function add_Yes(dlg, element, dep_services){
    /*jshint validthis:true */
    var arnum = $(element).attr("arnum");
    var key, json_key, dep, i;
    var keyed_deps = {};
    for(i = 0; i<dep_services.length; i++){
        dep = dep_services[i];
        key = {
            col: arnum,
            poc: dep.PointOfCapture,
            cat_uid: dep.Category_uid
        };
        json_key = $.toJSON(key);
        if(!keyed_deps[json_key]){
            keyed_deps[json_key] = [];
        }
        keyed_deps[json_key].push(dep.Service_uid);
    }

    var modified_cols = [];
    for(json_key in keyed_deps){
        if (!keyed_deps.hasOwnProperty(json_key)){ continue; }
        key = $.parseJSON(json_key);
        if(!modified_cols[key.col]){
            modified_cols.push(key.col);
        }
        var service_uids = keyed_deps[json_key];
        var tbody = $("#"+key.poc+"_"+key.cat_uid);
        if($(tbody).hasClass("expanded")) {
            // if cat is already expanded, manually select service checkboxes
            $(tbody).toggle(true);
            for(i=0; i<service_uids.length; i++){
                var service_uid = service_uids[i];
                var e = $("input[arnum='"+key.col+"']").filter("#"+service_uid);
                $(e).prop("checked",true);
                toggle_spec_fields(e);
            }
        } else {
            // otherwise, toggleCat will take care of everything for us
            $.ajaxSetup({async:false});
            toggleCat(key.poc, key.cat_uid, key.col, service_uids);
            $.ajaxSetup({async:true});
        }
    }
    recalc_prices();
    for(i=0; i<modified_cols.length; i+=1){
        calculate_parts(modified_cols[i]);
    }
    $(dlg).dialog("close");
    $("#messagebox").remove();


}

function add_No(dlg, element){
    /*jshint validthis:true */
    $(element).prop("checked",false);
    $(dlg).dialog("close");
    $("#messagebox").remove();
}

function calcdependencies(elements, auto_yes) {
    /*jshint validthis:true */
    auto_yes = auto_yes || false;
    jarn.i18n.loadCatalog('bika');
    var _ = window.jarn.i18n.MessageFactory("bika");

    var dep;
    var dep_i, cb;

    var lims = window.bika.lims;

    for(var elements_i = 0; elements_i < elements.length; elements_i++){
        var dep_services = [];  // actionable services
        var dep_titles = [];
        var element = elements[elements_i];
        var arnum = $(element).attr("arnum");
        var service_uid = $(element).attr("id");
        var modified_cols = [];
        // selecting a service; discover dependencies
        if ($(element).prop("checked")){
            var Dependencies = lims.AnalysisService.Dependencies(service_uid);
            for(dep_i = 0; dep_i<Dependencies.length; dep_i++) {
                dep = Dependencies[dep_i];
                if ($("input[arnum='"+arnum+"']").filter("#"+dep.Service_uid).prop("checked")){
                    continue; // skip if checked already
                }
                dep_services.push(dep);
                dep_titles.push(dep.Service);
            }

            if (dep_services.length > 0) {
                if(!modified_cols[arnum]){
                    modified_cols.push(arnum);
                }
                if (auto_yes) {
                    add_Yes(this, element, dep_services);
                } else {
                    var html = "<div id='messagebox' style='display:none' title='" + _("Service dependencies") + "'>";
                    html = html + _("<p>${service} requires the following services to be selected:</p>"+
                                                    "<br/><p>${deps}</p><br/><p>Do you want to apply these selections now?</p>",
                                                    {
                                                        service: $(element).attr("title"),
                                                        deps: dep_titles.join("<br/>")
                                                    });
                    html = html + "</div>";
                    $("body").append(html);
                    $("#messagebox").dialog({
                        width:450,
                        resizable:false,
                        closeOnEscape: false,
                        buttons:{
                            yes: function(){
                                add_Yes(this, element, dep_services);
                            },
                            no: function(){
                                add_No(this, element);
                            }
                        }
                    });
                }
            }
        }
        // unselecting a service; discover back dependencies
        else {
            var Dependants = lims.AnalysisService.Dependants(service_uid);
            if (Dependants.length > 0){
                for (i=0; i<Dependants.length; i++){
                    dep = Dependants[i];
                    cb = $("input[arnum='"+arnum+"']").filter("#"+dep.Service_uid);
                    if (cb.prop("checked")){
                        dep_titles.push(dep.Service);
                        dep_services.push(dep);
                    }
                }
                if(dep_services.length > 0){
                    if (auto_yes) {
                        for(dep_i=0; dep_i<dep_services.length; dep_i+=1) {
                            dep = dep_services[dep_i];
                            service_uid = dep.Service_uid;
                            cb = $("input[arnum='"+arnum+"']").filter("#"+service_uid);
                            $(cb).prop("checked", false);
                            toggle_spec_fields($(cb));
                            $(".partnr_"+service_uid).filter("[arnum='"+arnum+"']").empty();
                            if ($(cb).val() == $("#getDryMatterService").val()) {
                                $("#ar_"+arnum+"_ReportDryMatter").prop("checked",false);
                            }
                        }
                    } else {
                        $("body").append(
                            "<div id='messagebox' style='display:none' title='" + _("Service dependencies") + "'>"+
                            _("<p>The following services depend on ${service}, and will be unselected if you continue:</p><br/><p>${deps}</p><br/><p>Do you want to remove these selections now?</p>",
                                {service:$(element).attr("title"),
                                deps: dep_titles.join("<br/>")})+"</div>");
                        $("#messagebox").dialog({
                            width:450,
                            resizable:false,
                            closeOnEscape: false,
                            buttons:{
                                Yes: function(){
                                    for(dep_i=0; dep_i<dep_services.length; dep_i+=1) {
                                        dep = dep_services[dep_i];
                                        service_uid = dep.Service_uid;
                                        cb = $("input[arnum='"+arnum+"']").filter("#"+service_uid);
                                        $(cb).prop("checked", false);
                                        toggle_spec_fields($(cb));
                                        $(".partnr_"+service_uid).filter("[arnum='"+arnum+"']").empty();
                                        if ($(cb).val() == $("#getDryMatterService").val()) {
                                            $("#ar_"+arnum+"_ReportDryMatter").prop("checked",false);
                                        }
                                    }
                                    $(this).dialog("close");
                                    $("#messagebox").remove();
                                },
                                No:function(){
                                    $(element).prop("checked",true);
                                    toggle_spec_fields($(element));
                                    $(this).dialog("close");
                                    $("#messagebox").remove();
                                }
                            }
                        });
                    }
                }
            }
        }
        recalc_prices();
        for(var i=0; i<modified_cols.length; i+=1){
            calculate_parts(modified_cols[i]);
        }
    }
}

function unsetAnalyses(arnum){
    var layout = $("input[id='layout']").val();
    if (layout == 'columns') {
        $.each($("input[name^='ar."+arnum+".Analyses']"), function(){
            if($(this).prop("checked")) {
                $(this).prop("checked",false);
                toggle_spec_fields($(this));
            }
            $(".partnr_"+this.id).filter("[arnum='"+arnum+"']").empty();
        });
    } else {
        $.each($("input[name^='ar."+arnum+".Analyses']"), function(){
            $(this).attr('value', '');
            var an_parent = $(this).parent();
            clearHiddenPopupFields(an_parent);
        });
    };
}

// function uncheck_partnrs(arnum){
//     // all unchecked services have their part numbers removed
//     var ep = $("[class^='partnr_']").filter("[arnum='"+arnum+"']").not(":empty");
//     for(var i=0;i<ep.length;i++){
//         var em = ep[i];
//         var uid = $(ep[0]).attr("class").split("_")[1];
//         var cb = $("#"+uid);
//         if ( ! $(cb).prop("checked") ){
//             $(em).empty();
//         }
//     }
// }

function unsetAnalysisProfile(arnum){
    if($("#ar_"+arnum+"_Profile").val() !== ""){
        $("#ar_"+arnum+"_Profile").val("");
    }
}


function unsetTemplate(arnum){
    if($("#ar_"+arnum+"_Template").val() !== ""){
        $("#ar_"+arnum+"_Template").val("");
    }
}


function setTemplate(arnum, template_title){
    var range;
    var layout = $("input[id='layout']").val();
    unsetAnalyses(arnum);
    var request_data = {
        portal_type: "ARTemplate",
        title: template_title,
        include_fields: [
            "SampleType",
            "SampleTypeUID",
            "SamplePoint",
            "SamplePointUID",
            "ReportDryMatter",
            "AnalysisProfile",
            "Partitions",
            "Analyses",
            "Prices",
            ]
    };
    window.bika.lims.jsonapi_read(request_data, function(data){
        var template = data.objects[0];
        var request_data, x, i;
        // set our template fields
        $("#ar_"+arnum+"_SampleType").val(template.SampleType);
        $("#ar_"+arnum+"_SampleType_uid").val(template.SampleTypeUID);
        $("#ar_"+arnum+"_SamplePoint").val(template.SamplePoint);
        $("#ar_"+arnum+"_SamplePoint_uid").val(template.SamplePointUID);
        $("#ar_"+arnum+"_reportdrymatter").prop("checked", template.reportdrymatter);
        set_default_spec(arnum);
        // lookup AnalysisProfile
        if(template.AnalysisProfile) {
            request_data = {
                portal_type: "AnalysisProfile",
                title: template.AnalysisProfile,
                include_fields: ["UID"]
            };
            window.bika.lims.jsonapi_read(request_data, function(data){
                $("#ar_"+arnum+"_Profile").val(template.AnalysisProfile);
                $("#ar_"+arnum+"_Profile_uid").val(data.objects[0].UID);
            });
        } else {
                $("#ar_"+arnum+"_Profile").val("");
                $("#ar_"+arnum+"_Profile_uid").val("");
        }

        // scurrel the parts into hashes for easier lookup
        var parts_by_part_id = {};
        var parts_by_service_uid = {};
        for (x in template.Partitions) {
            if (!template.Partitions.hasOwnProperty(x)){ continue; }
            var P = template.Partitions[x];
            P.part_nr = parseInt(P.part_id.split("-")[1], 10);
            P.services = [];
            parts_by_part_id[P.part_id] = P;
        }
        for (x in template.Analyses) {
            if(!template.Analyses.hasOwnProperty(x)){ continue; }
            i = template.Analyses[x];
            parts_by_part_id[i.partition].services.push(i.service_uid);
            parts_by_service_uid[i.service_uid] = parts_by_part_id[i.partition];
        }
        // this one goes through with the form submit
        var parts = [];
        for(x in parts_by_part_id){
            if(!parts_by_part_id.hasOwnProperty(x)){ continue; }
            parts.push(parts_by_part_id[x]);
        }
        var formparts = $.parseJSON($("#parts").val());
        formparts[arnum] = parts;
        $("#parts").val($.toJSON(formparts));

        // lookup the services specified in the template
        request_data = {
            portal_type: "AnalysisService",
            UID: [],
            include_fields: ["PointOfCapture", "CategoryUID", "UID", "Title", "Keyword", "Price", 'VAT']
        };
        for (x in template.Analyses) {
            if (!template.Analyses.hasOwnProperty(x)){ continue; }
            request_data.UID.push(template.Analyses[x].service_uid);
        }
        // save services in hash for easier lookup this
        window.bika.lims.jsonapi_read(request_data, function(data) {
            var e;
            var poc_cat_services = {};
            for(var x in data.objects) {
                if(!data.objects.hasOwnProperty(x)){ continue; }
                var service = data.objects[x];
                var poc_title = service.PointOfCapture;
                if (!(poc_title in poc_cat_services)) {
                    poc_cat_services[poc_title] = {};
                }
                if (!(service.CategoryUID in poc_cat_services[poc_title])) {
                    poc_cat_services[poc_title][service.CategoryUID] = [];
                }
                poc_cat_services[poc_title][service.CategoryUID].push([service.UID, service.Title, service.Keyword, service.Price, service.VAT]);
            }
            // expand categories, select, and enable controls for template services
            var analyses = $("#ar_"+arnum+"_Analyses");
            var total = 0.00;
            var spec_uid = $("#ar_" + arnum + "_Specification_uid").val();
            var an_parent = $(analyses).parent();
            clearHiddenPopupFields(an_parent);
            var titles = [];
            for (var p in poc_cat_services) {
                if (!poc_cat_services.hasOwnProperty(p)){ continue; }
                var poc = poc_cat_services[p];
                for (var cat_uid in poc) {
                    if (!poc.hasOwnProperty(cat_uid)) {continue; }
                    var services = poc[cat_uid];
                    var tbody = $("tbody[id='"+p+"_"+cat_uid+"']");
                    var service;
                    // expand category
                    if(!($(tbody).hasClass("expanded"))) {
                        $.ajaxSetup({async:false});
                        toggleCat(p, cat_uid, arnum);
                        $.ajaxSetup({async:true});
                    }
                    $(tbody).toggle(true);
                    for(i=0;i<services.length;i++){
                        service = services[i];
                        if (layout == 'columns') {
                            // select checkboxes
                            e = $("input[arnum='"+arnum+"']").filter("#"+service[0]);
                            $(e).prop("checked", true);
                            toggle_spec_fields(e);
                        } else {
                            range = getResultRange(
                                        service[0], spec_uid, service[2]);
                            if (range[0] !== "") {
                                titles.push(service[1]);
                                ar_add_create_hidden_analysis(
                                    an_parent, service[0], arnum, p, cat_uid,
                                    range[0], range[1], range[2], 
                                    service[3], service[4]);
                                total = total + parseFloat(service[3]) + (parseFloat(service[3]) * parseFloat(service[4])/100);
                            };
                        }
                    }
                    if (layout == 'columns') {
                        // set part number indicators
                        for(i=0;i<services.length;i++){
                            service = services[i];
                            var partnr = parts_by_service_uid[service[0]].part_nr;
                            e = $(".partnr_"+service[0]).filter("[arnum='"+arnum+"']");
                            $(e).empty().append(partnr);
                        }
                    }
                }
            };
            if (layout == 'rows') {
                $(analyses).attr('value', titles.join(', '));
                $(analyses).attr('name', $(analyses).attr('name').split(':')[0]);
                var discount = $("#member_discount");
                if (discount.length > 0) {
                    discount = parseFloat($(discount).val());
                    total = total * (1-discount/100);
                };
                $("#ar_"+arnum+"_total").val(total.toFixed(2));
            };
        });
    });
    recalc_prices(arnum);
}

function setAnalysisProfile(arnum, profile_title){
    var layout = $("input[id='layout']").val();
    var titles = [];
    var analyses = $("#ar_"+arnum+"_Analyses");
    var spec_uid = $("#ar_" + arnum + "_Specification_uid").val();
    var an_parent = $(analyses).parent();
    var request_data = {
        portal_type: "AnalysisProfile",
        title: profile_title
    };
    window.bika.lims.jsonapi_read(request_data, function(data){
        var profile_objects = data.objects;
        var request_data = {
            portal_type: "AnalysisService",
            title: profile_objects[0].Service,
            include_fields: ["PointOfCapture", "Category", "UID", "Title", "Keyword", "Price", "VAT"]
        };
        window.bika.lims.jsonapi_read(request_data, function(data){
            var i;
            unsetAnalyses(arnum);
            $("#ar_"+arnum+"_ReportDryMatter").prop("checked",false);

            var service_objects = data.objects;
            if (service_objects.length === 0) return;
            var categorised_services = {};
            for (i in service_objects){
                var key = service_objects[i].PointOfCapture + "_" +
                    service_objects[i].Category;
                if(categorised_services[key] === undefined)
                    categorised_services[key] = [];
                categorised_services[key].push(service_objects[i]);
            }

            var total = 0.00;
            for (var poc_cat in categorised_services) {
                var services = categorised_services[poc_cat];
                if (layout == 'columns') {
                    var th = $("th#cat_"+poc_cat);
                    if($(th).hasClass("expanded")){
                        for (i in services){
                            var service = services[i];
                            var service_uid = services[i].UID;
                            var e = $("input[arnum='"+arnum+"']").filter("#"+service_uid);
                            $(e).prop("checked", true);
                            toggle_spec_fields($(e));
                        }
                        recalc_prices(arnum);
                    } else {
                        var poc = poc_cat.split("_")[0];
                        var cat_uid = services[0].Category_uid;
                        var service_uids = [];
                        for(var x = 0; x<services.length;x++){
                            service_uids.push(services[x].UID);
                        }
                        $.ajaxSetup({async:false});
                        toggleCat(poc, cat_uid, arnum, service_uids);
                        $.ajaxSetup({async:true});
                    }
                    $(th).removeClass("collapsed").addClass("expanded");
                } else {
                    var range;
                    var poc = poc_cat.split("_")[0];
                    var cat_uid = services[0].Category_uid;
                    clearHiddenPopupFields(an_parent);
                    for(i = 0; i<services.length;i++){
                        range = getResultRange(
                                    services[i].UID, spec_uid, services[i].Keyword);
                        if (range[0] !== "") {
                            titles.push(services[i].Title);
                            ar_add_create_hidden_analysis(
                                an_parent, services[i].UID, arnum, 
                                poc, cat_uid, range[0], range[1], range[2], 
                                services[i].Price, services[i].VAT);
                            total = total + parseFloat(services[i].Price);
                        };
                    }
                }
                if (layout == 'rows') {
                    $(analyses).attr('value', titles.join(', '));
                    $(analyses).attr('name', $(analyses).attr('name').split(':')[0]);
                    var discount = $("#member_discount");
                    if (discount.length > 0) {
                        discount = parseFloat($(discount).val());
                        total = total * (1-discount/100);
                    };
                    $("#ar_"+arnum+"_total").val(total.toFixed(2));
                };
            }
            calculate_parts(arnum);
        });
    });
}

function service_checkbox_change(){
    /*jshint validthis:true */
    var arnum = $(this).attr("arnum");
    var element = $(this);
    unsetAnalysisProfile(arnum);
    unsetTemplate(arnum);

    // Unselecting Dry Matter Service unsets 'Report Dry Matter'
    if ($(this).val() == $("#getDryMatterService").val() && !$(this).prop("checked")) {
        $("#ar_"+arnum+"_ReportDryMatter").prop("checked",false);
    }

    // unselecting service: remove part number.
    if (!$(this).prop("checked")){
        $(".partnr_"+this.id).filter("[arnum='"+arnum+"']").empty();
    }

    calcdependencies([element]);
    var layout = $("input[id='layout']").val();
    if (layout == 'columns') {
        recalc_prices();
    } else {
        recalc_prices(arnum);
    }
    calculate_parts(arnum);
    toggle_spec_fields(element);

}

function clickAnalysisCategory(){
    /*jshint validthis:true */
    // cat is a category uid, and no arnum is required here.
    toggleCat($(this).attr("poc"), $(this).attr("cat"), $('#arnum').val());
    if($(this).hasClass("expanded")){
        $(this).addClass("collapsed");
        $(this).removeClass("expanded");
    } else {
        $(this).removeClass("collapsed");
        $(this).addClass("expanded");
    }
}

function applyComboFilter(element, filterkey, filtervalue) {
    var base_query=$.parseJSON($(element).attr("base_query"));
    base_query[filterkey] = filtervalue;
    $(element).attr("base_query", $.toJSON(base_query));
    var options = $.parseJSON($(element).attr("combogrid_options"));
    options.url = window.location.href.split("/ar_add")[0] + "/" + options.url;
    options.url = options.url + "?_authenticator=" + $("input[name='_authenticator']").val();
    options.url = options.url + "&catalog_name=" + $(element).attr("catalog_name");
    options.url = options.url + "&base_query=" + $.toJSON(base_query);
    options.url = options.url + "&search_query=" + $(element).attr("search_query");
    options.url = options.url + "&colModel=" + $.toJSON( $.parseJSON($(element).attr("combogrid_options")).colModel);
    options.url = options.url + "&search_fields=" + $.toJSON($.parseJSON($(element).attr("combogrid_options")).search_fields);
    options.url = options.url + "&discard_empty=" + $.toJSON($.parseJSON($(element).attr("combogrid_options")).discard_empty);
    options.force_all="false";
    $(element).combogrid(options);
    $(element).addClass("has_combogrid_widget");
    $(element).attr("search_query", "{}");
}

function fill_column(data) {
    // fields which should not be completed from the source AR.
    var skip_fields = ['Sample', 'Sample_uid'];
    if (data.objects.length > 0) {
        var obj = data.objects[0];
        var col = window.bika.ar_copy_from_col;
        for (var fieldname in obj) {
            if (!obj.hasOwnProperty(fieldname)) {
                continue;
            }
            if (skip_fields.indexOf(fieldname) > -1) {
                continue;
            }
            var fieldvalue = obj[fieldname];
            var el = $("#ar_" + col + "_" + fieldname);
            if (el.length > 0) {
                $(el).val(fieldvalue);
            }
        }
        var services = {};
        var specs = {};
        var poc_name, cat_uid, service_uid, service_uids;
        var i, key;
        for (i = obj.Analyses.length - 1; i >= 0; i--) {
            var analysis = obj.Analyses[i];
            cat_uid = analysis.CategoryUID;
            service_uid = analysis.ServiceUID;
            key = analysis.PointOfCapture + "__" + analysis.CategoryUID;
            if (!(key in services)) {
                services[key] = [];
            }
            services[key].push(service_uid);
            specs[service_uid] = analysis.specification;
        }
        for (key in services) {
            if (!services.hasOwnProperty(key)) {
                continue;
            }
            poc_name = key.split("__")[0];
            cat_uid = key.split("__")[1];
            service_uids = services[key];
            window.toggleCat(poc_name, cat_uid, col, service_uids, true);
            for (i = 0; i < service_uids.length; i++) {
                service_uid = service_uids[i];
                var spec = specs[service_uid];
                if (spec) {
                    $("[name^='ar." + col + ".min." + service_uid + "']").val(spec.min);
                    $("[name^='ar." + col + ".max." + service_uid + "']").val(spec.max);
                    $("[name^='ar." + col + ".error." + service_uid + "']").val(spec.error);
                }
            }
        }
    }
}

<<<<<<< HEAD
function ar_add_create_hidden_analysis(
        analysis_parent, elem_id, arnum, poc, cat, min, max, err, price, vat) {
    //console.log('ar_add_create_hidden_analysis: ' + arnum + ':' + poc);
    var new_item;
    new_item = '<input type="hidden" id="'+elem_id+'" value="'+elem_id+'" name="ar.'+arnum+'.Analyses:list:ignore_empty:record" class="cb overlay_field" arnum="'+arnum+'" checked="true"/>';
    analysis_parent.append(new_item);
    new_item = '<input type="hidden" uid="'+elem_id+'" name="ar.'+arnum+'.min.'+elem_id+'" value="'+min+'" class="spec_bit min overlay_field"/>';
    analysis_parent.append(new_item);
    new_item = '<input type="hidden" uid="'+elem_id+'" name="ar.'+arnum+'.max.'+elem_id+'" value="'+max+'" class="spec_bit max overlay_field"/>';
    analysis_parent.append(new_item);
    new_item = '<input type="hidden" uid="'+elem_id+'" name="ar.'+arnum+'.error.'+elem_id+'" value="'+err+'" class="spec_bit error overlay_field"/>';
    analysis_parent.append(new_item);
    new_item = '<input type="hidden" class="analysiscategory overlay_field" arnum="'+arnum+'" poc="'+poc+'" cat="'+cat+'"/>';
    analysis_parent.append(new_item);
    new_item = '<input type="hidden" id="'+elem_id+'_price" value="'+price+'" vat_amount="'+vat+'" class="overlay_field"/>';
    analysis_parent.append(new_item);
}

function ar_add_analyses_overlays() {
	var layout = $("input[id='layout']").val();
	if (layout == 'columns') {
		return;
		// Only if the view is the Analysis Request Add View
		if ($(".template-ar_add #analysisrequest_edit_form").length > 0) {

			// jarn.i18n.loadCatalog('bika');
			// var _ = window.jarn.i18n.MessageFactory("bika");
			// jarn.i18n.loadCatalog('bika');
			// var PMF = window.jarn.i18n.MessageFactory("plone");

			// var curDate = new Date();
			// var y = curDate.getFullYear();
			// var limitString = "1900:" + y;
			// var dateFormat = _("date_format_short_datepicker");
			// if (dateFormat == 'date_format_short_datepicker'){
			//  dateFormat = 'yy-mm-dd';
			// }

			ar_rename_elements();
			ar_referencewidget_lookups();
			ar_set_tabindexes();

			$("input[type=text]").prop("autocomplete", "off")

			$(".copyButton").live("click", copyButton);

			$("th[class^='analysiscategory']").click(clickAnalysisCategory);

			$("input[name^='Price']").live("change", recalc_prices);

			$("input[id*='_ReportDryMatter']").change(changeReportDryMatter);

			$(".spec_bit").live("change", function () {
				validate_spec_field_entry(this);
			});

			// AR Add/Edit ajax form submits
			var ar_edit_form = $("#analysisrequest_edit_form");
			if (ar_edit_form.ajaxForm !== undefined) {
				var options = {
					url: window.location.href.split("/portal_factory")[0] + "/analysisrequest_submit",
					dataType: "json",
					data: {"_authenticator": $("input[name='_authenticator']").val()},
					beforeSubmit: function () {
						$("input[class~='context']").prop("disabled", true);
					},
					success: function (responseText) {
						var destination;
						if (responseText.success !== undefined) {
							if (responseText.labels !== undefined) {
								destination = window.location.href
										.split("/portal_factory")[0];
								var ars = responseText.labels;
								var labelsize = responseText.labelsize;
								var q = "/sticker?size=" + labelsize + "&items=";
								q = q + ars.join(",");
								window.location.replace(destination + q);
							}
							else {
								destination = window.location.href
										.split("/portal_factory")[0];
								window.location.replace(destination);
							}
						}
						else {
							var msg = "";
							for (var error in responseText.errors) {
								var x = error.split(".");
								var e;
								if (x.length == 2) {
									e = x[1] + ", Column " + (+x[0]) + ": ";
								}
								else {
									e = "";
								}
								msg = msg + e + responseText.errors[error] + "<br/>";
							}
							window.bika.lims.portalMessage(msg);
							window.scroll(0, 0);
							$("input[class~='context']").prop("disabled", false);
						}
					},
					error: function (XMLHttpRequest, statusText) {
						window.bika.lims.portalMessage(statusText);
						window.scroll(0, 0);
						$("input[class~='context']").prop("disabled", false);
					}
				};
				$("#analysisrequest_edit_form").ajaxForm(options);
			}


			// these go here so that popup windows can access them in our context
			window.recalc_prices = recalc_prices;
			window.calculate_parts = calculate_parts;
			window.toggleCat = toggleCat;

			// Show only the contacts and CC from the selected Client
			$("[id$='_Client']").bind("change", function () {
				var col = this.id.split("_")[1];
				var element = $("#ar_" + col + "_Contact");
				var clientuid = $(this).attr("uid");
				applyComboFilter(element, "getParentUID", clientuid);
				element = $("#ar_" + col + "_CCContact");
				applyComboFilter(element, "getParentUID", clientuid);
				// Filter sample points by client
				element = $("#ar_" + col + "_SamplePoint");
				applyComboFilter(element, "getClientUID",
								 [clientuid,
								  $("#bika_setup").attr("bika_samplepoints_uid")]);
				// Filter template by client
				element = $("#ar_" + col + "_Template");
				applyComboFilter(element, "getClientUID",
								 [clientuid,
								  $("#bika_setup").attr("bika_artemplates_uid")]);
				// Filter Analysis Profile by client
				element = $("#ar_" + col + "_Profile");
				applyComboFilter(element, "getClientUID",
								 [clientuid,
								  $("#bika_setup").attr("bika_analysisprofiles_uid")]);
				// Filter Analysis Spec by client
				element = $("#ar_" + col + "_Specification");
				applyComboFilter(element, "getClientUID",
								 [clientuid,
								  $("#bika_setup").attr("bika_analysisspecs_uid")]);
			});
			// Iterate all the columns to filtrate by client
			for (var col = 0; col < parseInt($("#col_count").val(), 10); col++) {
				var element = $("#ar_" + col + "_Contact");
				var clientuid = $("#ar_" + col + "_Client_uid").val();
				// Initial value of contact list, set by the page's hidden ClientUID.
				applyComboFilter(element, "getParentUID", clientuid);
				element = $("#ar_" + col + "_CCContact");
				applyComboFilter(element, "getParentUID", clientuid);
				// Filter sample points by client
				element = $("#ar_" + col + "_SamplePoint");
				applyComboFilter(element, "getClientUID",
								 [clientuid,
								  $("#bika_setup").attr("bika_samplepoints_uid")]);
				// Filter template by client
				element = $("#ar_" + col + "_Template");
				applyComboFilter(element, "getClientUID",
								 [clientuid,
								  $("#bika_setup").attr("bika_artemplates_uid")]);
				// Filter Analysis Profile by client
				element = $("#ar_" + col + "_Profile");
				applyComboFilter(element, "getClientUID",
								 [clientuid,
								  $("#bika_setup").attr("bika_analysisprofiles_uid")]);
				// Filter Analysis Spec by client
				element = $("#ar_" + col + "_Specification");
				applyComboFilter(element, "getClientUID",
								 [clientuid,
								  $("#bika_setup").attr("bika_analysisspecs_uid")]);
			}

			var copy_from = window.location.href.split("copy_from=");
			if (copy_from.length > 1) {
				copy_from = copy_from[1].split("&")[0];
				copy_from = copy_from.split(",");
				for (var column = 0; column < copy_from.length; column++) {
					window.bika.ar_copy_from_col = column;
					$.ajaxSetup({async: false});
					window.bika.lims.jsonapi_read({
													  catalog_name: "uid_catalog",
													  UID: copy_from[column]
												  }, fill_column);
					$.ajaxSetup({async: true});
				}
			}
		}
	}
}

function analysesOverlaySubmitted(event){
    event.preventDefault();
    window.bika.lims.overlay_submitted = true;
    $('div.close').click();
    return true;
=======
function expand_default_categories() {
	$("th.prefill").click();
>>>>>>> 34eacf06
}

$(document).ready(function() {

    // Only if the view is the Analysis Request Add View
    if ($(".template-ar_add #analysisrequest_edit_form").length > 0) {

<<<<<<< HEAD
        ar_rename_elements();
        ar_referencewidget_lookups();
        ar_set_tabindexes();
        ar_add_analyses_overlays();
=======
    // jarn.i18n.loadCatalog('bika');
    // var _ = window.jarn.i18n.MessageFactory("bika");
    // jarn.i18n.loadCatalog('bika');
    // var PMF = window.jarn.i18n.MessageFactory("plone");

    // var curDate = new Date();
    // var y = curDate.getFullYear();
    // var limitString = "1900:" + y;
    // var dateFormat = _("date_format_short_datepicker");
    // if (dateFormat == 'date_format_short_datepicker'){
    //  dateFormat = 'yy-mm-dd';
    // }


    ar_rename_elements();
    ar_referencewidget_lookups();
    ar_set_tabindexes();
>>>>>>> 34eacf06

        $(".copyButton").live("click",  copyButton );
        $("#submit_analyses_button").live("click", analysesOverlaySubmitted);

        $("th[class^='analysiscategory']").live("click", clickAnalysisCategory);

<<<<<<< HEAD
        $("input[name^='Price']").live("change", recalc_prices );
=======
    $("th[class^='analysiscategory']").click(clickAnalysisCategory);
	expand_default_categories();
>>>>>>> 34eacf06

        $("input[id*='_ReportDryMatter']").change(changeReportDryMatter);

        $("input[id*='_save_profile']").click(saveProfile);

        $(".spec_bit").live("change", function() {
            validate_spec_field_entry(this);
        });

        // AR Add/Edit ajax form submits
        var ar_edit_form = $("#analysisrequest_edit_form");
        if (ar_edit_form.ajaxForm !== undefined){
            var options = {
                url: window.location.href.split("/portal_factory")[0] + "/analysisrequest_submit",
                dataType: "json",
                data: {"_authenticator": $("input[name='_authenticator']").val()},
                beforeSubmit: function() {
                    $("input[class~='context']").prop("disabled",true);
                },
                success: function(responseText) {
                    var destination;
                    if(responseText.success !== undefined){
                        if(responseText.labels !== undefined){
                            destination = window.location.href
                                .split("/portal_factory")[0];
                            var ars = responseText.labels;
                            var labelsize = responseText.labelsize;
                            var q = "/sticker?size="+labelsize+"&items=";
                            q = q + ars.join(",");
                            window.location.replace(destination+q);
                        } else {
                            destination = window.location.href
                                .split("/portal_factory")[0];
                            window.location.replace(destination);
                        }
                    } else {
                        var msg = "";
                        for(var error in responseText.errors){
                            var x = error.split(".");
                            var e;
                            if (x.length == 2){
                                e = x[1] + ", AR " + (+x[0]) + ": ";
                            } else if (x.length == 1){
                                e = x[0]  + ": ";
                            } else {
                                e = "";
                            }
                            msg = msg + e + responseText.errors[error] + "<br/>";
                        }
                        window.bika.lims.portalMessage(msg);
                        window.scroll(0,0);
                        $("input[class~='context']").prop("disabled", false);
                    }
                },
                error: function(XMLHttpRequest, statusText) {
                    window.bika.lims.portalMessage(statusText);
                    window.scroll(0,0);
                    $("input[class~='context']").prop("disabled", false);
                }
            };
            $("#analysisrequest_edit_form").ajaxForm(options);
        }

        // these go here so that popup windows can access them in our context
        window.recalc_prices = recalc_prices;
        window.calculate_parts = calculate_parts;
        window.toggleCat = toggleCat;

        var layout = $("input[id='layout']").val();
        if (layout == 'columns') {
            // Show only the contacts and CC from the selected Client
            $("[id$='_Client']").bind("change", function() {
                var arnum = this.id.split("_")[1];
                var element = $("#ar_" + arnum + "_Contact");
                var clientuid = $(this).attr("uid");
                applyComboFilter(element, "getParentUID", clientuid);
                element = $("#ar_" + arnum + "_CCContact");
                applyComboFilter(element, "getParentUID", clientuid);
            });
            // Initial value of contact list, set by the page's hidden ClientUID.
            for (var arnum = 0; arnum < parseInt($("#ar_count").val(), 10); arnum++) {
                var element = $("#ar_" + arnum + "_Contact");
                var clientuid = $("#ar_" + arnum + "_Client_uid").val();
                applyComboFilter(element, "getParentUID", clientuid);
                element = $("#ar_" + arnum + "_CCContact");
                applyComboFilter(element, "getParentUID", clientuid);
            }
        } else {
            // Show only the contacts and CC from the selected Client
            $("[id$='_Client']").bind("change", function() {
                var element = $("#ar_Contact");
                var clientuid = $(this).attr("uid");
                applyComboFilter(element, "getParentUID", clientuid);
                element = $("#ar_CCContact");
                applyComboFilter(element, "getParentUID", clientuid);
                element = $("#ar_InvoiceContact");
                applyComboFilter(element, "getParentUID", clientuid);
            });
            //Initial value of contact list, set by the page's hidden ClientUID
            var element = $("#Contact");
            var clientuid = $("#Client_uid").val();
            applyComboFilter(element, "getParentUID", clientuid);
            element = $("#CCContact");
            applyComboFilter(element, "getParentUID", clientuid);
            element = $("#InvoiceContact");
            applyComboFilter(element, "getParentUID", clientuid);
        }

        var copy_from = window.location.href.split("copy_from=");
        if(copy_from.length > 1){
            copy_from = copy_from[1].split("&")[0];
            copy_from = copy_from.split(",");
            for (var arnum = 0; arnum < copy_from.length; arnum++) {
                window.bika.ar_copy_from_col = arnum;
                $.ajaxSetup({async:false});
                window.bika.lims.jsonapi_read({
                    catalog_name: "uid_catalog",
                    UID: copy_from[arnum]
                }, fill_column);
                $.ajaxSetup({async:true});
            }
        }

    }
});
}(jQuery));<|MERGE_RESOLUTION|>--- conflicted
+++ resolved
@@ -1580,7 +1580,10 @@
     }
 }
 
-<<<<<<< HEAD
+function expand_default_categories() {
+	$("th.prefill").click();
+}
+
 function ar_add_create_hidden_analysis(
         analysis_parent, elem_id, arnum, poc, cat, min, max, err, price, vat) {
     //console.log('ar_add_create_hidden_analysis: ' + arnum + ':' + poc);
@@ -1628,7 +1631,8 @@
 			$(".copyButton").live("click", copyButton);
 
 			$("th[class^='analysiscategory']").click(clickAnalysisCategory);
-
+            expand_default_categories();
+            
 			$("input[name^='Price']").live("change", recalc_prices);
 
 			$("input[id*='_ReportDryMatter']").change(changeReportDryMatter);
@@ -1780,10 +1784,6 @@
     window.bika.lims.overlay_submitted = true;
     $('div.close').click();
     return true;
-=======
-function expand_default_categories() {
-	$("th.prefill").click();
->>>>>>> 34eacf06
 }
 
 $(document).ready(function() {
@@ -1791,42 +1791,17 @@
     // Only if the view is the Analysis Request Add View
     if ($(".template-ar_add #analysisrequest_edit_form").length > 0) {
 
-<<<<<<< HEAD
         ar_rename_elements();
         ar_referencewidget_lookups();
         ar_set_tabindexes();
         ar_add_analyses_overlays();
-=======
-    // jarn.i18n.loadCatalog('bika');
-    // var _ = window.jarn.i18n.MessageFactory("bika");
-    // jarn.i18n.loadCatalog('bika');
-    // var PMF = window.jarn.i18n.MessageFactory("plone");
-
-    // var curDate = new Date();
-    // var y = curDate.getFullYear();
-    // var limitString = "1900:" + y;
-    // var dateFormat = _("date_format_short_datepicker");
-    // if (dateFormat == 'date_format_short_datepicker'){
-    //  dateFormat = 'yy-mm-dd';
-    // }
-
-
-    ar_rename_elements();
-    ar_referencewidget_lookups();
-    ar_set_tabindexes();
->>>>>>> 34eacf06
 
         $(".copyButton").live("click",  copyButton );
         $("#submit_analyses_button").live("click", analysesOverlaySubmitted);
 
         $("th[class^='analysiscategory']").live("click", clickAnalysisCategory);
 
-<<<<<<< HEAD
         $("input[name^='Price']").live("change", recalc_prices );
-=======
-    $("th[class^='analysiscategory']").click(clickAnalysisCategory);
-	expand_default_categories();
->>>>>>> 34eacf06
 
         $("input[id*='_ReportDryMatter']").change(changeReportDryMatter);
 
