3.1.7 (unreleased)
-----
<<<<<<< HEAD
LIMS-1527: CC Contact on AR view (edit) offers all contacts in system
=======

LIMS-1536: Add button [Add], to alow quickly addings in referencewidget
>>>>>>> c0aecfc2
LIMS-1587: Custom sample labels
LIMS-1517: Storage field tag untranslated?
LIMS-1518: Storage Location table


3.1.6 (2014-12-17)
------------------

LIMS-1530: Scrambled Analysis Category order in Published Results
LIMS-1529: Error while inserting an AR with container-based partitioning is required
LIMS-1460: Additional field in AR for comments or results interpretation
LIMS-1441: An error message related to partitions unit is shown when selecting analysis during AR creation
LIMS-1470: AS Setup. File attachment field tag is missing
LIMS-1422: Results doesn't display yes/no once verified but 1 or 0
LIMS-1486: Typos in instrument messages
LIMS-1498: Published Results not Showing for Logged Clients
LIMS-1445: Scientific names should be written in italics in published reports
LIMS-1389: Units in results publishing should allow super(sub)script format, for example in cm2 or m3
LIMS-1500: Alere Pima's Instrument Interfice
LIMS-1457: Exponential notation in published AR pdf should be formatted like a×10^b instead of ae^+b
LIMS-1334: Calculate result precision from Uncertainty value
LIMS-1446: After retracting a published AR the Sample gets cancelled
LIMS-1390: More workflow for Batches
LIMS-1378: Bulking up Batches
LIMS-1479: new-version and upgrade-steps should be python viewlets
LIMS-1362: File attachment uploads to Batches
LIMS-1404: New Batch attributes (and their integration with existing ones on Batch views)
LIMS-1467: Sample Point Lookup doesn't work on AR modify
LIMS-1363: Batches per Client
LIMS-1405: New Sample and AR attributes
LIMS-1085: Allow Clients to add Attachments to ARs
LIMS-1444: In AR published report accredited analysis services are not marked as accredited
LIMS-1443: In published reports the publishing date is not shown in the pdf
LIMS-1420: Status filter is not kept after moving to next page
LIMS-1442: Sample Type is not filtred by Sample Point
LIMS-1448: Reports: when you click on "Analysis turnaround time" displays others
LIMS-1440: Error when trying to publish with analysis from different categories
LIMS-1459: Error when checking instrument validity in manage_results
LIMS-1430: Create an AR from batch allows you to introduce a non existent Client and Contacts don't work properly

- After modifying analysis Category, reindex category name and UID for all subordinate analyses
- Setup data import improvements and fixes
- Simplify installation with a custom Plone overview and add site


3.1.5 (2014-10-06)
------------------

LIMS-1082: Report Barcode. Was images for pdf/print reports etc
LIMS-1159: reapply fix for samplepoint visibility
LIMS-1325: WSTemplate loading incompatible reference analyses
LIMS-1333: Batch label replace with standard Plone keyword widget
LIMS-1335: Reference Definitions don't sort alphabetically on WS Template lay-outs
LIMS-1345: Analysis profiles don't sort
LIMS-1347: Analysis/AR background colour to be different to for Receive and To be Sampled
LIMS-1360: Number of analyses in ARs folder view
LIMS-1374: Auto label printing does not happen for an AR drop-down receive
LIMS-1377: Error when trying to publish after updating branch hotfix/next or develop
LIMS-1378: Add AR/Sample default fields to Batch
LIMS-1395: front page issue tracker url
LIMS-1402: If no date is chosen, it will never expire." not been accomplished
LIMS-1416: If a sample point has a default sample type the field is not pulled automatically during AR template creation
LIMS-1425: Verify Workflow (bika_listing) recursion

- added 'getusers' method to JSON API
- Added 'remove' method to JSON API
- Added AR 'Copy to new' action in more contexts
- Added basic handling of custom Sample Preparation Workflows
- Added decimal mark configuration for result reports
- Added help info regards to new templates creation
- Added IAcquireFieldDefaults - acquire field defaults through acquisition
- Added IATWidgetVisibility - runtime show/hide of AT edit/view widgets
- Added watermark on invalid reports
- Added watermark on provisional reports
- Alert panel when upgrades are available
- All relevant specification ranges are persisted when copying ARs or adding analyses
- Allow comma entry in numbers for e.g. German users
- Bika LIMS javascripts refactoring and optimization
- Fix ZeroDivisionError in variation calculation for DuplicateAnalysis
- Fixed spreadsheet load errors in Windows.
- Fixed template rendering errors in Windows
- JSONAPI update: always use field mutator if available
- JSONAPI: Added 'remove' and 'getusers' methods.
- Refactored ARSpecs, and added ResultsRange field to the AR

3.1.4.1 (2014-07-24)
--------------------

3.1.4 release was broken, simple ARs could not be created.



3.1.4.1 (2014-07-24)
--------------------

3.1.4 release was broken, simple ARs could not be created.

LIMS-1339: Published reports should use "±" symbol instead of "+/-"
LIMS-1327: Instrument from worksheet
LIMS-1328: Instrument calibration test graphs do not work on multiple samples
LIMS-1347: Analysis/AR background colour to be different to for Receive and To be Sampled
LIMS-1353: Analyses don't sort in Attachment look-up

Preview for Results reports
    - Single/Multi-AR preview
    - Allows to cancel the pre-publish/publish process
    - Allows to make visible/invisible the QC analyses
    - Allows to add new custom-made templates
    - JS machinery allowed for pdf reporting

3.1.4 (2014-07-23)
------------------

LIMS-113: Allow percentage value for AS uncertainty
LIMS-1087: Prevent listing of empty categories
LIMS-1203: Fix Batch-AnalysisRequests query
LIMS-1207: LIMS-113 Allow percentage value for AS uncertainty
LIMS-1221: use folder icon for ARImports in nav
LIMS-1240: fix permissions for "Copy To New" in AR lists
LIMS-1330: handle duplicate of reference analysis
LIMS-1340: soft-cache validator results
LIMS-1343: Prevent sudden death if no version information is available
LIMS-1352: SamplingWorkflow not saved to sample
LIMS-334: Add Service/ExponentialFormatPrecision
LIMS-334: Added ExponentialFormatThreshold setting
LIMS-334: Allow exponential notation entry in numeric fields
LIMS-334: Exponent Format used for analysis Result
LIMS-334: Remove duplicate getFormattedResult code
LIMS-83: Update Method->calculation reference version when Calculation changes

- Formula statements can be written on multiple lines for clarity.

- Replace kss-bbb ajax-spinner with a quieter one

- bika.lims.utils.log logs location url correctly

3.1.3 (2014-07-17)
------------------

Missing fixes from 3.1.2

LIMS-671: Preferred/Restricted client categories
LIMS-1251: Supply order permission error
LIMS-1272: Currency in Price Lists
LIMS-1310: Broken AnalysisProfile selector in AR Add form.

3.1.2 (2014-07-15)
------------------

LIMS-1292: UI fix Retracted ARs workfow: Warning msg on "full" retract.
LIMS.1287: UI fix Report parameter formatting
LIMS-1230: UI fix Livesearch's box
LIMS-1257: UI fix Long titles in Analysis Profiles, Sample Points, etc.
LIMS-1214: UI fix More columns
LIMS-1199: UI fix Worksheet listing: better columns
LIMS-1303: jsi18n strings must be added to bika-manual.pot.  i18ndude cannot find.
LIMS-1310: Filter SamplePoints by client in AR Template Edit View
LIMS-1256: Client objects included in AR-Add filters for Sample Point etc.
LIMS-1290: Allows Analyst to retract analyses, without giving extra permissions.
LIMS-1218: Slightly nicer monkey patch for translating content object ID's and titles.
LIMS-1070: Accreditation text can be customised in bika_setup
LIMS-1245: off-by-one in part indicators in ar_add
LIMS-1240: Hide "copy to new" from Analyst users

LIMS-1059: Added worksheet rejection workflow
    RejectAnalysis (Analysis subclass (has IAnalysis!)) workflow transition.
    Does not retract individual Analysis objects - instead, forces their state
        back to "Received", and assigns them onto newly created WS.
    Sets attributes on src and dst worksheets:
        WS instance rejected worksheet attribute: .replaced_by = UID
        WS instance replacement worksheet attribute: .replaces_rejected_worksheet:UID

Fixed some i18n and encoding snags, and updated translations.

3.1.1 (2014-06-29)
------------------

Some bugs which only appear while running Windows, have been fixed.

LIMS-1281: Fix Restricted and Default categories in ar_add
LIMS-1275: Fix lax Aalyst permissions
LIMS-1301: jsonapi can set ReferenceField=""
LIMS-1221: Icon for ARImports folder in Navigation
LIMS-1252: AR Published Results Signature Block formatting
LIMS-1297: Update frontpage


3.1 (2014-06-23)
----------------

- Product and Analysis specifications per AR
- Incorrect published results invalidation workflow
- Improved re-testing workflow
- Adjustment factors on worksheets
- Using '< n' and '> n' results values
- Sample Storage locations
- Sample Categories
- Analysis Prioritisation
- Bulk AR creation from file
- Results reports inclusion of relevant QC results
- Supply Inventory and Orders
- JSON interface
- Management Reports export to CSV
- Enhancements to AR Batching
- Enhancements to Results Reports

- Instrument management module

    Calibration certificates, maintenance, Instrument QC
    Method, Instrument and Analysis integrity

- Instrument interfaces

     Agilent MS 'Masshunter Quant'
     Thermo Gallery
     Foss Winescan FT 120, Auto

- Invoices

   Per AR, Analysis per Invoice line.
   Per Supply Order, inventory item per Invoice line
   Invoices by email
   Invoice 'batches' for selected time period, ARs aand Orders per Invoice line
   Invoice batch export to accounts systems
   Price lists. Analysis Services and Supplies

3.1.3036 (2014-05-30)
---------------------

Added two checboxes in BikaSetup > Security:
- Allow access to worksheets only to assigned analysts (Y/N)
- Only lab managers can create and amange new worksheets (Y/N)

** IMPORTANT NOTES **
The 3036 upgrade sets the above options to true by default, so after
being upgraded, only the labmanagers will be able to manage WS and the
analysts will only have access to the worksheets to which they are
assigned. These defaults can be changed in BikaSetup > Security.

3.0 (2014-03-15)
----------------

- Fix some out-dated dependencies that prevented the app from loading.

- Development of the current bika 3.0 code has slowed, and our efforts have been focused on
the 3.01a branch for some time.

3.0rc3.5.1 (2013-10-25)
-----------------------

Fix CSS AR Publication error

3.0rc3.5.1 (2013-10-25)
-----------------------

Fix error displaying client sample views

3.0rc3.5 (2013-10-24)
---------------------

Requires Plone 4.3.  For information on upgrading Plone, visit
http://plone.org/documentation/manual/upgrade-guide

- Fix a serious error saving Analysis results.
- Improve upgrade handling in genericsetup profile
- Fix errors in setupdata loader
- Force UTF-8 encoding of usernames (imported client contacts can now login)
- Removed outdated test setup data
- Handle duplicate request values in bika_listing
- ID server handles changes in ID schemes without error
- Remove folder-full-view from front-page view
- Updated workflow and permissions to prevent some silly errors
- Add robot tests
- Add default robots.txt

3.0rc3.2 (2013-06-28)
---------------------

- Fix site-error displaying upgraded instruments
- Fix spinner (KSS is not always enabled)
- Add extra save button in ar_add
- Label Printing: "Return to list" uses browser history
- Bold worksheet position indicators
- Remove version.txt (use only setup.py for version)

3.0rc3.1 (2013-06-27)
---------------------

- Fix permission name in upgrade step

3.0rc3 (2013-06-25)
-------------------

- Many instrument management improvements! (Merge branch 'imm')
- Removed ReferenceManufacturer (use of generic Manufacturer instead)
- Removed ReferenceSupplier (use Supplier instead)
- Improve service/calculation interim field widgets
  Allows service to include custom fields (without calculation selected)
- Fix services display table categorisation in Analysis Specification views
- Stop focusing the search gadget input when page load completes. (revert)
- Limit access to Import tab (BIKA: Manage Bika)
- New permission: "BIKA: Import Instrument Results"
- New permission: "BIKA: Manage Login Details" - edit contact login details
- Some late changes to better handle the updates to ID creation
- Plone 4.3 compatibility (incomplete)
- Use Collections as a base for Queries (incomplete)
- Many many bugfixes.

3.0rc2.3 (2013-01-29)
-------------------

- Fix bad HTML

3.0rc2.2 (2013-01-28)
-------------------

- Fix an error during AR Publish

3.0rc2.1 (2013-01-21)
-------------------

- Fix bad HTML
- Pin collective.js.jqueryui version to 1.8.16.9

3.0rc2 (2013-01-21)
-------------------

- Updated all translations and added Brazilian Portuguese
- RecordsWidget: subfield_types include "date"
- RecordsWidget: Automatic combogrid lookups
- Added all bika types to Search and Live Search
- Transition SamplePartition IDs to new format (SampleType-000?-P?
- Always handle non-ASCII characters: UTF-8 encoding everywhere
- Accept un-floatable (text) results for analyses
- Hidden InterimFields in Calculations
- Added InterimFields on AnalysisServices for overriding Calculation Interimfields.
- Disable KSS inline-validation
- Categorized analyses in AR views
- Added remarks for individual analyses
- Improved Javascript i18n handling
- Improved default permissions
- New reports
    - Added 'Analysis summary per department' (merge of 'Analyses lab department weekly' and 'Analyses request summary by date range'
    - Added 'Analyses performed as % of total' report
    - Added Analyses per lab department report
    - Added 'Samples received vs. samples reported' report
    - Added Daily Samples Received report
- Many many bugfixes.

3.0rc1 (2012-10-01)
-------------------


- Removed Bika Health data from released egg
- Remove remarks from portal_factory screens
- Add Month/Year selectors to default datetime widget
- ClientFolder default sorting.
- Date formats for jquery datepicker
- Don't overwrite the Title specified in @@plone-addsite
- Bug fixes

3.0rc1 (2012-09-25)
-------------------

### Changes

- Requires Python 2.7 (Plone 4.2)
- Add GNUPlot dependency
- Added client sample points
- Added Sampling Deviation selections
- Added Ad-Hoc sample flag
- Added Sample Matrices (Sampletype categorisation)
- Added custom ResultsFooter field in bika setup
- Added PDF Attachments to published results
- Electronic signature included in Results and Reports
- Login details form to create users for LabContacts
- Sampling workflow is disabled by default
- Methods are versioned by default
- Methods are publicly accessible by default
- Queries WIP
- Reports WIP
- Modified label layouts for easier customisation
- Cleaned print styles
- Use plonelocales for handling Date/Time formats
- SMS and Fax setup items are disabled by default

2012-06-21
----------

- Partitioning & Preservation automation
- Reports
- Sample point & types relations in UI
- AR template enhancements
- Sample and AR layout improvements
- Labels
- Configuration logs
- Faster indexing
- JavaScript optimisation
- Better IE compatibility
- Set-up worksheet improvements
- Updated translations
- Workflow tweaks
- Tweaks to Icons, Views & Lists

2012-04-23
----------

- Optional sampling and preservation workflows and roles.
- Sample partitioning.
- AR templates - Sample point & Sample type restrictions.
- Reports - framework only. 'Analysis per service' shows what is planned.
- Improved i18n handling, and updated strings from Transifex.
- Numerous performance enhancements
- Analysis Service & Method associations.
- An improved Analysis Service pop-up window.
- Sample Type and Sample Point relationship.
- Currency selection from zope locales
- Combined AR View and Edit tabs.
- Re-factored AR 'Add/Remove Analyses' screen
- Store the date of capture for analysis results
- Append only remarks fields on more objects.

2012-01-23
----------

 - Made Bika compatible with Plone 4.1
 - Sampler and Preserver roles, users and permissions
 - Sampling and Preservation workflows
 - Inactive and Cancellation Workflows
 - Pre-preserved Containers
 - Automatic versioning for some bika_setup types
 - Analyst and Instrument on Worksheet templates
 - XLSX setup data loader
 - Sample disposal date based on date sampled, not date received.
 - Internal ID Server by default
 - user defined calculations and interim fields
 - Dry Matter results option does not appear until enabled in Site Setup
 - Accreditation portlet disabled until enabled in Site Setup
 - BikaListingView
 - New icons
 - (mostly) usable at 800x600
 - Column display toggles
 - Future dated samples and ARs
 - Accreditation template: i18n in locales/manual.pot/accreditation_*
 - intermediate workflow state for analyses requiring attachments
 - Labmanager has Site Administrator role (not Manager)
 - 'Indeterminate' results
 - use portal_factory everywhere
 - working test suite
 - static resource directories
 - Merged BikaMembers types
 - CoordinateField/Widget
 - DurationField/Widget
 - CustomRecordsWidget

2.3.3 Bug fix release
---------------------

 - Inclusion of BikaMembers 0.0.3. No changes to bika code, version bumped
   to facilitate release of new BikaMembers version.

2.3
---

 - Analysis categories introduced
 - Analysis service result restrictions - specification of possible results
 - Allow site and client specification of email and fax subject line content
 - Additional instrument/export formats:
   WinescanFT120, WinescanAuto, FIAStar and Bartelt's data-collector
 - Export worksheet analyses to instruments
 - PDF as a result output option
 - SMS result output option
 - Result publication options synchronized and signatures added to emails
 - Email batching of query results conforms to result mailing
 - IDServer batching of unique id request
 - Optmization of worksheet searching on selection criteria
 - Extract tab added with extract for analysis services or profiles
 - Batch update of analysis service prices
 - German translation module added
 - Added a light query form which excludes analysis category and service
 - Batch size setting in analysis request lists
 - BikaMembers replaces UpfrontContacts
 - ATSchemaEditor removed
 - Significant performance improvements

 - Resolve client action conflicts
 - Sampled date validation
 - Drymatter formatting on output corrected
 - Correct default none workflows
 - Review portlet optimization
 - Pricelist prints blank for analysis service with price not defined

2.2
---

 - Attachments permitted on analysis requests and analyses
 - Worksheet resequencing, and sort order for worksheet analysis selection
 - Worksheet deletion only available for open worksheets
 - Portlet to provide export of analysis services and analysis profiles
 - Requirement for unique analysis service names, analysis service keywords,
 - instrument import keywords and analysis profile keywords enforced.
 - Report headings and formats standardized accross different reports
 - AR import alternative layout provided with selection, including profiles
 - Progress bar introduced for long running processes

2.1.1
-----

 - Disposal Date for Samples and Retention Period per Sample Type added.
 - Various new search criteria added.
 - Standard Manufacturers introduced.
 - Labels for Standard Samples introduced.
 - "Print" and "Email" facilities introduced for lists of Standard Samples and Standard Stocks.
 - "Duplicate" facility for Analysis Services introduced.
 - Addresses added to top of emailed query results.
 - Labels for Samples and Analysis Requests changed.
 - Analysis Services can have multiple Methods.
 - Change log introduced for Methods.
 - Methods added to left navigation bar.
 - List of Methods included in pop-up for Analyses.
 - Documents may be uploaded for Methods.

2.1
---

 - Sample object and workflow introduced
 - Results specifications, lab and per client
 - Analysis profiles
 - Worksheet template engine
 - Interface to Bika Calendar
 - Import of analysisrequests from csv file
 -  Export of results to csv file
 - Print as publication option
 - Lab Departments, lab contacts, and department manager introduced
 - Quality Control calculations. Control, blank and duplicate analyses.
 - QC graphs, normal distribution, trends and duplicate variation
 - Various analysis calculations allowed. Described by Calculation Type
 - Dependant Calcs introduced. Where an analysis result is calculated from
 -  other analyses: e.g. AnalysisX = AnalysisY - Analysis Z
 - Dry matter result reporting. Results are reported on sample as received,
 -  and also as dry matter result on dried sample
 - Re-publication, Pre publication of individual results and per Client
 - Many reports including Turn around, analyses repeated and out of spec

1.2.1
-----


 - Removed invoice line item descriptions from core code to allow skin
   integration
 - Create dummy titration values for analyses imported from instrument
 - More language translations

1.2.0
-----

 - Statements renamed to Invoices
 - Jobcards renamed to Worksheets
 - New identification fields added to analysis request
 - Client Reference, Sample Type and Sample Point
 - Welcome page introduced
 - Late analyses list linked from late analyses portlet
 - Icon changes
 - Accreditation body logo and details added to laboratory info
 - Accreditation logo, disclaimers added throughout web site
 - Laboratory confidence level value data driven from laboratory info
 - Analyses methods provided as pop-up where analyses are listed
 - Titration factors and titration volumes added to analyses and worksheets
 - Measure of uncertainties introduced per analysis and intercept
 - Two new specialist roles created - verifier and publisher
 - Sample test data load script - load_sample_data.py
 - Implement generic instrument data import tool
 - Login portlet added
 - Modifications required to support interlab
   Permit analysis parent (sample) to be in 'released' state.
   Reference SampleID on AnalysisRequest-

 - 1566324: Logged in page redirected to welcome page.
 - 1573299: LiveSearch - Added permissions to InvoiceLineItem.
 - 1573083: Status Drop Down - Invoicing
 - 1551957: Contacts not visible to other contacts. Correct local owner role
 - 1566334: position of 'add new ar' button changed to conform to other forms
 - 1532008: query results sort order most recent first
 - 1532770: Order default listing correction
 - 1558458: Member discount data driven in messages on AR forms
 - 1538354: SubTotal and VAT calculation on edit AR
 - 1532796: AR edit - allow change of contact

1.1.3
-----

 This is a bug fix release. Migration from older versions has also
 been improved greatly.

 Please note that AnalysisRequest now has a custom mutator that
 expects the title of the Cultivar, not the UID. This will impact
 anybode that customised the *analysisrequed_add.cpy* controller
 script and the *validate_analysisrequest_add_form.vpy* validation
 script.


 - 1423182: IndexError on surfing to LIMS pages without being logged on
 - 1423238: Orders - Dispatch date
 - 1429992: AR edit tab - Cultivar uneditable
 - 1429996: Cultivar names to allow numbers
 - 1429999: Late analysis alert - 'More...' URL
 - 1430002: Sample due alerts - 'More...' URL
 - 1433787: Security - Clients
 - 1434100: Search - Index & Attribute errors
 - 1418473: Updated start-id-server.bat for Win2K & Win XP

1.1.2
-----

 - 1423205: Show logs to labmanager set-up
 - 1291750: Added default ID prefixes for Order and Statement
 - 1424589: Late analysis alert to be calulated on date received

1.1.1
-----


 - Updated portlets with Plone 2.1 style definition list markup

 - 1423179: Clients must not see JobCard links on Analysis Requests
 - 1423182: IndexError on surfing to LIMS pages without being logged on
 - 1423188: Site map - Clients should not have access to ...
 - 1423191: Link rot - 'logged in' page
 - 1423193: Groups folder should not be shown
 - 1423194: No 'More...' if there are less than 5
 - 1423204: AR view - Missing tabs and status drop down
 - 1423209: Schema Editor - Drop Down List Issue (Select)
 - 1423234: Late Analysis alert shows for anonymous visitors
 - 1423363: Report Analysis Totals
 - 1423386: Email publication error

1.1.0
-----

 - Made Bika compatibable with Plone 2.1
 - Added Spanish translation contributed by Luis Espinoza
 - Added Italian translation contributed by Pierpaolo Baldan
 - Added Dutch translation contributed by Joris Goudriaan
 - Added Portugese translation contributed by Nuno R. Pinhão
 - The schemas of Client, Contact, AnalysisRequest and Order can be
   edited in the through-the-web schema editor, ATSchemaEditorNG.
 - The maximum time allowed for the publication of results can now be
   set per analysis service. The portlet
   'skins/bika/portlet_late_analysis.pt' has been added to alert lab
   users when analyses are late.
 - Analyses on an AnalysisRequest have a reference to a Jobcard,
   rendered as a hyperlink on the AnalysisRequest view.
 - A bug has been fixed where 'not_requested' analyses were checked
   on the AnalysisRequest edit form.
 - Enabled 'changed_state' folder button globally and disabled on
   AnalysisRequest and Jobcard.

1.0.1
-----

 - Updated 'skins/bika/date_components_support.py' with latest
   version of script in Plone 2.0.5
 - Modified access to transitions in workflow scripts, normal
   attribute access seems to guarded since Zope 2.7.5.
 - Added CHANGES.txt and README.txt
 - Added windows batch script for ID server
   (scripts/start-id-server.bat)
<|MERGE_RESOLUTION|>--- conflicted
+++ resolved
@@ -1,11 +1,7 @@
 3.1.7 (unreleased)
 -----
-<<<<<<< HEAD
 LIMS-1527: CC Contact on AR view (edit) offers all contacts in system
-=======
-
 LIMS-1536: Add button [Add], to alow quickly addings in referencewidget
->>>>>>> c0aecfc2
 LIMS-1587: Custom sample labels
 LIMS-1517: Storage field tag untranslated?
 LIMS-1518: Storage Location table
