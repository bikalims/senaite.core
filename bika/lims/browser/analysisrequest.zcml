<configure
    xmlns="http://namespaces.zope.org/zope"
    xmlns:browser="http://namespaces.zope.org/browser"
    xmlns:i18n="http://namespaces.zope.org/i18n"
    i18n_domain="bika">

    <adapter
      factory="bika.lims.browser.analysisrequest.ClientContactVocabularyFactory"
      provides="bika.lims.interfaces.IDisplayListVocabulary"
      for="bika.lims.interfaces.IAnalysisRequest"
      name="getContacts"
    />

    <adapter
      factory="bika.lims.browser.analysisrequest.WidgetVisibility"
      provides="bika.lims.interfaces.IWidgetVisibility"
      for="bika.lims.interfaces.IAnalysisRequest"
      name="getWidgetVisibility"
    />

    <adapter
      factory="bika.lims.browser.analysisrequest.ReferenceWidgetVocabulary"
      provides="bika.lims.interfaces.IReferenceWidgetVocabulary"
      for="bika.lims.interfaces.IAnalysisRequest
           zope.publisher.interfaces.browser.IBrowserRequest"
    />


    <!-- main site/analysisrequests view -->
    <browser:page
      for="bika.lims.interfaces.IAnalysisRequestsFolder"
      name="base_view"
      class="bika.lims.browser.analysisrequest.AnalysisRequestsView"
      permission="bika.lims.ManageAnalysisRequests"
      layer="bika.lims.interfaces.IBikaLIMS"
    />

    <!-- Workflow action button clicked in AR folder list-->
    <browser:page
      for="bika.lims.interfaces.IAnalysisRequestsFolder"
      name="workflow_action"
      class="bika.lims.browser.client.ClientWorkflowAction"
      permission="zope.Public"
      layer="bika.lims.interfaces.IBikaLIMS"
    />


    <!-- Workflow action button clicked inside AR -->
    <browser:page
      for="bika.lims.interfaces.IAnalysisRequest"
      name="workflow_action"
      class="bika.lims.browser.analysisrequest.AnalysisRequestWorkflowAction"
      permission="zope.Public"
      layer="bika.lims.interfaces.IBikaLIMS"
    />

    <browser:page
      for="bika.lims.interfaces.IAnalysisRequest"
      name="ar_add"
      class="bika.lims.browser.analysisrequest.AnalysisRequestAddView"
      permission="bika.lims.ManageAnalysisRequests"
      layer="bika.lims.interfaces.IBikaLIMS"
    />

    <browser:page
      for="*"
      name="secondary_ar_sample_info"
      class="bika.lims.browser.analysisrequest.SecondaryARSampleInfo"
      permission="zope.Public"
      layer="bika.lims.interfaces.IBikaLIMS"
    />

    <browser:page
      for="bika.lims.interfaces.IAnalysisRequest"
      name="base_view"
      class="bika.lims.browser.analysisrequest.AnalysisRequestViewView"
      permission="bika.lims.ManageAnalysisRequests"
      layer="bika.lims.interfaces.IBikaLIMS"
    />

    <browser:page
      for="bika.lims.interfaces.IAnalysisRequest"
      name="analyses"
      class="bika.lims.browser.analysisrequest.AnalysisRequestAnalysesView"
      permission="bika.lims.permissions.AddAnalysis"
      layer="bika.lims.interfaces.IBikaLIMS"
    />

    <browser:page
      for="bika.lims.interfaces.IAnalysisRequest"
      name="manage_results"
      class="bika.lims.browser.analysisrequest.AnalysisRequestManageResultsView"
      permission="bika.lims.EditResults"
      layer="bika.lims.interfaces.IBikaLIMS"
    />

    <browser:page
      for="bika.lims.interfaces.IAnalysisRequest"
      name="not_requested"
      class="bika.lims.browser.analysisrequest.AnalysisRequestResultsNotRequestedView"
      permission="bika.lims.ManageAnalysisRequests"
      layer="bika.lims.interfaces.IBikaLIMS"
    />

    <browser:page
      for="bika.lims.interfaces.IAnalysisRequest"
      name="published_results"
      class="bika.lims.browser.analysisrequest.AnalysisRequestPublishedResults"
      permission="bika.lims.ManageAnalysisRequests"
      layer="bika.lims.interfaces.IBikaLIMS"
    />

    <browser:page
      for="bika.lims.interfaces.IAnalysisRequest"
      name="log"
      class="bika.lims.browser.analysisrequest.AnalysisRequestLog"
      permission="bika.lims.ManageAnalysisRequests"
      layer="bika.lims.interfaces.IBikaLIMS"
    />

    <browser:page
      for="bika.lims.interfaces.IAnalysisRequest"
      name="invoice"
      class="bika.lims.browser.analysisrequest.InvoiceView"
      permission="bika.lims.ManageInvoices"
      layer="bika.lims.interfaces.IBikaLIMS"
    />

    <browser:page
      for="*"
      name="analysisrequest_analysisservices"
      class="bika.lims.browser.analysisrequest.ajaxExpandCategory"
      permission="zope.Public"
      layer="bika.lims.interfaces.IBikaLIMS"
    />

    <browser:page
      for="*"
      name="analysisrequest_submit"
      class="bika.lims.browser.analysisrequest.ajaxAnalysisRequestSubmit"
      permission="zope.Public"
      layer="bika.lims.interfaces.IBikaLIMS"
    />

<<<<<<< HEAD
=======
    <browser:page
      for="*"
      name="ar_select_cc"
      class="bika.lims.browser.analysisrequest.AnalysisRequestSelectCCView"
      permission="bika.lims.ManageAnalysisRequests"
      layer="bika.lims.interfaces.IBikaLIMS"
    />

    <browser:page
      for="bika.lims.interfaces.IAnalysisRequest"
      name="invoice_print"
      class="bika.lims.browser.analysisrequest.InvoicePrintView"
      permission="bika.lims.ManageInvoices"
      layer="bika.lims.interfaces.IBikaLIMS"
    />

>>>>>>> 87a87d73
</configure><|MERGE_RESOLUTION|>--- conflicted
+++ resolved
@@ -142,16 +142,6 @@
       layer="bika.lims.interfaces.IBikaLIMS"
     />
 
-<<<<<<< HEAD
-=======
-    <browser:page
-      for="*"
-      name="ar_select_cc"
-      class="bika.lims.browser.analysisrequest.AnalysisRequestSelectCCView"
-      permission="bika.lims.ManageAnalysisRequests"
-      layer="bika.lims.interfaces.IBikaLIMS"
-    />
-
     <browser:page
       for="bika.lims.interfaces.IAnalysisRequest"
       name="invoice_print"
@@ -160,5 +150,4 @@
       layer="bika.lims.interfaces.IBikaLIMS"
     />
 
->>>>>>> 87a87d73
 </configure>