--- conflicted
+++ resolved
@@ -146,8 +146,7 @@
                     tabindex tabindex/next;"/>
         </td>
     </tr>
-<<<<<<< HEAD
-
+    
     <!-- All edit fields with fields with add=visible -->
     <tr tal:repeat="fieldName python:view.getWidgetVisibility().get('add').get('visible')">
         <tal:def define="
@@ -171,38 +170,8 @@
                      tal:attributes="id string:${fieldName}_help"
                      i18n:translate="">Help </span>
                 </label>
+    
            </th>
-=======
-    
-    <!-- Client selector for contexts with resolvable client -->
-    <tal:got_client tal:condition="python:context.portal_type == 'Client' or hasattr(context, 'getClientID')"
-                    tal:repeat="column python:range(view.col_count)"
-                    tal:define="field_name string:ClientID">
-        <tal:block repeat="column python:range(view.col_count)">
-            <tal:define define="ClientID python:context.getClientID();
-                                input_name string:ar.${column}.${field_name}:ignore_empty:record;
-                                input_id string:ar_${column}_${field_name};">
-                <input
-                    type="hidden"
-                    tal:attributes="class field_name;
-                                    column column;
-                                    id input_id;
-                                    name input_name;
-                                    value ClientID"/>
-            </tal:define>
-        </tal:block>
-    </tal:got_client>
-    
-    <tal:got_no_client tal:condition="python:context.portal_type != 'Client'
-                                             and not hasattr(context, 'getClientID')"
-                       tal:define="field_name string:ClientID">
-        <!-- Client selector -->
-        <tr tal:define="field_name string:ClientID">
-            <th colspan="2" class="rowheader" style="white-space:nowrap">
-                <span i18n:translate="">Client</span>
-                &nbsp;<span class="fieldRequired">&nbsp;</span>
-            </th>
->>>>>>> e11bf16d
             <td>
             <img tal:condition="python:view.col_count > 1"
                  tal:attributes="name fieldName;
