3.1.9 (unreleased)
------------------
<<<<<<< HEAD
LIMS-1397: Fix Client Title accessor to prevent catalog error when data is imported
=======
LIMS-1996: On new system with no instrument data is difficult to get going.
>>>>>>> 2053b0ce
LIMS-2005: Click on Validations tab of Instruments it give error
LIMS-1806: Instrument Interface. AQ2. Seal Analytical - Error
LIMS-2002: Error creating Analysis Requests from batch.
LIMS-1996: On new system with no instrument data it is difficult to get going. The warnings could be confusing
LIMS-1312: Transposed Worksheet view, ARs in columns
LIMS-1760: Customised AR Import spreadsheets (refactored, support importing to Batch)
LIMS-1548: Client-specific Sampling Round Templates
LIMS-1546: Sampling Round Template Creation and Edit view
LIMS-1944: Prevent concurrent form submissions from clobbering each other's results
LIMS-1930: AssertionError: Having an orphan size, higher than batch size is undefined
LIMS-1959: Not possible to create an AR
LIMS-1956: Error upgrading to 319
LIMS-1934: Hyperlinks in invoices
LIMS-1943: Stickers preview and custom stickers templates support
LIMS-1855: Small Sticker layout. QR-code capabilities
LIMS-1627: Pricing per Analysis Profile
HEALTH-279: AS IDs to be near top of page. Columns in AS list
LIMS-1625: Instrument tab titles and headers do not correspond
LIMS-1924: Instrument tab very miss-titled. Internal Calibration Tests
LIMS-1922: Instrument out of date typo and improvement
HEALTH-175: Supplier does not resolve on Instrument view page
LIMS-1887: uniquefield validator doesn't work properly
LIMS-1869: Not possible to create an Analysis Request
LIMS-1867: Auto-header, auto-footer and auto-pagination in results reports
LIMS-1743: Reports: ISO (A4) or ANSI (letter) pdf report size
LIMS-1695: Invoice export function missing
LIMS-1812: Use asynchronous requests for expanding categories in listings
LIMS-1811: Refactor AR Add form Javascript, and related code.
LIMS-1818: Instrument Interface. Eltra CS-2000
LIMS-1817: Instrument Interface. Rigaku Supermini XRF
- New System Dashboard for LabManagers and Admins


3.1.8.1 (2015-06-23)
--------------------
Fix portlets.xml for Plone 4.3.6 compatibility


3.1.8 (2015-06-03)
------------------
LIMS-1923: Typo InstrumentCalibration
HEALTH-287: Hyperlink in Instrument messages
LIMS-1929: Translation error on Instrument Document page
LIMS-1928 Asset Number on Instruments' Certificate tab should use Instrument's default
LIMS-1929: Translation error on Instrument Document page
LIMS-1773: Instrument. Thermo Fisher ELISA Spectrophotometer
LIMS-1697: Error updating bika.lims 317 to 318 via quickinstaller
LIMS-1820: QC Graphs DateTime's X-Axis not well sorted
LIMS-280 : System IDs starting from a specific value
LIMS-1819: Bika LIMS in footer, not Bika Lab Systems
LIMS-1808: Uncertainty calculation on DL
LIMS-1522: Site Error adding display columns to sorted AR list
LIMS-1705: Invoices. Currency unit overcooked
LIMS-1806: Instrument Interface. AQ2. Seal Analytical
LIMS-1770: FIAStar import 'no header'
LIMS-1771: Instrument. Scil Vet abc Plus
LIMS-1772: Instrument. VetScan VS2
LIMS-1507: Bika must notify why is not possible to publish an AR
LIMS-1805: Instrument Interface. Horiba JY ICP
LIMS-1710: UnicodeEncode error while creating an Invoice from AR view
WINE-44: Sample stickers uses Partition ID only if ShowPartitions option is enabled
LIMS-1634: AR Import fields (ClientRef, ClientSid) not importing correctly
LIMS-1474: Disposed date is not shown in Sample View
LIMS-1779: Results report new fields and improvements
LIMS-1775: Allow to select LDL or UDL defaults in results with readonly mode
LIMS-1769: Allow to use LDL and UDL in calculations.
LIMS-1700: Lower and Upper Detection Limits (LDL/UDL). Allow manual input
LIMS-1379: Allow manual uncertainty value input
LIMS-1324: Allow to hide analyses in results reports
LIMS-1754: Easy install for LIMS' add-ons was not possible
LIMS-1741: Fixed unwanted overlay when trying to save supply order
LIMS-1748: Error in adding supply order when a product has no price
LIMS-1745: Retracted analyses in duplicates
LIMS-1629: Pdf reports should split analysis results in different pages according to the lab department
Some new ID Generator's features, as the possibility of select the separator type
LIMS-1738: Regression. 'NoneType' object has no attribute 'getResultsRangeDict'
LIMS-1739: Error with results interpretation field of an AR lacking departments
LIMS-1740: Error when trying to view any Sample
LIMS-1724: Fixed missing start and end dates on reports
LIMS-1628: There should be a results interpretation field per lab department
LIMS-1737: Error when adding pricelists of lab products with no volume and unit
LIMS-1696: Decimal mark conversion is not working with "<0,002" results type
LIMS-1729: Analysis Specification Not applying to Sample when Selected
LIMS-1507: Do not cause exception on SMTPServerDisconnect when publishing AR results.


3.1.7 (2015-02-26)
------------------
LIMS-1693: Error trying to save a new AR
LIMS-1570: Instrument interface: Roche Cobas Taqman 48
LIMS-1520: Allow to invalidate verified ARs
LIMS-1690: Typo. Instrument page
LIMS-1688: After AR invalidation, ARs list throws an error
LIMS-1569: Instrument interface: Beckman Coulter Access 2
LIMS-1689: Error while creating a new invoice batch
LIMS-1266: Sampling date format error
LIMS-1365: Batch search parameters on Work sheets/Work sheets insides Batches
LIMS-1428: After receiving a sample with Sampling Workflow enable is not possible to input results
LIMS-1540: When accent characters are used in a "Sample Type" name, it is not possible to create a new AR
LIMS-1617: Error with bin/test
LIMS-1571: Instrument interface: Sysmex XS-1000i
LIMS-1574: Fixed AR and Analysis attachments
LIMS-1670: Fixed windows incompatibility in TAL (referencewidget.pt)
LIMS-1594: Added option to select landing page for clients in configuration registry
LIMS-1594: Re-ordered tabs on Client home page
LIMS-1520: Allow to invalidate verified ARs
LIMS-1539: Printable Worksheets. In both AR by row or column orientations
LIMS-1199: Worksheet totals in WS lists
LIMS-257: Set Blank and Warning icons in Reference Sample main view
LIMS-1636: Batch Sample View crash
LIMS-1524: Invalidate email does not have variables populated
LIMS-1572: Instrument interface: Sysmex XS-500i
LIMS-1575: Thermo Arena 20XT
LIMS-1423: Save details when AR workflow action kicked off
LIMS-1624: Import default test.xlsx fails
LIMS-1614: Error when selecting Analysis Administration Tab after receiving a sample with Sampling Workflow enabled
LIMS-1605: Tescan TIMA interface
LIMS-1604: BioDrop uLite interface
LIMS-1603: Life Technologies Qubit interface
LIMS-1517: Storage field tag untranslated?
LIMS-1518: Storage Location table
LIMS-1527: CC Contact on AR view (edit) offers all contacts in system
LIMS-1536: Add button [Add], to alow quickly addings in referencewidget
LIMS-1587: Better support for extension of custom sample labels
LIMS-1622: Version Check does not correctly check cache
LIMS-1623: Implement bika-frontpage as a BrowserView


3.1.6 (2014-12-17)
------------------
LIMS-1530: Scrambled Analysis Category order in Published Results
LIMS-1529: Error while inserting an AR with container-based partitioning is required
LIMS-1460: Additional field in AR for comments or results interpretation
LIMS-1441: An error message related to partitions unit is shown when selecting analysis during AR creation
LIMS-1470: AS Setup. File attachment field tag is missing
LIMS-1422: Results doesn't display yes/no once verified but 1 or 0
LIMS-1486: Typos in instrument messages
LIMS-1498: Published Results not Showing for Logged Clients
LIMS-1445: Scientific names should be written in italics in published reports
LIMS-1389: Units in results publishing should allow super(sub)script format, for example in cm2 or m3
LIMS-1500: Alere Pima's Instrument Interfice
LIMS-1457: Exponential notation in published AR pdf should be formatted like a×10^b instead of ae^+b
LIMS-1334: Calculate result precision from Uncertainty value
LIMS-1446: After retracting a published AR the Sample gets cancelled
LIMS-1390: More workflow for Batches
LIMS-1378: Bulking up Batches
LIMS-1479: new-version and upgrade-steps should be python viewlets
LIMS-1362: File attachment uploads to Batches
LIMS-1404: New Batch attributes (and their integration with existing ones on Batch views)
LIMS-1467: Sample Point Lookup doesn't work on AR modify
LIMS-1363: Batches per Client
LIMS-1405: New Sample and AR attributes
LIMS-1085: Allow Clients to add Attachments to ARs
LIMS-1444: In AR published report accredited analysis services are not marked as accredited
LIMS-1443: In published reports the publishing date is not shown in the pdf
LIMS-1420: Status filter is not kept after moving to next page
LIMS-1442: Sample Type is not filtred by Sample Point
LIMS-1448: Reports: when you click on "Analysis turnaround time" displays others
LIMS-1440: Error when trying to publish with analysis from different categories
LIMS-1459: Error when checking instrument validity in manage_results
LIMS-1430: Create an AR from batch allows you to introduce a non existent Client and Contacts don't work properly

- After modifying analysis Category, reindex category name and UID for all subordinate analyses
- Setup data import improvements and fixes
- Simplify installation with a custom Plone overview and add site


3.1.5 (2014-10-06)
------------------

LIMS-1082: Report Barcode. Was images for pdf/print reports etc
LIMS-1159: reapply fix for samplepoint visibility
LIMS-1325: WSTemplate loading incompatible reference analyses
LIMS-1333: Batch label replace with standard Plone keyword widget
LIMS-1335: Reference Definitions don't sort alphabetically on WS Template lay-outs
LIMS-1345: Analysis profiles don't sort
LIMS-1347: Analysis/AR background colour to be different to for Receive and To be Sampled
LIMS-1360: Number of analyses in ARs folder view
LIMS-1374: Auto label printing does not happen for an AR drop-down receive
LIMS-1377: Error when trying to publish after updating branch hotfix/next or develop
LIMS-1378: Add AR/Sample default fields to Batch
LIMS-1395: front page issue tracker url
LIMS-1402: If no date is chosen, it will never expire." not been accomplished
LIMS-1416: If a sample point has a default sample type the field is not pulled automatically during AR template creation
LIMS-1425: Verify Workflow (bika_listing) recursion

- added 'getusers' method to JSON API
- Added 'remove' method to JSON API
- Added AR 'Copy to new' action in more contexts
- Added basic handling of custom Sample Preparation Workflows
- Added decimal mark configuration for result reports
- Added help info regards to new templates creation
- Added IAcquireFieldDefaults - acquire field defaults through acquisition
- Added IATWidgetVisibility - runtime show/hide of AT edit/view widgets
- Added watermark on invalid reports
- Added watermark on provisional reports
- Alert panel when upgrades are available
- All relevant specification ranges are persisted when copying ARs or adding analyses
- Allow comma entry in numbers for e.g. German users
- Bika LIMS javascripts refactoring and optimization
- Fix ZeroDivisionError in variation calculation for DuplicateAnalysis
- Fixed spreadsheet load errors in Windows.
- Fixed template rendering errors in Windows
- JSONAPI update: always use field mutator if available
- JSONAPI: Added 'remove' and 'getusers' methods.
- Refactored ARSpecs, and added ResultsRange field to the AR

3.1.4.1 (2014-07-24)
--------------------

3.1.4 release was broken, simple ARs could not be created.



3.1.4.1 (2014-07-24)
--------------------

3.1.4 release was broken, simple ARs could not be created.

LIMS-1339: Published reports should use "±" symbol instead of "+/-"
LIMS-1327: Instrument from worksheet
LIMS-1328: Instrument calibration test graphs do not work on multiple samples
LIMS-1347: Analysis/AR background colour to be different to for Receive and To be Sampled
LIMS-1353: Analyses don't sort in Attachment look-up

Preview for Results reports
    - Single/Multi-AR preview
    - Allows to cancel the pre-publish/publish process
    - Allows to make visible/invisible the QC analyses
    - Allows to add new custom-made templates
    - JS machinery allowed for pdf reporting

3.1.4 (2014-07-23)
------------------

LIMS-113: Allow percentage value for AS uncertainty
LIMS-1087: Prevent listing of empty categories
LIMS-1203: Fix Batch-AnalysisRequests query
LIMS-1207: LIMS-113 Allow percentage value for AS uncertainty
LIMS-1221: use folder icon for ARImports in nav
LIMS-1240: fix permissions for "Copy To New" in AR lists
LIMS-1330: handle duplicate of reference analysis
LIMS-1340: soft-cache validator results
LIMS-1343: Prevent sudden death if no version information is available
LIMS-1352: SamplingWorkflow not saved to sample
LIMS-334: Add Service/ExponentialFormatPrecision
LIMS-334: Added ExponentialFormatThreshold setting
LIMS-334: Allow exponential notation entry in numeric fields
LIMS-334: Exponent Format used for analysis Result
LIMS-334: Remove duplicate getFormattedResult code
LIMS-83: Update Method->calculation reference version when Calculation changes

- Formula statements can be written on multiple lines for clarity.

- Replace kss-bbb ajax-spinner with a quieter one

- bika.lims.utils.log logs location url correctly

3.1.3 (2014-07-17)
------------------

Missing fixes from 3.1.2

LIMS-671: Preferred/Restricted client categories
LIMS-1251: Supply order permission error
LIMS-1272: Currency in Price Lists
LIMS-1310: Broken AnalysisProfile selector in AR Add form.

3.1.2 (2014-07-15)
------------------

LIMS-1292: UI fix Retracted ARs workfow: Warning msg on "full" retract.
LIMS.1287: UI fix Report parameter formatting
LIMS-1230: UI fix Livesearch's box
LIMS-1257: UI fix Long titles in Analysis Profiles, Sample Points, etc.
LIMS-1214: UI fix More columns
LIMS-1199: UI fix Worksheet listing: better columns
LIMS-1303: jsi18n strings must be added to bika-manual.pot.  i18ndude cannot find.
LIMS-1310: Filter SamplePoints by client in AR Template Edit View
LIMS-1256: Client objects included in AR-Add filters for Sample Point etc.
LIMS-1290: Allows Analyst to retract analyses, without giving extra permissions.
LIMS-1218: Slightly nicer monkey patch for translating content object ID's and titles.
LIMS-1070: Accreditation text can be customised in bika_setup
LIMS-1245: off-by-one in part indicators in ar_add
LIMS-1240: Hide "copy to new" from Analyst users

LIMS-1059: Added worksheet rejection workflow
    RejectAnalysis (Analysis subclass (has IAnalysis!)) workflow transition.
    Does not retract individual Analysis objects - instead, forces their state
        back to "Received", and assigns them onto newly created WS.
    Sets attributes on src and dst worksheets:
        WS instance rejected worksheet attribute: .replaced_by = UID
        WS instance replacement worksheet attribute: .replaces_rejected_worksheet:UID

Fixed some i18n and encoding snags, and updated translations.

3.1.1 (2014-06-29)
------------------

Some bugs which only appear while running Windows, have been fixed.

LIMS-1281: Fix Restricted and Default categories in ar_add
LIMS-1275: Fix lax Aalyst permissions
LIMS-1301: jsonapi can set ReferenceField=""
LIMS-1221: Icon for ARImports folder in Navigation
LIMS-1252: AR Published Results Signature Block formatting
LIMS-1297: Update frontpage


3.1 (2014-06-23)
----------------

- Product and Analysis specifications per AR
- Incorrect published results invalidation workflow
- Improved re-testing workflow
- Adjustment factors on worksheets
- Using '< n' and '> n' results values
- Sample Storage locations
- Sample Categories
- Analysis Prioritisation
- Bulk AR creation from file
- Results reports inclusion of relevant QC results
- Supply Inventory and Orders
- JSON interface
- Management Reports export to CSV
- Enhancements to AR Batching
- Enhancements to Results Reports

- Instrument management module

    Calibration certificates, maintenance, Instrument QC
    Method, Instrument and Analysis integrity

- Instrument interfaces

     Agilent MS 'Masshunter Quant'
     Thermo Gallery
     Foss Winescan FT 120, Auto

- Invoices

   Per AR, Analysis per Invoice line.
   Per Supply Order, inventory item per Invoice line
   Invoices by email
   Invoice 'batches' for selected time period, ARs aand Orders per Invoice line
   Invoice batch export to accounts systems
   Price lists. Analysis Services and Supplies

3.1.3036 (2014-05-30)
---------------------

Added two checboxes in BikaSetup > Security:
- Allow access to worksheets only to assigned analysts (Y/N)
- Only lab managers can create and amange new worksheets (Y/N)

** IMPORTANT NOTES **
The 3036 upgrade sets the above options to true by default, so after
being upgraded, only the labmanagers will be able to manage WS and the
analysts will only have access to the worksheets to which they are
assigned. These defaults can be changed in BikaSetup > Security.

3.0 (2014-03-15)
----------------

- Fix some out-dated dependencies that prevented the app from loading.

- Development of the current bika 3.0 code has slowed, and our efforts have been focused on
the 3.01a branch for some time.

3.0rc3.5.1 (2013-10-25)
-----------------------

Fix CSS AR Publication error

3.0rc3.5.1 (2013-10-25)
-----------------------

Fix error displaying client sample views

3.0rc3.5 (2013-10-24)
---------------------

Requires Plone 4.3.  For information on upgrading Plone, visit
http://plone.org/documentation/manual/upgrade-guide

- Fix a serious error saving Analysis results.
- Improve upgrade handling in genericsetup profile
- Fix errors in setupdata loader
- Force UTF-8 encoding of usernames (imported client contacts can now login)
- Removed outdated test setup data
- Handle duplicate request values in bika_listing
- ID server handles changes in ID schemes without error
- Remove folder-full-view from front-page view
- Updated workflow and permissions to prevent some silly errors
- Add robot tests
- Add default robots.txt

3.0rc3.2 (2013-06-28)
---------------------

- Fix site-error displaying upgraded instruments
- Fix spinner (KSS is not always enabled)
- Add extra save button in ar_add
- Label Printing: "Return to list" uses browser history
- Bold worksheet position indicators
- Remove version.txt (use only setup.py for version)

3.0rc3.1 (2013-06-27)
---------------------

- Fix permission name in upgrade step

3.0rc3 (2013-06-25)
-------------------

- Many instrument management improvements! (Merge branch 'imm')
- Removed ReferenceManufacturer (use of generic Manufacturer instead)
- Removed ReferenceSupplier (use Supplier instead)
- Improve service/calculation interim field widgets
  Allows service to include custom fields (without calculation selected)
- Fix services display table categorisation in Analysis Specification views
- Stop focusing the search gadget input when page load completes. (revert)
- Limit access to Import tab (BIKA: Manage Bika)
- New permission: "BIKA: Import Instrument Results"
- New permission: "BIKA: Manage Login Details" - edit contact login details
- Some late changes to better handle the updates to ID creation
- Plone 4.3 compatibility (incomplete)
- Use Collections as a base for Queries (incomplete)
- Many many bugfixes.

3.0rc2.3 (2013-01-29)
-------------------

- Fix bad HTML

3.0rc2.2 (2013-01-28)
-------------------

- Fix an error during AR Publish

3.0rc2.1 (2013-01-21)
-------------------

- Fix bad HTML
- Pin collective.js.jqueryui version to 1.8.16.9

3.0rc2 (2013-01-21)
-------------------

- Updated all translations and added Brazilian Portuguese
- RecordsWidget: subfield_types include "date"
- RecordsWidget: Automatic combogrid lookups
- Added all bika types to Search and Live Search
- Transition SamplePartition IDs to new format (SampleType-000?-P?
- Always handle non-ASCII characters: UTF-8 encoding everywhere
- Accept un-floatable (text) results for analyses
- Hidden InterimFields in Calculations
- Added InterimFields on AnalysisServices for overriding Calculation Interimfields.
- Disable KSS inline-validation
- Categorized analyses in AR views
- Added remarks for individual analyses
- Improved Javascript i18n handling
- Improved default permissions
- New reports
    - Added 'Analysis summary per department' (merge of 'Analyses lab department weekly' and 'Analyses request summary by date range'
    - Added 'Analyses performed as % of total' report
    - Added Analyses per lab department report
    - Added 'Samples received vs. samples reported' report
    - Added Daily Samples Received report
- Many many bugfixes.

3.0rc1 (2012-10-01)
-------------------


- Removed Bika Health data from released egg
- Remove remarks from portal_factory screens
- Add Month/Year selectors to default datetime widget
- ClientFolder default sorting.
- Date formats for jquery datepicker
- Don't overwrite the Title specified in @@plone-addsite
- Bug fixes

3.0rc1 (2012-09-25)
-------------------

### Changes

- Requires Python 2.7 (Plone 4.2)
- Add GNUPlot dependency
- Added client sample points
- Added Sampling Deviation selections
- Added Ad-Hoc sample flag
- Added Sample Matrices (Sampletype categorisation)
- Added custom ResultsFooter field in bika setup
- Added PDF Attachments to published results
- Electronic signature included in Results and Reports
- Login details form to create users for LabContacts
- Sampling workflow is disabled by default
- Methods are versioned by default
- Methods are publicly accessible by default
- Queries WIP
- Reports WIP
- Modified label layouts for easier customisation
- Cleaned print styles
- Use plonelocales for handling Date/Time formats
- SMS and Fax setup items are disabled by default

2012-06-21
----------

- Partitioning & Preservation automation
- Reports
- Sample point & types relations in UI
- AR template enhancements
- Sample and AR layout improvements
- Labels
- Configuration logs
- Faster indexing
- JavaScript optimisation
- Better IE compatibility
- Set-up worksheet improvements
- Updated translations
- Workflow tweaks
- Tweaks to Icons, Views & Lists

2012-04-23
----------

- Optional sampling and preservation workflows and roles.
- Sample partitioning.
- AR templates - Sample point & Sample type restrictions.
- Reports - framework only. 'Analysis per service' shows what is planned.
- Improved i18n handling, and updated strings from Transifex.
- Numerous performance enhancements
- Analysis Service & Method associations.
- An improved Analysis Service pop-up window.
- Sample Type and Sample Point relationship.
- Currency selection from zope locales
- Combined AR View and Edit tabs.
- Re-factored AR 'Add/Remove Analyses' screen
- Store the date of capture for analysis results
- Append only remarks fields on more objects.

2012-01-23
----------

 - Made Bika compatible with Plone 4.1
 - Sampler and Preserver roles, users and permissions
 - Sampling and Preservation workflows
 - Inactive and Cancellation Workflows
 - Pre-preserved Containers
 - Automatic versioning for some bika_setup types
 - Analyst and Instrument on Worksheet templates
 - XLSX setup data loader
 - Sample disposal date based on date sampled, not date received.
 - Internal ID Server by default
 - user defined calculations and interim fields
 - Dry Matter results option does not appear until enabled in Site Setup
 - Accreditation portlet disabled until enabled in Site Setup
 - BikaListingView
 - New icons
 - (mostly) usable at 800x600
 - Column display toggles
 - Future dated samples and ARs
 - Accreditation template: i18n in locales/manual.pot/accreditation_*
 - intermediate workflow state for analyses requiring attachments
 - Labmanager has Site Administrator role (not Manager)
 - 'Indeterminate' results
 - use portal_factory everywhere
 - working test suite
 - static resource directories
 - Merged BikaMembers types
 - CoordinateField/Widget
 - DurationField/Widget
 - CustomRecordsWidget

2.3.3 Bug fix release
---------------------

 - Inclusion of BikaMembers 0.0.3. No changes to bika code, version bumped
   to facilitate release of new BikaMembers version.

2.3
---

 - Analysis categories introduced
 - Analysis service result restrictions - specification of possible results
 - Allow site and client specification of email and fax subject line content
 - Additional instrument/export formats:
   WinescanFT120, WinescanAuto, FIAStar and Bartelt's data-collector
 - Export worksheet analyses to instruments
 - PDF as a result output option
 - SMS result output option
 - Result publication options synchronized and signatures added to emails
 - Email batching of query results conforms to result mailing
 - IDServer batching of unique id request
 - Optmization of worksheet searching on selection criteria
 - Extract tab added with extract for analysis services or profiles
 - Batch update of analysis service prices
 - German translation module added
 - Added a light query form which excludes analysis category and service
 - Batch size setting in analysis request lists
 - BikaMembers replaces UpfrontContacts
 - ATSchemaEditor removed
 - Significant performance improvements

 - Resolve client action conflicts
 - Sampled date validation
 - Drymatter formatting on output corrected
 - Correct default none workflows
 - Review portlet optimization
 - Pricelist prints blank for analysis service with price not defined

2.2
---

 - Attachments permitted on analysis requests and analyses
 - Worksheet resequencing, and sort order for worksheet analysis selection
 - Worksheet deletion only available for open worksheets
 - Portlet to provide export of analysis services and analysis profiles
 - Requirement for unique analysis service names, analysis service keywords,
 - instrument import keywords and analysis profile keywords enforced.
 - Report headings and formats standardized accross different reports
 - AR import alternative layout provided with selection, including profiles
 - Progress bar introduced for long running processes

2.1.1
-----

 - Disposal Date for Samples and Retention Period per Sample Type added.
 - Various new search criteria added.
 - Standard Manufacturers introduced.
 - Labels for Standard Samples introduced.
 - "Print" and "Email" facilities introduced for lists of Standard Samples and Standard Stocks.
 - "Duplicate" facility for Analysis Services introduced.
 - Addresses added to top of emailed query results.
 - Labels for Samples and Analysis Requests changed.
 - Analysis Services can have multiple Methods.
 - Change log introduced for Methods.
 - Methods added to left navigation bar.
 - List of Methods included in pop-up for Analyses.
 - Documents may be uploaded for Methods.

2.1
---

 - Sample object and workflow introduced
 - Results specifications, lab and per client
 - Analysis profiles
 - Worksheet template engine
 - Interface to Bika Calendar
 - Import of analysisrequests from csv file
 -  Export of results to csv file
 - Print as publication option
 - Lab Departments, lab contacts, and department manager introduced
 - Quality Control calculations. Control, blank and duplicate analyses.
 - QC graphs, normal distribution, trends and duplicate variation
 - Various analysis calculations allowed. Described by Calculation Type
 - Dependant Calcs introduced. Where an analysis result is calculated from
 -  other analyses: e.g. AnalysisX = AnalysisY - Analysis Z
 - Dry matter result reporting. Results are reported on sample as received,
 -  and also as dry matter result on dried sample
 - Re-publication, Pre publication of individual results and per Client
 - Many reports including Turn around, analyses repeated and out of spec

1.2.1
-----


 - Removed invoice line item descriptions from core code to allow skin
   integration
 - Create dummy titration values for analyses imported from instrument
 - More language translations

1.2.0
-----

 - Statements renamed to Invoices
 - Jobcards renamed to Worksheets
 - New identification fields added to analysis request
 - Client Reference, Sample Type and Sample Point
 - Welcome page introduced
 - Late analyses list linked from late analyses portlet
 - Icon changes
 - Accreditation body logo and details added to laboratory info
 - Accreditation logo, disclaimers added throughout web site
 - Laboratory confidence level value data driven from laboratory info
 - Analyses methods provided as pop-up where analyses are listed
 - Titration factors and titration volumes added to analyses and worksheets
 - Measure of uncertainties introduced per analysis and intercept
 - Two new specialist roles created - verifier and publisher
 - Sample test data load script - load_sample_data.py
 - Implement generic instrument data import tool
 - Login portlet added
 - Modifications required to support interlab
   Permit analysis parent (sample) to be in 'released' state.
   Reference SampleID on AnalysisRequest-

 - 1566324: Logged in page redirected to welcome page.
 - 1573299: LiveSearch - Added permissions to InvoiceLineItem.
 - 1573083: Status Drop Down - Invoicing
 - 1551957: Contacts not visible to other contacts. Correct local owner role
 - 1566334: position of 'add new ar' button changed to conform to other forms
 - 1532008: query results sort order most recent first
 - 1532770: Order default listing correction
 - 1558458: Member discount data driven in messages on AR forms
 - 1538354: SubTotal and VAT calculation on edit AR
 - 1532796: AR edit - allow change of contact

1.1.3
-----

 This is a bug fix release. Migration from older versions has also
 been improved greatly.

 Please note that AnalysisRequest now has a custom mutator that
 expects the title of the Cultivar, not the UID. This will impact
 anybode that customised the *analysisrequed_add.cpy* controller
 script and the *validate_analysisrequest_add_form.vpy* validation
 script.


 - 1423182: IndexError on surfing to LIMS pages without being logged on
 - 1423238: Orders - Dispatch date
 - 1429992: AR edit tab - Cultivar uneditable
 - 1429996: Cultivar names to allow numbers
 - 1429999: Late analysis alert - 'More...' URL
 - 1430002: Sample due alerts - 'More...' URL
 - 1433787: Security - Clients
 - 1434100: Search - Index & Attribute errors
 - 1418473: Updated start-id-server.bat for Win2K & Win XP

1.1.2
-----

 - 1423205: Show logs to labmanager set-up
 - 1291750: Added default ID prefixes for Order and Statement
 - 1424589: Late analysis alert to be calulated on date received

1.1.1
-----


 - Updated portlets with Plone 2.1 style definition list markup

 - 1423179: Clients must not see JobCard links on Analysis Requests
 - 1423182: IndexError on surfing to LIMS pages without being logged on
 - 1423188: Site map - Clients should not have access to ...
 - 1423191: Link rot - 'logged in' page
 - 1423193: Groups folder should not be shown
 - 1423194: No 'More...' if there are less than 5
 - 1423204: AR view - Missing tabs and status drop down
 - 1423209: Schema Editor - Drop Down List Issue (Select)
 - 1423234: Late Analysis alert shows for anonymous visitors
 - 1423363: Report Analysis Totals
 - 1423386: Email publication error

1.1.0
-----

 - Made Bika compatibable with Plone 2.1
 - Added Spanish translation contributed by Luis Espinoza
 - Added Italian translation contributed by Pierpaolo Baldan
 - Added Dutch translation contributed by Joris Goudriaan
 - Added Portugese translation contributed by Nuno R. Pinhão
 - The schemas of Client, Contact, AnalysisRequest and Order can be
   edited in the through-the-web schema editor, ATSchemaEditorNG.
 - The maximum time allowed for the publication of results can now be
   set per analysis service. The portlet
   'skins/bika/portlet_late_analysis.pt' has been added to alert lab
   users when analyses are late.
 - Analyses on an AnalysisRequest have a reference to a Jobcard,
   rendered as a hyperlink on the AnalysisRequest view.
 - A bug has been fixed where 'not_requested' analyses were checked
   on the AnalysisRequest edit form.
 - Enabled 'changed_state' folder button globally and disabled on
   AnalysisRequest and Jobcard.

1.0.1
-----

 - Updated 'skins/bika/date_components_support.py' with latest
   version of script in Plone 2.0.5
 - Modified access to transitions in workflow scripts, normal
   attribute access seems to guarded since Zope 2.7.5.
 - Added CHANGES.txt and README.txt
 - Added windows batch script for ID server
   (scripts/start-id-server.bat)<|MERGE_RESOLUTION|>--- conflicted
+++ resolved
@@ -1,10 +1,7 @@
 3.1.9 (unreleased)
 ------------------
-<<<<<<< HEAD
 LIMS-1397: Fix Client Title accessor to prevent catalog error when data is imported
-=======
 LIMS-1996: On new system with no instrument data is difficult to get going.
->>>>>>> 2053b0ce
 LIMS-2005: Click on Validations tab of Instruments it give error
 LIMS-1806: Instrument Interface. AQ2. Seal Analytical - Error
 LIMS-2002: Error creating Analysis Requests from batch.
