from DateTime import DateTime
from Persistence import PersistentMapping
from Products.Archetypes.config import REFERENCE_CATALOG
from Products.CMFCore.utils import getToolByName
from bika.lims.browser import BrowserView
from Products.Five.browser.pagetemplatefile import ViewPageTemplateFile
from bika.lims import PMF
from bika.lims import bikaMessageFactory as _
from bika.lims import logger
from bika.lims.idserver import renameAfterCreation
from bika.lims.utils import changeWorkflowState
from bika.lims.utils import sortable_title
from bika.lims.utils import to_utf8 as _c
from cStringIO import StringIO
from openpyxl.reader.excel import load_workbook
from os.path import join
from pkg_resources import resource_listdir, resource_filename, ResourceManager
from zipfile import ZipFile, ZIP_DEFLATED

import Globals
import json
import pkg_resources
import re
import tempfile
import transaction
import zope

try:
    from zope.component.hooks import getSite
except:
    # Plone < 4.3
    from zope.app.component.hooks import getSite


def _c(text):
    if text == None:
        text = ''
    return unicode(text).encode('utf-8')

class LoadSetupData(BrowserView):

    def __init__(self, context, request):
        BrowserView.__init__(self, context, request)
        self.context = context
        self.request = request

        self.portal_catalog = getToolByName(self.context, 'portal_catalog')
        self.bc = bsc = getToolByName(self.context, 'bika_catalog')
        self.bsc = bsc = getToolByName(self.context, 'bika_setup_catalog')
        self.reference_catalog = getToolByName(self.context, REFERENCE_CATALOG)
        self.portal_registration = getToolByName(self.context, 'portal_registration')
        self.portal_groups = getToolByName(self.context, 'portal_groups')
        self.portal_membership = getToolByName(self.context, 'portal_membership')
        self.plone_utils = getToolByName(self.context, 'plone_utils')
        self.uc = getToolByName(context, 'uid_catalog')
        self.bac = getToolByName(context, 'bika_analysis_catalog')
        self.bsc = getToolByName(context, 'bika_setup_catalog')
        self.wf = getToolByName(context, 'portal_workflow')

        # dependencies to resolve
        self.deferred = []

        self.request.set('disable_border', 1)

    def set_wf_history(self, obj, hist):
        old_history = eval(hist)
        for wf_id,wfh in old_history.items():
            if obj.portal_type == "AnalysisRequest" and wf_id == "bika_analysis_workflow":
                wf_id = "bika_ar_workflow"
            if wf_id == 'bika_standardsample_workflow':
                wf_id = 'bika_referencesample_workflow'
            if wf_id == 'bika_standardanalysis_workflow':
                wf_id = 'bika_referenceanalysis_workflow'
            for state in wfh:
                if state == wfh[-1]:
                    set_permissions=False
                else:
                    set_permissions=True
                changeWorkflowState(obj, wf_id, state['review_state'],
                                    set_permissions=set_permissions,
                                    portal_workflow=self.wf, **state)

    def solve_deferred(self):
        # walk through self.deferred, linking ReferenceFields as we go
        unsolved = []
        for d in self.deferred:
            src_obj = d['src_obj']
            src_field = src_obj.getField(d['src_field'])
            multiValued = src_field.multiValued
            src_mutator = src_field.getMutator(src_obj)
            src_accessor = src_field.getAccessor(src_obj)

            tool = getToolByName(self.context, d['dest_catalog'])
            proxies = tool(d['dest_query'])
            if len(proxies) > 0:
                obj = proxies[0].getObject()
                if multiValued:
                    value = src_accessor()
                    value.append(obj.UID())
                else:
                    value = obj.UID()
                src_mutator(value)
            else:
                unsolved.append(d)
        self.deferred = unsolved
        return len(unsolved)

    def __call__(self):
        form = self.request.form

        portal = getSite()

        wb = None
        if 'setupexisting' in form and 'existing' in form and form['existing']:
                fn = form['existing']
                self.dataset_name = fn
                filename = resource_filename("bika.lims", "setupdata/%s/%s.xlsx" % (fn, fn))
                wb = load_workbook(filename = filename)
        elif 'setupfile' in form and 'file' in form and form['file']:
                tmp = tempfile.mktemp()
                file_content = form['file'].read()
                open(tmp, 'wb').write(file_content)
                wb = load_workbook(filename=tmp)
                self.dataset_name = 'uploaded'

        assert(wb != None)

        sheets = {}
        self.nr_rows = 0
        for sheetname in wb.get_sheet_names():
            if len(sheetname) > 31: print sheetname
            sheets[sheetname] = wb.get_sheet_by_name(sheetname)
            self.nr_rows += sheets[sheetname].get_highest_row()

        if 'Lab Information' in sheets:
            self.load_lab_information(sheets['Lab Information'])
        if 'Lab Contacts' in sheets:
            self.load_lab_contacts(sheets['Lab Contacts'])
        if 'Lab Departments' in sheets:
            self.load_lab_departments(sheets['Lab Departments'])
        if 'Clients' in sheets:
            self.load_clients(sheets['Clients'])
        if 'Client Contacts' in sheets:
            self.load_client_contacts(sheets['Client Contacts'])
        if 'Container Types' in sheets:
            self.load_containertypes(sheets["Container Types"])
        if 'Preservations' in sheets:
            self.load_preservations(sheets["Preservations"])
        if 'Containers' in sheets:
            self.load_containers(sheets["Containers"])
        if 'InstrumentTypes' in sheets:
            self.load_instrumenttypes(sheets['Instrument Types'])
        if 'Instruments' in sheets:
            self.load_instruments(sheets['Instruments'])
        if 'Sample Matrices' in sheets:
            self.load_sample_matrices(sheets['Sample Matrices'])

        if 'Batch Labels' in sheets:
            self.load_BatchLabels(sheets['Batch Labels'])

        if 'Sample Types' in sheets:
            self.load_sample_types(sheets['Sample Types'])
        if 'Sample Points' in sheets:
            self.load_sample_points(sheets['Sample Points'])
        if 'Sample Point Sample Types' in sheets:
            self.link_samplepoint_sampletype(sheets['Sample Point Sample Types'])
        if 'Analysis Categories' in sheets:
            self.load_analysis_categories(sheets['Analysis Categories'])
        if 'Methods' in sheets:
            self.load_methods(sheets['Methods'])
        if 'Calculation Interim Fields' in sheets:
            self.load_interim_fields(sheets['Calculation Interim Fields'])
        if 'AnalysisService InterimFields' in sheets:
            self.load_service_interims(sheets['AnalysisService InterimFields'])
        #if 'Lab Products' in sheets:
        #    self.load_lab_products(sheets['Lab Products'])
        if 'Sampling Deviations' in sheets:
            self.load_sampling_deviations(sheets['Sampling Deviations'])
        if 'Reference Manufacturers' in sheets:
            self.load_reference_manufacturers(sheets['Reference Manufacturers'])
        if 'Manufacturers' in sheets:
            self.load_manufacturers(sheets['Manufacturers'])

        if 'Calculations' in sheets:
            self.load_calculations(sheets['Calculations'])
        if 'Analysis Services' in sheets:
            self.load_analysis_services(sheets['Analysis Services'])
        if 'AnalysisService ResultOptions' in sheets:
            self.service_result_options(sheets['AnalysisService ResultOptions'])
        if 'Analysis Service Uncertainties' in sheets:
            self.service_uncertainties(sheets['Analysis Service Uncertainties'])

        if 'Analysis Specifications' in sheets:
            self.load_analysis_specifications(sheets['Analysis Specifications'])
        if 'Analysis Profile Services' in sheets:
            self.load_analysis_profile_services(sheets['Analysis Profile Services'])
        if 'Analysis Profiles' in sheets:
            self.load_analysis_profiles(sheets['Analysis Profiles'])
        if 'AR Template Analyses' in sheets:
            self.load_artemplate_analyses(sheets['AR Template Analyses'])
        if 'AR Template Partitions' in sheets:
            self.load_artemplate_partitions(sheets['AR Template Partitions'])
        if 'AR Templates' in sheets:
            self.load_artemplates(sheets['AR Templates'])
        if 'Reference Definition Results' in sheets:
            self.load_reference_definition_results(sheets['Reference Definition Results'])
        if 'Reference Definitions' in sheets:
            self.load_reference_definitions(sheets['Reference Definitions'])
        if 'Reference Suppliers' in sheets:
            self.load_reference_suppliers(sheets['Reference Suppliers'])
        if 'Reference Supplier Contacts' in sheets:
            self.load_reference_supplier_contacts(sheets['Reference Supplier Contacts'])
        if 'Suppliers' in sheets:
            self.load_reference_suppliers(sheets['Suppliers'])
        if 'Supplier Contacts' in sheets:
            self.load_reference_supplier_contacts(sheets['Supplier Contacts'])
            
        if 'Worksheet Template Layouts' in sheets:
            self.load_wst_layouts(sheets['Worksheet Template Layouts'])
        if 'Worksheet Template Services' in sheets:
            self.load_wst_services(sheets['Worksheet Template Services'])
        if 'Worksheet Templates' in sheets:
            self.load_worksheet_templates(sheets['Worksheet Templates'])

#        if 'Reference Sample Results' in sheets:
#            self.load_reference_sample_results(sheets['Reference Sample Results'])
#        if 'Reference Samples' in sheets:
#            self.load_reference_samples(sheets['Reference Samples'])
#        if 'Reference Analyses Interims' in sheets:
#            self.load_reference_analyses_interims(sheets['Reference Analyses Interims'])
#        if 'Reference Analyses' in sheets:
#            self.load_reference_analyses(sheets['Reference Analyses'])
#        if 'Samples' in sheets:
#            self.load_samples(sheets['Samples'])
#        if 'AR CCContacts' in sheets:
#            self.load_arccs(sheets['AR CCContacts'])
#        if 'Analysis Requests' in sheets:
#            self.load_ars(sheets['Analysis Requests'])
#        if 'Analyses Interims' in sheets:
#            self.load_analyses_interims(sheets['Analyses Interims'])
#        if 'Analyses' in sheets:
#            self.load_analyses(sheets['Analyses'])
#        if 'Analysis Requests' in sheets:
#            for arid, wfh in self.ar_workflows.items():
#                self.set_wf_history(self.ars[arid], wfh)
#        if 'Worksheets' in sheets:
#            self.load_worksheets(sheets['Worksheets'])
#        if 'Duplicate Analyses Interims' in sheets:
#            self.load_duplicate_interims(sheets['Duplicate Analyses Interims'])
#        if 'Duplicate Analyses' in sheets:
#            self.load_duplicate_analyses(sheets['Duplicate Analyses'])
#        if 'Worksheet Layouts' in sheets:
#            self.load_worksheet_layouts(sheets['Worksheet Layouts'])

        if 'Setup' in sheets:
            self.load_bika_setup(sheets['Setup'])
        if 'ID Prefixes' in sheets:
            self.load_id_prefixes(sheets['ID Prefixes'])
        if 'Attachment Types' in sheets:
            self.load_attachment_types(sheets['Attachment Types'])

        check = len(self.deferred)
        while len(self.deferred) > 0:
            new = self.solve_deferred()
            logger.info("solved %s of %s deferred references" % (check - new, check))
            if new == check:
                raise Exception("%s unsolved deferred references: %s"%(len(self.deferred), self.deferred))
            check = new

        logger.info("Rebuilding bika_setup_catalog")
        bsc = getToolByName(self.context, 'bika_setup_catalog')
        bsc.clearFindAndRebuild()
        logger.info("Rebuilding bika_catalog")
        bc = getToolByName(self.context, 'bika_catalog')
        bc.clearFindAndRebuild()
        logger.info("Rebuilding bika_analysis_catalog")
        bac = getToolByName(self.context, 'bika_analysis_catalog')
        bac.clearFindAndRebuild()


        message = PMF("Changes saved.")
        self.plone_utils.addPortalMessage(message)
        self.request.RESPONSE.redirect(portal.absolute_url())

    def load_bika_setup(self,sheet):
        nr_rows = sheet.get_highest_row()
        nr_cols = sheet.get_highest_column()
        rows = [[sheet.cell(row=row_nr, column=col_nr).value for col_nr in range(nr_cols)] for row_nr in range(nr_rows)]
        fields = rows[0]
        values = {}
        for row in rows[3:]:
            row = dict(zip(fields, row))
            values[row['Field']] = row['Value']

        DSL = {'days': int(values['DefaultSampleLifetime_days'] and values['DefaultSampleLifetime_days'] or 0),
               'hours': int(values['DefaultSampleLifetime_hours'] and values['DefaultSampleLifetime_hours'] or 0),
               'minutes': int(values['DefaultSampleLifetime_minutes'] and values['DefaultSampleLifetime_minutes'] or 0),
               }

        self.context.bika_setup.edit(
            PasswordLifetime = int(values['PasswordLifetime']),
            AutoLogOff = int(values['AutoLogOff']),
            Currency = values['Currency'],
            MemberDiscount = str(float(values['MemberDiscount'])),
            VAT = str(float(values['VAT'])),
            MinimumResults = int(values['MinimumResults']),
            BatchEmail = int(values['BatchEmail']),
##            BatchFax = int(values['BatchFax']),
##            SMSGatewayAddress = values['SMSGatewayAddress'],
            SamplingWorkflowEnabled = values['SamplingWorkflowEnabled'],
            CategoriseAnalysisServices = values['CategoriseAnalysisServices'],
            EnableAnalysisRemarks = values.get('EnableAnalysisRemarks', ''),
            DryMatterService = self.services.get(values['DryMatterService'], ''),
            ARImportOption = values['ARImportOption'],
            ARAttachmentOption = values['ARAttachmentOption'][0].lower(),
            AnalysisAttachmentOption = values['AnalysisAttachmentOption'][0].lower(),
            DefaultSampleLifetime = DSL,
            AutoPrintLabels = values['AutoPrintLabels'].lower(),
            AutoLabelSize = values['AutoLabelSize'].lower(),
            YearInPrefix = values['YearInPrefix'],
            SampleIDPadding = int(values['SampleIDPadding']),
            ARIDPadding = int(values['ARIDPadding']),
            ExternalIDServer = values['ExternalIDServer'] and True or False,
            IDServerURL = values['IDServerURL'],
        )

    def load_id_prefixes(self,sheet):
        nr_rows = sheet.get_highest_row()
        nr_cols = sheet.get_highest_column()
        rows = [[sheet.cell(row=row_nr, column=col_nr).value for col_nr in range(nr_cols)] for row_nr in range(nr_rows)]
        fields = rows[0]
        prefixes = self.context.bika_setup.getPrefixes()
        for row in rows[3:]:
            row = dict(zip(fields, row))
            # remove existing prefix from list
            prefixes = [p for p in prefixes
                        if p['portal_type'] != row['portal_type']]
            # add new prefix to list
            prefixes.append({'portal_type': row['portal_type'],
                             'padding': row['padding'],
                             'prefix': row['prefix']})
        self.context.bika_setup.setPrefixes(prefixes)

    def load_containertypes(self, sheet):
        nr_rows = sheet.get_highest_row()
        nr_cols = sheet.get_highest_column()
        rows = [[sheet.cell(row=row_nr, column=col_nr).value for col_nr in range(nr_cols)] for row_nr in range(nr_rows)]
        fields = rows[0]
        folder = self.context.bika_setup.bika_containertypes
        self.containertypes = {}
        for row in rows[3:]:
            row = dict(zip(fields, row))
            _id = folder.invokeFactory('ContainerType', id = 'tmp')
            obj = folder[_id]
            obj.edit(title = _c(row.get('title', '')),
                     description = _c(row.get('description', '')))
            obj.unmarkCreationFlag()
            renameAfterCreation(obj)
            self.containertypes[row.get('title', '')] = obj

    def load_BatchLabels(self, sheet):
        nr_rows = sheet.get_highest_row()
        nr_cols = sheet.get_highest_column()
        rows = [[sheet.cell(row=row_nr, column=col_nr).value for col_nr in range(nr_cols)] for row_nr in range(nr_rows)]
        fields = rows[0]
        folder = self.context.bika_setup.bika_batchlabels
        self.containertypes = {}
        for row in rows[3:]:
            row = dict(zip(fields, row))
            _id = folder.invokeFactory('BatchLabel', id = 'tmp')
            obj = folder[_id]
            obj.edit(title = _c(row.get('title', '')))
            obj.unmarkCreationFlag()
            renameAfterCreation(obj)
            self.containertypes[row.get('title', '')] = obj


    def load_CaseStatuses(self, sheet):
        nr_rows = sheet.get_highest_row()
        nr_cols = sheet.get_highest_column()
        rows = [[sheet.cell(row=row_nr, column=col_nr).value for col_nr in range(nr_cols)] for row_nr in range(nr_rows)]
        fields = rows[0]
        folder = self.context.bika_setup.bika_casestatuses
        self.containertypes = {}
        for row in rows[3:]:
            row = dict(zip(fields, row))
            _id = folder.invokeFactory('CaseStatus', id = 'tmp')
            obj = folder[_id]
            obj.edit(title = _c(row.get('title', '')),
                     description = _c(row.get('description', '')))
            obj.unmarkCreationFlag()
            renameAfterCreation(obj)
            self.containertypes[row.get('title', '')] = obj


    def load_CaseOutcomes(self, sheet):
        nr_rows = sheet.get_highest_row()
        nr_cols = sheet.get_highest_column()
        rows = [[sheet.cell(row=row_nr, column=col_nr).value for col_nr in range(nr_cols)] for row_nr in range(nr_rows)]
        fields = rows[0]
        folder = self.context.bika_setup.bika_caseoutcomes
        self.containertypes = {}
        for row in rows[3:]:
            row = dict(zip(fields, row))
            _id = folder.invokeFactory('CaseOutcome', id = 'tmp')
            obj = folder[_id]
            obj.edit(title = _c(row.get('title', '')),
                     description = _c(row.get('description', '')))
            obj.unmarkCreationFlag()
            # renameAfterCreation(obj)
            self.containertypes[row.get('title', '')] = obj


    def load_preservations(self, sheet):
        nr_rows = sheet.get_highest_row()
        nr_cols = sheet.get_highest_column()
        rows = [[sheet.cell(row=row_nr, column=col_nr).value for col_nr in range(nr_cols)] for row_nr in range(nr_rows)]
        fields = rows[0]
        folder = self.context.bika_setup.bika_preservations
        self.preservations = {}
        for row in rows[3:]:
            row = dict(zip(fields, row))
            _id = folder.invokeFactory('Preservation', id = 'tmp')
            obj = folder[_id]
            RP = {'days': int(row['RetentionPeriod_days'] and row['RetentionPeriod_days'] or 0),
                  'hours': int(row['RetentionPeriod_hours'] and row['RetentionPeriod_hours'] or 0),
                  'minutes': int(row['RetentionPeriod_minutes'] and row['RetentionPeriod_minutes'] or 0),
                  }

            obj.edit(title = _c(row.get('title', '')),
                     description = _c(row.get('description', '')),
                     RetentionPeriod = RP
            )
            obj.unmarkCreationFlag()
            renameAfterCreation(obj)
            self.preservations[row.get('title', '')] = obj


    def load_containers(self, sheet):
        nr_rows = sheet.get_highest_row()
        nr_cols = sheet.get_highest_column()
        rows = [[sheet.cell(row=row_nr, column=col_nr).value for col_nr in range(nr_cols)] for row_nr in range(nr_rows)]
        fields = rows[0]
        folder = self.context.bika_setup.bika_containers
        self.containers = {}
        for row in rows[3:]:
            row = dict(zip(fields, row))
            _id = folder.invokeFactory('Container', id = 'tmp')
            obj = folder[_id]
            P = row['Preservation_title']
            obj.edit(title = _c(row.get('title', '')),
                     description = _c(row.get('description', '')),
                     Capacity = _c(row['Capacity']),
                     PrePreserved = row['PrePreserved'] and row['PrePreserved'] or False)
            if row['ContainerType_title']:
                obj.setContainerType(self.containertypes[row['ContainerType_title']])
            if P:
                obj.setPreservation(self.preservations[P])
            obj.unmarkCreationFlag()
            renameAfterCreation(obj)
            self.containers[row.get('title', '')] = obj


    def load_lab_information(self, sheet):
        self.departments = {}
        laboratory = self.context.bika_setup.laboratory
        nr_rows = sheet.get_highest_row()
        nr_cols = sheet.get_highest_column()
        rows = [[sheet.cell(row=row_nr, column=col_nr).value for col_nr in range(nr_cols)] for row_nr in range(nr_rows)]
        fields = rows[0]
        values = {}
        for row in rows[3:]:
            row = dict(zip(fields, row))
            values[row['Field']] = row['Value']

        addresses = {}
        for add_type in ['Physical', 'Postal', 'Billing']:
            addresses[add_type] = {}
            for key in ['Address', 'City', 'State', 'Zip', 'Country']:
                addresses[add_type][key] = values["%s_%s" % (add_type, key)]

        if values['AccreditationBodyLogo']:
            file_title = sortable_title(obj, values['AccreditationBodyLogo'])
            path = resource_filename("bika.lims","setupdata/%s/%s" \
                                     % (self.dataset_name, row['AccreditationBodyLogo']))
            file_data = open(path, "rb").read()
        else:
            file_data = None

        laboratory.edit(
            Name = _c(values['Name']),
            LabURL = _c(values['LabURL']),
            Confidence = values['Confidence'],
            LaboratoryAccredited = values['LaboratoryAccredited'],
            AccreditationBodyLong = _c(values['AccreditationBodyLong']),
            AccreditationBody = _c(values['AccreditationBody']),
            AccreditationBodyURL = _c(values['AccreditationBodyURL']),
            Accreditation = _c(values['Accreditation']),
            AccreditationReference = _c(values['AccreditationReference']),
            AccreditationBodyLogo = file_data,
            TaxNumber = _c(values['TaxNumber']),
            Phone = _c(values['Phone']),
            Fax = _c(values['Fax']),
            EmailAddress = _c(values['EmailAddress']),
            PhysicalAddress = addresses['Physical'],
            PostalAddress = addresses['Postal'],
            BillingAddress = addresses['Billing']
        )

    def load_lab_contacts(self, sheet):
        self.lab_contacts = {}
        nr_rows = sheet.get_highest_row()
        nr_cols = sheet.get_highest_column()
        rows = [[sheet.cell(row=row_nr, column=col_nr).value for col_nr in range(nr_cols)] for row_nr in range(nr_rows)]
        fields = rows[0]
        folder = self.context.bika_setup.bika_labcontacts
        for row in rows[3:]:
            row = dict(zip(fields, row))

            ## Create LabContact

            if row['Signature']:
                file_title = sortable_title(obj, row['Signature'])
                path = resource_filename("bika.lims","setupdata/%s/%s" \
                                         % (self.dataset_name, row['Signature']))
                file_data = open(path, "rb").read()
            else:
                file_data = None

            _id = folder.invokeFactory('LabContact', id='tmp')
            obj = folder[_id]
            obj.unmarkCreationFlag()
            renameAfterCreation(obj)
            Fullname = _c(row['Firstname']) + " " + _c(row['Surname'])
            obj.edit(
                title = _c(Fullname),
                Salutation = _c(row['Salutation']),
                Firstname = _c(row['Firstname']),
                Surname = _c(row['Surname']),
                EmailAddress = _c(row['EmailAddress']),
                BusinessPhone = _c(row['BusinessPhone']),
                BusinessFax = _c(row['BusinessFax']),
                HomePhone = _c(row['HomePhone']),
                MobilePhone = _c(row['MobilePhone']),
                JobTitle = _c(row['JobTitle']),
                Username = _c(row['Username']),
                Signature = file_data
            )
            self.lab_contacts[Fullname] = obj

            if row['Department_title']:
                self.deferred.append({'src_obj': obj,
                                      'src_field': 'Department',
                                      'dest_catalog': 'bika_setup_catalog',
                                      'dest_query': {'portal_type':'Department',
                                                     'title':row['Department_title']}})

            ## Create Plone user
            if(row['Username']):
                member = self.portal_registration.addMember(
                    _c(row['Username']),
                    _c(row['Password']),
                    properties = {
                        'username': _c(row['Username']),
                        'email': _c(row['EmailAddress']),
                        'fullname': _c(Fullname)}
                    )
                group_ids = [g.strip() for g in _c(row['Groups']).split(',')]
                role_ids = [r.strip() for r in _c(row['Roles']).split(',')]
                # Add user to all specified groups
                for group_id in group_ids:
                    group = self.portal_groups.getGroupById(group_id)
                    if group:
                        group.addMember(_c(row['Username']))
                # Add user to all specified roles
                for role_id in role_ids:
                    member._addRole(role_id)
                # If user is in LabManagers, add Owner local role on clients folder
                if 'LabManager' in group_ids:
                    self.context.clients.manage_setLocalRoles(_c(row['Username']), ['Owner',] )


    def load_lab_departments(self, sheet):
        self.departments = {}
        lab_contacts = [o.getObject() for o in self.bsc(portal_type="LabContact")]
        nr_rows = sheet.get_highest_row()
        nr_cols = sheet.get_highest_column()
        rows = [[sheet.cell(row=row_nr, column=col_nr).value for col_nr in range(nr_cols)] for row_nr in range(nr_rows)]
        fields = rows[0]
        folder = self.context.bika_setup.bika_departments
        for row in rows[3:]:
            row = dict(zip(fields, row))
            _id = folder.invokeFactory('Department', id = 'tmp')
            obj = folder[_id]
            obj.edit(title = _c(row.get('title', '')),
                     description = _c(row.get('description', '')))
            manager = None
            for contact in lab_contacts:
                if contact.getUsername() == _c(row['LabContact_Username']):
                    manager = contact
                    break
            else:
                message = "Department: lookup of '%s' in LabContacts/Username failed."%_c(row['LabContact_Username'])
                logger.info(message)
            if manager:
                obj.setManager(manager.UID())
            self.departments[row.get('title', '')] = obj
            obj.unmarkCreationFlag()
            renameAfterCreation(obj)

    def load_clients(self, sheet):
        self.clients = {}
        nr_rows = sheet.get_highest_row()
        nr_cols = sheet.get_highest_column()
        rows = [[sheet.cell(row=row_nr, column=col_nr).value for col_nr in range(nr_cols)] for row_nr in range(nr_rows)]
        fields = rows[0]
        folder = self.context.clients
        for row in rows[3:]:
            row = dict(zip(fields, row))

            addresses = {}
            for add_type in ['Physical', 'Postal', 'Billing']:
                addresses[add_type] = {}
                for key in ['Address', 'City', 'State', 'Zip', 'Country']:
                    addresses[add_type][key] = _c(row["%s_%s" % (add_type, key)])

            _id = folder.invokeFactory('Client', id = 'tmp')
            obj = folder[_id]
            if not row['ClientID']:
                message = "Client %s has no Client ID"
                raise Exception(message)
            obj.edit(Name = _c(row['Name']),
                     ClientID = _c(row['ClientID']),
                     MemberDiscountApplies = row['MemberDiscountApplies'] and True or False,
                     BulkDiscount = row['BulkDiscount'] and True or False,
                     TaxNumber = _c(row['TaxNumber']),
                     Phone = _c(row['Phone']),
                     Fax = _c(row['Fax']),
                     EmailAddress = _c(row['EmailAddress']),
                     PhysicalAddress = addresses['Physical'],
                     PostalAddress = addresses['Postal'],
                     BillingAddress = addresses['Billing'],
                     AccountNumber = row['AccountNumber']
            )
            obj.unmarkCreationFlag()
            renameAfterCreation(obj)
            self.clients[_c(row['Name'])] = obj

    def load_client_contacts(self, sheet):
        nr_rows = sheet.get_highest_row()
        nr_cols = sheet.get_highest_column()
        rows = [[sheet.cell(row=row_nr, column=col_nr).value for col_nr in range(nr_cols)] for row_nr in range(nr_rows)]
        fields = rows[0]
        folder = self.context.clients
        self.client_contacts = {}
        for row in rows[3:]:
            row = dict(zip(fields, row))
            client = self.portal_catalog(portal_type = "Client",
                                         Title = _c(row['Client_title']))
            if len(client) == 0:
                raise IndexError("Client invalid: '%s'" % _c(row['Client_title']))
            client = client[0].getObject()
            _id = client.invokeFactory('Contact', id = 'tmp')
            contact = client[_id]
            fullname = "%(Firstname)s %(Surname)s" % row
            addresses = {}
            for add_type in ['Physical', 'Postal']:
                addresses[add_type] = {}
                for key in ['Address', 'City', 'State', 'Zip', 'Country']:
                    addresses[add_type][key] = _c(row["%s_%s" % (add_type, key)])
            contact.edit(Salutation = _c(row['Salutation']),
                         Firstname = _c(row['Firstname']),
                         Surname = _c(row['Surname']),
                         Username = _c(row['Username']),
                         JobTitle = _c(row['JobTitle']),
                         Department = _c(row['Department']),
                         BusinessPhone = _c(row['BusinessPhone']),
                         BusinessFax = _c(row['BusinessFax']),
                         HomePhone = _c(row['HomePhone']),
                         MobilePhone = _c(row['MobilePhone']),
                         EmailAddress = _c(row['EmailAddress']),
                         PublicationPreference = _c(row['PublicationPreference']).split(","),
                         AttachmentsPermitted = row['AttachmentsPermitted'] and True or False,
                         PhysicalAddress = addresses['Physical'],
                         PostalAddress = addresses['Postal'],
            )

            contact.unmarkCreationFlag()
            renameAfterCreation(contact)
            self.client_contacts[fullname] = contact

            # CC Contacts
            if row['CCContacts']:
                for _fullname in row['CCContacts'].split(","):
                    self.deferred.append({'src_obj': contact,
                                          'src_field': 'CCContact',
                                          'dest_catalog': 'portal_catalog',
                                          'dest_query': {'portal_type':'Contact',
                                                         'getFullname':_fullname}})

            ## Create Plone user
            if(row['Username']):
                try:
                    member = self.portal_registration.addMember(
                        _c(row['Username']),
                        _c(row['Password']),
                        properties = {
                            'username': _c(row['Username']),
                            'email': _c(row['EmailAddress']),
                            'fullname': _c(fullname)}
                        )
                except:
                    logger.info("Error adding user (already exists?): %s" % row['Username'])
                contact.aq_parent.manage_setLocalRoles(_c(row['Username']), ['Owner',] )
                # add user to Clients group
                group = self.portal_groups.getGroupById('Clients')
                group.addMember(row['Username'])


    def load_instruments(self, sheet):
        nr_rows = sheet.get_highest_row()
        nr_cols = sheet.get_highest_column()
        rows = [[sheet.cell(row=row_nr, column=col_nr).value for col_nr in range(nr_cols)] for row_nr in range(nr_rows)]
        fields = rows[0]
        folder = self.context.bika_setup.bika_instruments
        self.instruments = {}
        for row in rows[3:]:
            row = dict(zip(fields, row))
            _id = folder.invokeFactory('Instrument', id = 'tmp')
            obj = folder[_id]
<<<<<<< HEAD
            obj.edit(title = _c(row.get('title', '')),
                     description = _c(row.get('description', '')),
                     Type = _c(row['Type']),
                     Brand = _c(row['Brand']),
                     Model = _c(str(row['Model'])),
                     SerialNo = _c(str(row['SerialNo'])),
                     CalibrationCertificate = _c(row['CalibrationCertificate']),
                     CalibrationExpiryDate = row['CalibrationExpiryDate'],
=======
            
            # Create the instrument type (from Type field) if not exists
            itype_uid = ''
            itype_title = unicode(row.get('Type',row.get('InstrumentType', 'Unknown')))
            itype = self.bsc(portal_type='InstrumentType',
                                        Title = itype_title)        
            if len(itype) == 0:                
                itfolder = self.context.bika_setup.bika_instrumenttypes
                _itypeid = itfolder.invokeFactory('InstrumentType', id = 'tmp')
                itypeobj = itfolder[_itypeid]
                itypeobj.edit(title = itype_title,
                         description = '')
                itypeobj.unmarkCreationFlag()
                itype_uid = itypeobj.UID()
                renameAfterCreation(itypeobj)
            else:
                itype_uid = itype[0].getObject().UID()
                
            # Create Manufacturer (from Brand) if not exists
            man_uid = ''
            man_title = unicode(row.get('Brand',row.get('Manufacturer', 'Unknown')))
            man = self.bsc(portal_type='Manufacturer',
                                        Title = man_title)        
            if len(man) == 0:
                manfolder = self.context.bika_setup.bika_manufacturers
                _manid = manfolder.invokeFactory('Manufacturer', id = 'tmp')
                manobj = manfolder[_manid]
                manobj.edit(title = man_title,
                         description = '')
                manobj.unmarkCreationFlag()
                man_uid = manobj.UID()
                renameAfterCreation(manobj)
            else:
                man_uid = man[0].getObject().UID()
                
            
            # Create Supplier if not exists
            sup_uid = ''
            sup_title = unicode(row.get('Supplier','Unknown'))
            sup = self.bsc(portal_type='Supplier',
                                        Title = sup_title)        
            if len(sup) == 0:
                supfolder = self.context.bika_setup.bika_suppliers
                _supid = supfolder.invokeFactory('Supplier', id = 'tmp')
                supobj = supfolder[_supid]
                supobj.edit(title = sup_title,
                         description = '')
                supobj.unmarkCreationFlag()
                sup_uid = supobj.UID()
                renameAfterCreation(supobj)
            else:
                sup_uid = sup[0].getObject().UID()   
            
            
            obj.edit(title = row.get('title', ''),
                     description = row.get('description', ''),
                     Type = unicode(row['Type']),
                     Brand = unicode(row['Brand']),
                     Model = unicode(row['Model']),
                     SerialNo = unicode(row['SerialNo']),
                     CalibrationCertificate = unicode(row['CalibrationCertificate']),
                     CalibrationExpiryDate = unicode(row['CalibrationExpiryDate']),
>>>>>>> a9f66a58
                     DataInterface = row['DataInterface'])
                        
            obj.setInstrumentType(itype_uid)
            obj.setManufacturer(man_uid)
            obj.setSupplier(sup_uid)       
            self.instruments[row.get('title', '')] = obj   
            obj.unmarkCreationFlag()
            renameAfterCreation(obj)


    def load_sample_points(self, sheet):
        nr_rows = sheet.get_highest_row()
        nr_cols = sheet.get_highest_column()
        rows = [[sheet.cell(row=row_nr, column=col_nr).value for col_nr in range(nr_cols)] for row_nr in range(nr_rows)]
        fields = rows[0]
        setup_folder = self.context.bika_setup.bika_samplepoints
        self.samplepoints = {}
        for row in rows[3:]:
            row = dict(zip(fields, row))
            if 'Client_title' in fields and row['Client_title']:
                client_title = _c(row['Client_title'])
                client = self.portal_catalog(portal_type = "Client",
                                             Title = client_title)
                if len(client) == 0:
                    raise IndexError("Sample Point %s: Client invalid: '%s'" %\
                                     (row['title'], client_title))
                folder = client[0].getObject()
            else:
                folder = setup_folder

            if row['Latitude']: logger.log("Ignored SamplePoint Latitude", 'error')
            if row['Longitude']: logger.log("Ignored SamplePoint Longitude", 'error')

            _id = folder.invokeFactory('SamplePoint', id = 'tmp')
            obj = folder[_id]
            self.samplepoints[row['title']] = obj
            obj.edit(title = _c(row.get('title', '')),
                     description = _c(row.get('description', '')),
                     Composite = row['Composite'] and True or False,
                     Elevation = _c(row['Elevation']),
                     SampleTypes = row['SampleType_title'] and self.sampletypes[row['SampleType_title']] or []
                     )
            obj.unmarkCreationFlag()
            renameAfterCreation(obj)

    def load_sample_types(self, sheet):
        nr_rows = sheet.get_highest_row()
        nr_cols = sheet.get_highest_column()
        rows = [[sheet.cell(row=row_nr, column=col_nr).value for col_nr in range(nr_cols)] for row_nr in range(nr_rows)]
        fields = rows[0]
        folder = self.context.bika_setup.bika_sampletypes
        self.sampletypes = {}
        for row in rows[3:]:
            row = dict(zip(fields, row))
            _id = folder.invokeFactory('SampleType', id = 'tmp')
            obj = folder[_id]
            obj.edit(title = _c(row.get('title', '')),
                     description = _c(row.get('description', '')),
                     RetentionPeriod = {'days':row['RetentionPeriod'] and row['RetentionPeriod'] or 0,'hours':0,'minutes':0},
                     Hazardous = row['Hazardous'] and True or False,
                     SampleMatrix = row['SampleMatrix_title'] and self.samplematrices[row['SampleMatrix_title']] or None,
                     Prefix = _c(row['Prefix']),
                     MinimumVolume = _c(row['MinimumVolume']),
                     ContainerType = row['ContainerType_title'] and self.containertypes[row['ContainerType_title']] or None
            )
            obj.unmarkCreationFlag()
            renameAfterCreation(obj)
            self.sampletypes[row['title']] = obj

    def link_samplepoint_sampletype(self, sheet):
        nr_rows = sheet.get_highest_row()
        nr_cols = sheet.get_highest_column()
        rows = [[sheet.cell(row=row_nr, column=col_nr).value for col_nr in range(nr_cols)] for row_nr in range(nr_rows)]
        fields = rows[0]
        for row in rows[3:]:
            row = dict(zip(fields, row))

            st = self.sampletypes[row['SampleType_title']]
            sp = self.samplepoints[row['SamplePoint_title']]

            sampletypes = sp.getSampleTypes()
            if st not in sampletypes:
                sampletypes.append(st)
                sp.setSampleTypes(sampletypes)

            samplepoints = st.getSamplePoints()
            if sp not in samplepoints:
                samplepoints.append(sp)
                st.setSamplePoints(samplepoints)

    def load_sampling_deviations(self, sheet):
        nr_rows = sheet.get_highest_row()
        nr_cols = sheet.get_highest_column()
        rows = [[sheet.cell(row=row_nr, column=col_nr).value for col_nr in range(nr_cols)] for row_nr in range(nr_rows)]
        fields = rows[0]
        folder = self.context.bika_setup.bika_samplingdeviations
        self.samplingdeviations = {}
        for row in rows[3:]:
            row = dict(zip(fields, row))
            _id = folder.invokeFactory('SamplingDeviation', id = 'tmp')
            obj = folder[_id]
            self.samplingdeviations[row['title']] = obj.UID()
            obj.edit(title = _c(row.get('title', '')),
                     description = _c(row.get('description', '')))
            obj.unmarkCreationFlag()
            renameAfterCreation(obj)

    def load_sample_matrices(self, sheet):
        nr_rows = sheet.get_highest_row()
        nr_cols = sheet.get_highest_column()
        rows = [[sheet.cell(row=row_nr, column=col_nr).value for col_nr in range(nr_cols)] for row_nr in range(nr_rows)]
        fields = rows[0]
        folder = self.context.bika_setup.bika_samplematrices
        self.samplematrices = {}
        for row in rows[3:]:
            row = dict(zip(fields, row))
            _id = folder.invokeFactory('SampleMatrix', id = 'tmp')
            obj = folder[_id]
            obj.edit(title = _c(row.get('title', '')),
                     description = _c(row.get('description', '')))
            obj.unmarkCreationFlag()
            renameAfterCreation(obj)
            self.samplematrices[row['title']] = obj

    def load_analysis_categories(self, sheet):
        nr_rows = sheet.get_highest_row()
        nr_cols = sheet.get_highest_column()
        rows = [[sheet.cell(row=row_nr, column=col_nr).value for col_nr in range(nr_cols)] for row_nr in range(nr_rows)]
        fields = rows[0]
        folder = self.context.bika_setup.bika_analysiscategories
        self.cats = {}
        for row in rows[3:]:
            row = dict(zip(fields, row))
            _id = folder.invokeFactory('AnalysisCategory', id = 'tmp')
            obj = folder[_id]
            obj.edit(title = _c(row.get('title', '')),
                     description = _c(row.get('description', '')))
            if row['Department_title']:
                obj.setDepartment(self.departments[_c(row['Department_title'])].UID())
            self.cats[row.get('title', '')] = obj
            obj.unmarkCreationFlag()
            renameAfterCreation(obj)

    def load_methods(self, sheet):
        nr_rows = sheet.get_highest_row()
        nr_cols = sheet.get_highest_column()
        rows = [[sheet.cell(row=row_nr, column=col_nr).value for col_nr in range(nr_cols)] for row_nr in range(nr_rows)]
        fields = rows[0]
        folder = self.context.methods
        self.methods = {}
        for row in rows[3:]:
            row = dict(zip(fields, row))
            _id = folder.invokeFactory('Method', id = 'tmp')
            obj = folder[_id]

            obj.edit(title = _c(row.get('title', '')),
                     description = _c(row.get('description', '')),
                     Instructions = _c(row['Instructions']))

            if row['MethodDocument']:
                file_title = sortable_title(obj, row['MethodDocument'])
                path = resource_filename("bika.lims",
                                         "setupdata/%s/%s" \
                                         % (self.dataset_name, row['MethodDocument']))
                #file_id = obj.invokeFactory("File", id=row['MethodDocument'])
                #thisfile = obj[file_id]
                file_data = open(path, "rb").read()
                obj.setMethodDocument(file_data)

            obj.unmarkCreationFlag()
            renameAfterCreation(obj)
            self.methods[row.get('title', '')] = obj

    def load_service_interims(self, sheet):
        # Read all InterimFields into self.service_interims
        nr_rows = sheet.get_highest_row()
        nr_cols = sheet.get_highest_column()
        rows = [[sheet.cell(row=row_nr, column=col_nr).value for col_nr in range(nr_cols)] for row_nr in range(nr_rows)]
        fields = rows[0]
        self.service_interims = {}
        for row in rows[3:]:
            row = dict(zip(fields, row))
            service_title = row['Service_title']
            if service_title not in self.service_interims.keys():
                self.service_interims[service_title] = []
            self.service_interims[service_title].append({
                'keyword': _c(row['keyword']),
                'title': _c(row.get('title', '')),
                'type': 'int',
                'value': _c(row['value']),
                'unit': _c(row['unit'] and row['unit'] or '')})

    def load_analysis_services(self, sheet):
        nr_rows = sheet.get_highest_row()
        nr_cols = sheet.get_highest_column()
        rows = [[sheet.cell(row=row_nr, column=col_nr).value for col_nr in range(nr_cols)] for row_nr in range(nr_rows)]
        fields = rows[0]
        folder = self.context.bika_setup.bika_analysisservices
        services = []
        self.services = {}
        for row in rows[3:]:
            row = dict(zip(fields, row))

            _id = folder.invokeFactory('AnalysisService', id = 'tmp')
            obj = folder[_id]
            MTA = {'days': int(row['MaxTimeAllowed_days'] and row['MaxTimeAllowed_days'] or 0),
                   'hours': int(row['MaxTimeAllowed_days'] and row['MaxTimeAllowed_days'] or 0),
                   'minutes': int(row['MaxTimeAllowed_minutes'] and row['MaxTimeAllowed_minutes'] or 0),
                   }
            obj.edit(
                title = _c(row.get('title', '')),
                description = row['description'] and _c(row.get('description', '')) or '',
                Keyword = _c(row['Keyword']),
                PointOfCapture = _c(row['PointOfCapture']),
                Category = self.cats[_c(row['AnalysisCategory_title'])].UID(),
                Department = row['Department_title'] and self.departments[_c(row['Department_title'])].UID() or None,
                ReportDryMatter = row['ReportDryMatter'] and True or False,
                AttachmentOption = row['Attachment'][0].lower(),
                Unit = row['Unit'] and _c(row['Unit']) or None,
                Precision = row['Precision'] and _c(str(row['Precision'])) or '2',
                MaxTimeAllowed = MTA,
                Price = row['Price'] and "%02f"%(float(row['Price'])) or "0,00",
                BulkPrice = row['BulkPrice'] and "%02f"%(float(row['BulkPrice'])) or "0.00",
                VAT = row['VAT'] and "%02f"%(float(row['VAT'])) or "0.00",
                Method = row['Method'] and self.methods[_c(row['Method'])] or None,
                Instrument = row['Instrument_title'] and self.instruments[row['Instrument_title']] or None,
                Calculation = row['Calculation_title'] and self.calcs[row['Calculation_title']] or None,
                DuplicateVariation = "%02f" % float(row['DuplicateVariation']),
                Accredited = row['Accredited'] and True or False,
                InterimFields = hasattr(self,'service_interims') and self.service_interims.get(row['title'], []) or []
            )
            service_obj = obj
            self.services[row['title']] = obj
            obj.unmarkCreationFlag()
            renameAfterCreation(obj)

    def service_result_options(self, sheet):
        nr_rows = sheet.get_highest_row()
        nr_cols = sheet.get_highest_column()
        rows = [[sheet.cell(row=row_nr, column=col_nr).value for col_nr in range(nr_cols)] for row_nr in range(nr_rows)]
        fields = rows[0]
        self.interim_fields = {}
        for row in rows[3:]:
            row = dict(zip(fields, row))
            service = self.services[row['Service_title']]
            sro = service.getResultOptions()
            sro.append({'ResultValue':row['ResultValue'],
                        'ResultText':_c(row['ResultText'])})
            service.setResultOptions(sro)

    def service_uncertainties(self, sheet):
        nr_rows = sheet.get_highest_row()
        nr_cols = sheet.get_highest_column()
        rows = [[sheet.cell(row=row_nr, column=col_nr).value for col_nr in range(nr_cols)] for row_nr in range(nr_rows)]
        fields = rows[0]
        self.interim_fields = {}
        for row in rows[3:]:
            row = dict(zip(fields, row))
            service = self.services[row['Service_title']]
            sru = service.getUncertainties()
            sru.append({'intercept_min':row['Range Min'],
                        'intercept_max':row['Range Max'],
                        'errorvalue': row['Uncertainty Value']})
            service.setUncertainties(sru)

    def load_interim_fields(self, sheet):
        # Read all InterimFields into self.interim_fields
        nr_rows = sheet.get_highest_row()
        nr_cols = sheet.get_highest_column()
        rows = [[sheet.cell(row=row_nr, column=col_nr).value for col_nr in range(nr_cols)] for row_nr in range(nr_rows)]
        fields = rows[0]
        self.interim_fields = {}
        for row in rows[3:]:
            row = dict(zip(fields, row))
            calc_title = row['Calculation_title']
            if calc_title not in self.interim_fields.keys():
                self.interim_fields[calc_title] = []
            self.interim_fields[calc_title].append({
                'keyword': _c(row['keyword']),
                'title': _c(row.get('title', '')),
                'type': 'int',
                'hidden': ('hidden' in row and row['hidden']) and True or False,
                'value': row['value'],
                'unit': _c(row['unit'] and row['unit'] or '')})

    def load_calculations(self, sheet):
        nr_rows = sheet.get_highest_row()
        nr_cols = sheet.get_highest_column()
        rows = [[sheet.cell(row=row_nr, column=col_nr).value for col_nr in range(nr_cols)] for row_nr in range(nr_rows)]
        fields = rows[0]
        calcs = []
        self.calcs = {}
        folder = self.context.bika_setup.bika_calculations
        for row in rows[3:]:
            row = dict(zip(fields, row))

            calc_title = row.get('title', '')
            calc_interims = self.interim_fields.get(calc_title, [])
            formula = _c(row['Formula'])
            # scan formula for dep services
            keywords = re.compile(r"\[([^\]]+)\]").findall(formula)
            # remove interims from deps
            interim_keys = [k['keyword'] for k in calc_interims]
            dep_keywords = [k for k in keywords if k not in interim_keys]

            _id = folder.invokeFactory('Calculation', id = 'tmp')
            obj = folder[_id]
            obj.edit(title = _c(calc_title),
                     description = _c(row.get('description', '')),
                     InterimFields = calc_interims,
                     Formula = str(row['Formula']))
            for kw in dep_keywords:
                # If the keyword is in calc_interims, no service dependency gets deferred
                self.deferred.append({'src_obj': obj,
                                      'src_field': 'DependentServices',
                                      'dest_catalog': 'bika_setup_catalog',
                                      'dest_query': {'portal_type':'AnalysisService',
                                                     'getKeyword':kw}})
            calc_obj = obj
            self.calcs[row['title']] = obj
            obj.unmarkCreationFlag()
            renameAfterCreation(obj)

    def load_analysis_profile_services(self, sheet):
        # Read the Analysis Profile Services into self.profile_services
        nr_rows = sheet.get_highest_row()
        nr_cols = sheet.get_highest_column()
        rows = [[sheet.cell(row=row_nr, column=col_nr).value for col_nr in range(nr_cols)] for row_nr in range(nr_rows)]
        fields = rows[0]
        self.profile_services = {}
        for row in rows[3:]:
            row = dict(zip(fields, row))
            if row['Profile'] not in self.profile_services.keys():
                self.profile_services[row['Profile']] = []
            self.profile_services[row['Profile']].append(
                self.services[row['Service']])

    def load_analysis_profiles(self, sheet):
        nr_rows = sheet.get_highest_row()
        nr_cols = sheet.get_highest_column()
        rows = [[sheet.cell(row=row_nr, column=col_nr).value for col_nr in range(nr_cols)] for row_nr in range(nr_rows)]
        fields = rows[0]
        folder = self.context.bika_setup.bika_analysisprofiles
        # Read the Analysis Profile Services into a dict
        self.profiles = {}
        for row in rows[3:]:
            row = dict(zip(fields, row))
            _id = folder.invokeFactory('AnalysisProfile', id = 'tmp')
            obj = folder[_id]
            obj.edit(title = _c(row.get('title', '')),
                     description = _c(row.get('description', '')),
                     ProfileKey = _c(row['ProfileKey']))
            obj.setService(self.profile_services[row['title']])
            obj.unmarkCreationFlag()
            renameAfterCreation(obj)
            self.profiles[row.get('title', '')] = obj

    def load_artemplate_analyses(self, sheet):
        # Read the AR Template Services into self.artemplate_analyses
        nr_rows = sheet.get_highest_row()
        nr_cols = sheet.get_highest_column()
        rows = [[sheet.cell(row=row_nr, column=col_nr).value for col_nr in range(nr_cols)] for row_nr in range(nr_rows)]
        fields = rows[0]
        self.artemplate_analyses = {}
        for row in rows[3:]:
            row = dict(zip(fields, row))
            if row['ARTemplate'] not in self.artemplate_analyses.keys():
                self.artemplate_analyses[row['ARTemplate']] = []
            self.artemplate_analyses[row['ARTemplate']].append({
                'service_uid': self.services[row['service_uid']].UID(),
                'partition': row['partition']})

    def load_artemplate_partitions(self, sheet):
        # Read the AR Template Partitions into self.artemplate_partitions
        nr_rows = sheet.get_highest_row()
        nr_cols = sheet.get_highest_column()
        rows = [[sheet.cell(row=row_nr, column=col_nr).value for col_nr in range(nr_cols)] for row_nr in range(nr_rows)]
        fields = rows[0]
        self.artemplate_partitions = {}
        for row in rows[3:]:
            row = dict(zip(fields, row))
            if row['ARTemplate'] not in self.artemplate_partitions.keys():
                self.artemplate_partitions[row['ARTemplate']] = []
            self.artemplate_partitions[row['ARTemplate']].append({
                'part_id': row['part_id'],
                'container_uid': row['container']
                and self.containers[row['container']].UID() or [],
                'preservation_uid': row['preservation']
                and self.preservations[row['preservation']].UID() or row['preservation']})

    def load_artemplates(self, sheet):
        nr_rows = sheet.get_highest_row()
        nr_cols = sheet.get_highest_column()
        rows = [[sheet.cell(row=row_nr, column=col_nr).value for col_nr in range(nr_cols)] for row_nr in range(nr_rows)]
        fields = rows[0]
        self.artemplates = {}
        for row in rows[3:]:
            row = dict(zip(fields, row))
            analyses = self.artemplate_analyses[row['title']]
            client_title = row['Client_title'] or 'lab'
            if row['title'] in self.artemplate_partitions:
                partitions = self.artemplate_partitions[row['title']]
            else:
                partitions = [{'part_id': 'part-1',
                               'container': '',
                               'preservation': ''}]

            if client_title == 'lab':
                folder = self.context.bika_setup.bika_artemplates
            else:
                folder = self.clients[client_title]

            if row['SampleType_title']:
                sampletypes = row['SampleType_title']
            else:
                sampletypes = None
            if row['SamplePoint_title']:
                samplepoints = row['SamplePoint_title']
            else:
                samplepoints = None

            _id = folder.invokeFactory('ARTemplate', id = 'tmp')
            obj = folder[_id]
            obj.edit(title = _c(row.get('title', '')),
                     description = _c(row.get('description', '')),
                     Remarks = _c(row['Remarks']),
                     ReportDryMatter = bool(row['ReportDryMatter']))
            obj.setSampleType(sampletypes)
            obj.setSamplePoint(samplepoints)
            obj.setPartitions(partitions)
            obj.setAnalyses(analyses)
            obj.unmarkCreationFlag()
            renameAfterCreation(obj)
            self.artemplates[row.get('title', '')] = obj.UID()

    def load_reference_definition_results(self, sheet):
        nr_rows = sheet.get_highest_row()
        nr_cols = sheet.get_highest_column()
        rows = [[sheet.cell(row=row_nr, column=col_nr).value for col_nr in range(nr_cols)] for row_nr in range(nr_rows)]
        fields = rows[0]
        self.ref_def_results = {}
        for row in rows[3:]:
            row = dict(zip(fields, row))
            if row['ReferenceDefinition_title'] \
               not in self.ref_def_results.keys():
                self.ref_def_results[
                    row['ReferenceDefinition_title']] = []
            self.ref_def_results[
                row['ReferenceDefinition_title']].append({
                    'uid': self.services[row['service']].UID(),
                    'result': row['result'],
                    'min': row['min'],
                    'max': row['max']})

    def load_reference_definitions(self, sheet):
        nr_rows = sheet.get_highest_row()
        nr_cols = sheet.get_highest_column()
        self.definitions = {}
        rows = [[sheet.cell(row=row_nr, column=col_nr).value for col_nr in range(nr_cols)] for row_nr in range(nr_rows)]
        fields = rows[0]
        folder = self.context.bika_setup.bika_referencedefinitions
        for row in rows[3:]:
            row = dict(zip(fields, row))
            _id = folder.invokeFactory('ReferenceDefinition', id = 'tmp')
            obj = folder[_id]
            obj.edit(title = _c(row.get('title', '')),
                     description = _c(row.get('description', '')),
                     Blank = row['Blank'] and True or False,
                     ReferenceResults = self.ref_def_results.get(row['title'], []),
                     Hazardous = row['Hazardous'] and True or False)
            obj.unmarkCreationFlag()
            renameAfterCreation(obj)
            self.definitions[row.get('title', '')] = obj.UID()

    def load_analysis_specifications(self, sheet):
        nr_rows = sheet.get_highest_row()
        nr_cols = sheet.get_highest_column()
        rows = [[sheet.cell(row=row_nr, column=col_nr).value for col_nr in range(nr_cols)] for row_nr in range(nr_rows)]
        fields = rows[0]
        # First we sort the specs by client/sampletype
        #  { Client: { SampleType: { service, min, max, error }... }... }
        all_specs = {}
        for row in rows[3:]:
            row = dict(zip(fields, row))
            client_title = row['Client_title'] or 'lab'
            sampletype_title = row['SampleType_title']
            if client_title not in all_specs:
                all_specs[client_title] = {}
            if sampletype_title not in all_specs[client_title]:
                all_specs[client_title][sampletype_title] = []
            all_specs[client_title][sampletype_title].append({
                'keyword': str(self.services[row['service']].getKeyword()),
                'min': str(row['min']),
                'max': str(row['max']),
                'error': str(row['error'])})
        for client, client_specs in all_specs.items():
            if client == 'lab':
                folder = self.context.bika_setup.bika_analysisspecs
            else:
                folder = self.clients[client]
            for sampletype_title, resultsrange in client_specs.items():
                sampletype = self.sampletypes[sampletype_title]
                _id = folder.invokeFactory('AnalysisSpec', id = 'tmp')
                obj = folder[_id]
                obj.edit(
                         _c(title = sampletype.Title()),
                         ResultsRange = resultsrange)
                obj.setSampleType(sampletype.UID())
                obj.unmarkCreationFlag()
                renameAfterCreation(obj)

    def load_reference_manufacturers(self, sheet):
        nr_rows = sheet.get_highest_row()
        nr_cols = sheet.get_highest_column()
        rows = [[sheet.cell(row=row_nr, column=col_nr).value for col_nr in range(nr_cols)] for row_nr in range(nr_rows)]
        fields = rows[0]
        folder = self.context.bika_setup.bika_manufacturers
        self.ref_manufacturers = {}
        for row in rows[3:]:
            row = dict(zip(fields, row))
            _id = folder.invokeFactory('Manufacturer', id = 'tmp')
            obj = folder[_id]
            obj.edit(title = _c(row.get('title', '')),
                     description = _c(row.get('description', '')))
            obj.unmarkCreationFlag()
            self.ref_manufacturers[row['title']] = obj.UID()
            renameAfterCreation(obj)

    def load_reference_suppliers(self, sheet):
        nr_rows = sheet.get_highest_row()
        nr_cols = sheet.get_highest_column()
        rows = [[sheet.cell(row=row_nr, column=col_nr).value for col_nr in range(nr_cols)] for row_nr in range(nr_rows)]
        fields = rows[0]
        folder = self.context.bika_setup.bika_suppliers
        self.ref_suppliers = {}
        for row in rows[3:]:
            row = dict(zip(fields, row))
            _id = folder.invokeFactory('Supplier', id = 'tmp')
            obj = folder[_id]
            obj.edit(AccountNumber = _c(row['AccountNumber']),
                     Name = _c(row['Name']),
                     EmailAddress = _c(row['EmailAddress']),
                     Phone = _c(row['Phone']),
                     Fax = _c(row['Fax']))
            obj.unmarkCreationFlag()
            self.ref_suppliers[obj.Title()] = obj
            renameAfterCreation(obj)

    def load_reference_supplier_contacts(self, sheet):
        nr_rows = sheet.get_highest_row()
        nr_cols = sheet.get_highest_column()
        rows = [[sheet.cell(row=row_nr, column=col_nr).value for col_nr in range(nr_cols)] for row_nr in range(nr_rows)]
        fields = rows[0]
        for row in rows[3:]:
            row = dict(zip(fields, row))
            if not row['ReferenceSupplier_Name']:
                continue
            folder = self.bsc(portal_type="Supplier",
                              Title = row['ReferenceSupplier_Name'])
            if (len(folder) > 0):
                folder = folder[0].getObject()
                _id = folder.invokeFactory('SupplierContact', id = 'tmp')
                obj = folder[_id]
                obj.edit(
                    Firstname = _c(row['Firstname']),
                    Surname = _c(row['Surname']),
                    EmailAddress = _c(row['EmailAddress']))
                obj.unmarkCreationFlag()
                renameAfterCreation(obj)

                if 'Username' in row:
    ##               'Password' in row:
    ##                self.context.REQUEST.set('username', _c(row['Username']))
    ##                self.context.REQUEST.set('password', _c(row['Password']))
    ##                self.context.REQUEST.set('email', _c(row['EmailAddress']))
    ##                pr = getToolByName(self.context, 'portal_registration')
    ##                pr.addMember(_c(row['Username']),
    ##                             _c(row['Password']),
    ##                             properties = {
    ##                                 'username': _c(row['Username']),
    ##                                 'email': _c(row['EmailAddress']),
    ##                                 'fullname': " ".join((row['Firstname'],
    ##                                                       row['Surname']))})
                    obj.setUsername(_c(row['Username']))

    def load_reference_sample_results(self, sheet):
        # Read the Ref Sample Results into self.refsample_results
        nr_rows = sheet.get_highest_row()
        nr_cols = sheet.get_highest_column()
        rows = [[sheet.cell(row=row_nr, column=col_nr).value for col_nr in range(nr_cols)] for row_nr in range(nr_rows)]
        fields = rows[0]
        self.refsample_results = {}
        for row in rows[3:]:
            row = dict(zip(fields, row))
            refsample_id = row['ReferenceSample_id']
            if not self.refsample_results.has_key(refsample_id):
                self.refsample_results[refsample_id] = []
            self.refsample_results[refsample_id].append({
                'uid': self.services[row['service']].UID(),
                'result': row['result'],
                'min': row['min'],
                'max': row['max']})

    def load_reference_samples(self, sheet):
        nr_rows = sheet.get_highest_row()
        nr_cols = sheet.get_highest_column()
        rows = [[sheet.cell(row=row_nr, column=col_nr).value for col_nr in range(nr_cols)] for row_nr in range(nr_rows)]
        fields = rows[0]
        self.ref_samples = {}
        for row in rows[3:]:
            row = dict(zip(fields, row))
            supplier = self.ref_suppliers[row['ReferenceSupplier_title']]
            supplier.invokeFactory('ReferenceSample', id = row['id'])
            obj = supplier[row['id']]
            ref_def = row['ReferenceDefinition_title']
            ref_def = ref_def and self.definitions[ref_def] or ''
            ref_man = row['ReferenceManufacturer_title']
            ref_man = ref_man and self.ref_manufacturers[ref_man] or ''
            obj.edit(title = _c(row['id']),
                     description = _c(row.get('description', '')),
                     Blank = row['Blank'],
                     Hazardous = row['Hazardous'],
                     ReferenceResults = self.refsample_results[row['id']],
                     CatalogueNumber = _c(row['CatalogueNumber']),
                     LotNumber = _c(row['LotNumber']),
                     Remarks = _c(row['Remarks']),
                     ExpiryDate = row['ExpiryDate'],
                     DateSampled = row['DateSampled'],
                     DateReceived = row['DateReceived'],
                     DateOpened = row['DateOpened'],
                     DateExpired = row['DateExpired'],
                     DateDisposed = row['DateDisposed']
                     )
            obj.setReferenceDefinition(ref_def)
            obj.setReferenceManufacturer(ref_man)
            obj.setCreators(row['creator'])
            obj.setCreationDate(row['created'])
            self.set_wf_history(obj, row['workflow_history'])
            self.ref_samples[row['id']] = obj
            obj.unmarkCreationFlag()

    def load_reference_analyses_interims(self, sheet):
        # Read the Ref Analyses interims self.refinterim_results
        nr_rows = sheet.get_highest_row()
        nr_cols = sheet.get_highest_column()
        rows = [[sheet.cell(row=row_nr, column=col_nr).value for col_nr in range(nr_cols)] for row_nr in range(nr_rows)]
        fields = rows[0]
        self.refinterim_results = {}
        for row in rows[3:]:
            row = dict(zip(fields, row))
            refanalysis_id = row['ReferenceAnalysis_id']
            if not self.refanalysis_results.has_key(refanalysis_id):
                self.refanalysis_results[refanalysis_id] = []
            self.refanalysis_results[refanalysis_id].append({
                'keyword': row['keyword'],
                'title': row['title'],
                'value': row['value']})

    def load_reference_analyses(self, sheet):
        nr_rows = sheet.get_highest_row()
        nr_cols = sheet.get_highest_column()
        rows = [[sheet.cell(row=row_nr, column=col_nr).value for col_nr in range(nr_cols)] for row_nr in range(nr_rows)]
        fields = rows[0]
        for row in rows[3:]:
            row = dict(zip(fields, row))
            service = self.services[row['AnalysisService_title']]
            # Analyses are keyed/named by service keyword
            sample = self.ref_samples[row['ReferenceSample_id']]
            sample.invokeFactory('ReferenceAnalysis', id = row['id'])
            obj = sample[row['id']]
            obj.edit(title = _c(row['id']),
                     ReferenceType = row['ReferenceType'],
                     Result = row['Result'],
                     ResultDM = row['ResultDM'],
                     Analyst = row['Analyst'],
                     Instrument = row['Instrument'],
                     Retested = row['Retested']
                     )
            obj.setService(service)
            obj.setCreators(row['creator'])
            obj.setCreationDate(row['created'])
            self.set_wf_history(obj, row['workflow_history'])
            obj.unmarkCreationFlag()

    def load_attachment_types(self, sheet):
        nr_rows = sheet.get_highest_row()
        nr_cols = sheet.get_highest_column()
        rows = [[sheet.cell(row=row_nr, column=col_nr).value for col_nr in range(nr_cols)] for row_nr in range(nr_rows)]
        fields = rows[0]
        folder = self.context.bika_setup.bika_attachmenttypes
        for row in rows[3:]:
            row = dict(zip(fields, row))
            _id = folder.invokeFactory('AttachmentType', id = 'tmp')
            obj = folder[_id]
            obj.edit(title = _c(row.get('title', '')),
                     description = _c(row.get('description', '')))
            obj.unmarkCreationFlag()
            renameAfterCreation(obj)

    def load_lab_products(self, sheet):
        nr_rows = sheet.get_highest_row()
        nr_cols = sheet.get_highest_column()
        rows = [[sheet.cell(row=row_nr, column=col_nr).value for col_nr in range(nr_cols)] for row_nr in range(nr_rows)]
        fields = rows[0]
        folder = self.context.bika_setup.bika_labproducts
        for row in rows[3:]:
            row = dict(zip(fields, row))
            _id = folder.invokeFactory('LabProduct', id = 'tmp')
            obj = folder[_id]

            obj.edit(title = _c(row.get('title', '')),
                     description = _c(row.get('description', '')),
                     Volume = _c(row['Volume']),
                     Unit = _c(row['Unit'] and row['Unit'] or ''),
                     Price = "%02f" % float(row['Price']))
            obj.unmarkCreationFlag()
            renameAfterCreation(obj)

    def load_wst_layouts(self, sheet):
        nr_rows = sheet.get_highest_row()
        nr_cols = sheet.get_highest_column()
        rows = [[sheet.cell(row=row_nr, column=col_nr).value for col_nr in range(nr_cols)] for row_nr in range(nr_rows)]
        fields = rows[0]
        self.wst_layouts = {}
        for row in rows[3:]:
            row = dict(zip(fields, row))
            if row['WorksheetTemplate_title'] \
               not in self.wst_layouts.keys():
                self.wst_layouts[
                    row['WorksheetTemplate_title']] = []
            self.wst_layouts[
                row['WorksheetTemplate_title']].append({
                    'pos': row['pos'],
                    'type': _c(row['type']),
                    'blank_ref': _c(row['blank_ref']),
                    'control_ref': _c(row['control_ref']),
                    'dup': row['dup']})

    def load_wst_services(self, sheet):
        nr_rows = sheet.get_highest_row()
        nr_cols = sheet.get_highest_column()
        rows = [[sheet.cell(row=row_nr, column=col_nr).value for col_nr in range(nr_cols)] for row_nr in range(nr_rows)]
        fields = rows[0]
        self.wst_services = {}
        for row in rows[3:]:
            row = dict(zip(fields, row))
            if row['WorksheetTemplate_title'] \
               not in self.wst_services.keys():
                self.wst_services[
                    row['WorksheetTemplate_title']] = []
            self.wst_services[
                row['WorksheetTemplate_title']].append(
                    self.services[row['service']].UID())

    def load_worksheet_templates(self, sheet):
        nr_rows = sheet.get_highest_row()
        nr_cols = sheet.get_highest_column()
        rows = [[sheet.cell(row=row_nr, column=col_nr).value for col_nr in range(nr_cols)] for row_nr in range(nr_rows)]
        fields = rows[0]
        folder = self.context.bika_setup.bika_worksheettemplates
        self.wstemplates = {}
        for row in rows[3:]:
            row = dict(zip(fields, row))
            _id = folder.invokeFactory('WorksheetTemplate', id = 'tmp')
            obj = folder[_id]
            obj.edit(title = _c(row.get('title', '')),
                     description = _c(row.get('description', '')),
                     Layout = self.wst_layouts[row['title']])
            obj.setService(self.wst_services[row['title']])
            obj.unmarkCreationFlag()
            renameAfterCreation(obj)
            self.wstemplates[row['title']] = obj.UID()

    def load_partition_setup(self, sheet):
        nr_rows = sheet.get_highest_row()
        nr_cols = sheet.get_highest_column()
        rows = [[sheet.cell(row=row_nr, column=col_nr).value for col_nr in range(nr_cols)] for row_nr in range(nr_rows)]
        fields = rows[0]
        folder = self.context.bika_setup.bika_analysisservices
        for row in rows[3:]:
            row = dict(zip(fields, row))
            if not row['Analysis Service']: continue
            service = self.services[row['Analysis Service']]
            sampletype = self.sampletypes[row['Sample Type']]
            ps = service.getPartitionSetup()
            containers = []
            if row['Container']:
                for c in row['Container'].split(","):
                    c = c.strip()
                    containers.append(self.containers[c].UID())
            preservations = []
            if row['Preservation']:
                for p in row['Preservation'].split(","):
                    p = p.strip()
                    preservations.append(self.preservations[p].UID())
            ps.append({'sampletype': sampletype.UID(),
                       'container':containers,
                       'preservation':preservations,
                       'separate':row['Separate']})
            service.setPartitionSetup(ps)

    def load_samples(self, sheet):
        nr_rows = sheet.get_highest_row()
        nr_cols = sheet.get_highest_column()
        rows = [[sheet.cell(row=row_nr, column=col_nr).value for col_nr in range(nr_cols)] for row_nr in range(nr_rows)]
        fields = rows[0]
        self.samples = {}
        for row in rows[3:]:
            row = dict(zip(fields, row))
            folder = self.clients[row['Client_Name']]
            _id = folder.invokeFactory('Sample', id = row['id'])
            obj = folder[_id]
            self.samples[row['id']] = obj.UID()
            obj.setSampleID(row['id'])
            obj.setClientSampleID(row['ClientSampleID'])
            obj.setSamplingWorkflowEnabled(False)
            obj.setDateSampled(row['DateSampled'])
            obj.setSampler(row['Sampler'])
            obj.setSamplingDate(row['SamplingDate'])
            obj.setDateReceived(row['DateReceived'])
            obj.setRemarks(row['Remarks'])
            obj.setComposite(row['Composite'])
            obj.setDateExpired(row['DateExpired'])
            obj.setDateDisposed(row['DateDisposed'])
            obj.setAdHoc(row['AdHoc'])
            obj.setSampleType(row['SampleType_title'])
            obj.setSamplePoint(row['SamplePoint_title'])
            if row['SamplingDeviation_title']:
                obj.setSamplingDeviation(self.samplingdeviations[row['SamplingDeviation_title']])
            obj.setCreators(row['creator'])
            obj.setCreationDate(row['created'])
            self.set_wf_history(obj, row['workflow_history'])
            review_state = self.wf.getInfoFor(obj, 'review_state')
            obj.unmarkCreationFlag()
            # Create a single partition...
            _id = obj.invokeFactory('SamplePartition', 'part-1')
            part = obj[_id]
            part.setContainer(self.containers['None Specified'])
            part.unmarkCreationFlag()
            changeWorkflowState(part, 'bika_sample_workflow', review_state)
            part.reindexObject()

    def load_arccs(self, sheet):
        nr_rows = sheet.get_highest_row()
        nr_cols = sheet.get_highest_column()
        rows = [[sheet.cell(row=row_nr, column=col_nr).value for col_nr in range(nr_cols)] for row_nr in range(nr_rows)]
        fields = rows[0]
        self.arccs = {}
        for row in rows[3:]:
            row = dict(zip(fields, row))
            if row['AnalysisRequest_id'] \
               not in self.arccs.keys():
                self.arccs[row['AnalysisRequest_id']] = []
            self.arccs[row['AnalysisRequest_id']].append(row['Contact_Fullname'])

    def load_ars(self, sheet):
        nr_rows = sheet.get_highest_row()
        nr_cols = sheet.get_highest_column()
        rows = [[sheet.cell(row=row_nr, column=col_nr).value for col_nr in range(nr_cols)] for row_nr in range(nr_rows)]
        fields = rows[0]
        self.ars = {}
        # We apply the workflows -after- we add the analyses
        self.ar_workflows = {}
        for row in rows[3:]:
            row = dict(zip(fields, row))
            folder = self.clients[row['Client_title']]
            _id = folder.invokeFactory('AnalysisRequest', id = row['id'])
            obj = folder[_id]
            self.ars[row['id']] = obj
            obj.edit(
                RequestID = row['id'],
                CCEmails = row['CCEmails'],
                ClientOrderNumber = row['ClientOrderNumber'],
                #Invoice
                InvoiceExclude = row['InvoiceExclude'],
                ReportDryMatter = row['ReportDryMatter'],
                DateReceived = row['DateReceived'],
                DatePublished = row['DatePublished'],
                Remarks = row['Remarks']
            )
            if row['Profile_title']:
                obj.setProfile(self.profiles[row['Profile_title']])
            if row['Template_title']:
                obj.setTemplate(self.artemplates[row['Template_title']])
            obj.setContact(self.client_contacts[row['Contact_Fullname']])
            obj.setSample(self.samples[row['Sample_id']])
            if self.arccs.get(row['id']):
                cc_contacts = [self.client_contacts[cc]
                               for cc in self.arccs.get(row['id'])]
                obj.setCCContact(cc_contacts)
            obj.setCreators(row['creator'])
            obj.setCreationDate(row['created'])
            self.ar_workflows[row['id']] = row['workflow_history']
            obj.unmarkCreationFlag()

    def load_analyses_interims(self, sheet):
        nr_rows = sheet.get_highest_row()
        nr_cols = sheet.get_highest_column()
        rows = [[sheet.cell(row=row_nr, column=col_nr).value for col_nr in range(nr_cols)] for row_nr in range(nr_rows)]
        fields = rows[0]
        self.interim_results = {}
        for row in rows[3:]:
            row = dict(zip(fields, row))
            analysis_id = row['Analysis_id']
            if not self.interim_results.has_key(analysis_id):
                self.interim_results[analysis_id] = []
            self.interim_results[analysis_id].append({
                'keyword': row['keyword'],
                'title': row['title'],
                'value': row['value']})

    def load_analyses(self, sheet):
        nr_rows = sheet.get_highest_row()
        nr_cols = sheet.get_highest_column()
        rows = [[sheet.cell(row=row_nr, column=col_nr).value for col_nr in range(nr_cols)] for row_nr in range(nr_rows)]
        fields = rows[0]
        for row in rows[3:]:
            row = dict(zip(fields, row))
            service = self.services[row['Service_title']]
            # analyses are keyed/named by keyword
            keyword = service.getKeyword()
            ar = self.ars[row['AnalysisRequest_id']]
            ar.invokeFactory('Analysis', id = keyword)
            obj = ar[keyword]
            obj.edit(
                # Calculation = self.calculations # COU has none set
                # Attachment # COU has none
                Result = row['Result'],
                ResultCaptureDate = '', # COU has none.
                ResultDM = '', # COU has none.
                Retested = row['Retested'],
                MaxTimeAllowed = eval(row['MaxTimeAllowed']),
                DateAnalysisPublished = '', # XXX
                DueDate = row['DueDate'],
                Duration = row['Duration'],
                Earliness = row['Earliness'],
                ReportDryMatter = row['ReportDryMatter'],
                Analyst = row['Analyst'],
                Instrument = row['Instrument'],
                )
            # results are keyed by ID
            if row['id'] in self.interim_results.keys():
                InterimFields = self.interim_results[row['id']],
            part = obj.aq_parent.getSample().objectValues('SamplePartition')[0].UID()
            obj.setSamplePartition(part)
            obj.setService(service.UID())
            obj.setCreators(row['creator'])
            obj.setCreationDate(row['created'])
            self.set_wf_history(obj, row['workflow_history'])
            analyses = ar.objectValues('Analyses')
            analyses = list(analyses)
            analyses.append(obj)
            ar.setAnalyses(analyses)
            obj.unmarkCreationFlag()

    def load_worksheet_layouts(self, sheet):
        nr_rows = sheet.get_highest_row()
        nr_cols = sheet.get_highest_column()
        rows = [[sheet.cell(row=row_nr, column=col_nr).value for col_nr in range(nr_cols)] for row_nr in range(nr_rows)]
        fields = rows[0]
        self.ws_layouts = {}
        self.ws_analyses = {}
        for row in rows[3:]:
            row = dict(zip(fields, row))
            if row['Worksheet_id'] not in self.ws_layouts.keys():
                self.ws_layouts[row['Worksheet_id']] = []
                self.ws_analyses[row['Worksheet_id']] = []

            container = self.bc(id=row['container'])[0].getObject()
            container_uid = container.UID()
            try:
                analysis = container[row['analysis']]
            except:
                print "Can not find analysis %s in container %s: SKIP" % (row['analysis'], row['container'])
                continue
            analysis_uid = analysis.UID()

            self.ws_analyses[row['Worksheet_id']].append(analysis_uid)
            self.ws_layouts[row['Worksheet_id']].append({
                'position': row['position'],
                'type': _c(row['type']),
                'container_uid': container_uid,
                'analysis_uid': analysis_uid,
            })

        for ws_id, wsl in self.ws_layouts.items():
            ws_uid = self.worksheets[row['Worksheet_id']]
            ws = self.uc(UID=ws_uid)[0].getObject()
            ws.setLayout(wsl)
            wsa = self.ws_analyses[ws_id]
            ws.setAnalyses(wsa)

    def load_worksheets(self, sheet):
        nr_rows = sheet.get_highest_row()
        nr_cols = sheet.get_highest_column()
        rows = [[sheet.cell(row=row_nr, column=col_nr).value for col_nr in range(nr_cols)] for row_nr in range(nr_rows)]
        fields = rows[0]
        self.worksheets = {}
        for row in rows[3:]:
            row = dict(zip(fields, row))
            folder = self.context.worksheets
            folder.invokeFactory('Worksheet', id = row['id'])
            obj = folder[row['id']]
            analyses = []
            obj.edit(
                Remarks = row['Remarks'],
                Analyst = row['Analyst']
            )
            if row['WorksheetTemplate_title']:
                obj.setWorksheetTemplate(self.wstemplates[row['WorksheetTemplate_title']])
            obj.setCreators(row['creator'])
            obj.setCreationDate(row['created'])
            self.set_wf_history(obj, row['workflow_history'])
            self.worksheets[row['id']] = obj.UID()
            obj.unmarkCreationFlag()

    def load_duplicate_interims(self, sheet):
        nr_rows = sheet.get_highest_row()
        nr_cols = sheet.get_highest_column()
        rows = [[sheet.cell(row=row_nr, column=col_nr).value for col_nr in range(nr_cols)] for row_nr in range(nr_rows)]
        fields = rows[0]
        self.d_interim_results = {}
        for row in rows[3:]:
            row = dict(zip(fields, row))
            analysis_id = row['DuplicateAnalysis_id']
            if not self.d_interim_results.has_key(analysis_id):
                self.d_interim_results[analysis_id] = []
            self.d_interim_results[analysis_id].append({
                'keyword': row['keyword'],
                'title': row['title'],
                'value': row['value']})

    def load_duplicate_analyses(self, sheet):
        nr_rows = sheet.get_highest_row()
        nr_cols = sheet.get_highest_column()
        rows = [[sheet.cell(row=row_nr, column=col_nr).value for col_nr in range(nr_cols)] for row_nr in range(nr_rows)]
        fields = rows[0]
        for row in rows[3:]:
            row = dict(zip(fields, row))
            ws = self.uc(UID=self.worksheets[row['Worksheet_id']])[0].getObject()
            ws.invokeFactory('DuplicateAnalysis', id = row['id'])
            obj = ws[row['id']]
            obj.edit(
                InterimFields = self.d_interim_results.get(row['id'], []),
                Result = row['Result'],
                ResultDM = '', # XXX
                Retested = row['Retested'],
                Analyst = '', # XXX
                Instrument = '', # XXX
            )
            obj.setCreators(row['creator'])
            obj.setCreationDate(row['created'])
            self.set_wf_history(obj, row['workflow_history'])
            obj.unmarkCreationFlag()

    def load_manufacturers(self, sheet):
        nr_rows = sheet.get_highest_row()
        nr_cols = sheet.get_highest_column()
        rows = [[sheet.cell(row=row_nr, column=col_nr).value for col_nr in range(nr_cols)] for row_nr in range(nr_rows)]
        fields = rows[0]
        folder = self.context.bika_setup.bika_manufacturers
        self.manufacturers = {}
        for row in rows[3:]:
            row = dict(zip(fields, row))
            _id = folder.invokeFactory('Manufacturer', id = 'tmp')
            obj = folder[_id]
            obj.edit(title = row.get('title', ''),
                     description = row.get('description', ''))
            obj.unmarkCreationFlag()
            self.manufacturers[row['title']] = obj.UID()
            renameAfterCreation(obj)
    
    def load_suppliers(self, sheet):
        nr_rows = sheet.get_highest_row()
        nr_cols = sheet.get_highest_column()
        rows = [[sheet.cell(row=row_nr, column=col_nr).value for col_nr in range(nr_cols)] for row_nr in range(nr_rows)]
        fields = rows[0]
        folder = self.context.bika_setup.bika_suppliers
        self.suppliers = {}
        for row in rows[3:]:
            row = dict(zip(fields, row))
            _id = folder.invokeFactory('Supplier', id = 'tmp')
            obj = folder[_id]
            obj.edit(AccountNumber = unicode(row['AccountNumber']),
                     Name = unicode(row['Name']),
                     EmailAddress = unicode(row['EmailAddress']),
                     Phone = unicode(row['Phone']),
                     Fax = unicode(row['Fax']))
            obj.unmarkCreationFlag()
            self.suppliers[obj.Title()] = obj
            renameAfterCreation(obj)

    def load_supplier_contacts(self, sheet):
        nr_rows = sheet.get_highest_row()
        nr_cols = sheet.get_highest_column()
        rows = [[sheet.cell(row=row_nr, column=col_nr).value for col_nr in range(nr_cols)] for row_nr in range(nr_rows)]
        fields = rows[0]
        for row in rows[3:]:
            row = dict(zip(fields, row))
            if not row['Supplier_Name']:
                continue
            folder = self.bsc(portal_type="Supplier",
                              Title = row['Supplier_Name'])
            if (len(folder) > 0):
                folder = folder[0].getObject()
                _id = folder.invokeFactory('SupplierContact', id = 'tmp')
                obj = folder[_id]
                obj.edit(
                    Firstname = unicode(row['Firstname']),
                    Surname = unicode(row['Surname']),
                    EmailAddress = unicode(row['EmailAddress']))
                obj.unmarkCreationFlag()
                renameAfterCreation(obj)
    
                if 'Username' in row:
                    obj.setUsername(unicode(row['Username']))

    def load_instrumenttypes(self, sheet):
        nr_rows = sheet.get_highest_row()
        nr_cols = sheet.get_highest_column()
        rows = [[sheet.cell(row=row_nr, column=col_nr).value for col_nr in range(nr_cols)] for row_nr in range(nr_rows)]
        fields = rows[0]
        folder = self.context.bika_setup.bika_instrumenttypes
        self.instrumenttypes = {}
        for row in rows[3:]:
            row = dict(zip(fields, row))
            _id = folder.invokeFactory('InstrumentType', id = 'tmp')
            obj = folder[_id]
            obj.edit(title = row.get('title', ''),
                     description = row.get('description', ''))
            obj.unmarkCreationFlag()
            self.instrumenttypes[row['title']] = obj.UID()
            renameAfterCreation(obj)<|MERGE_RESOLUTION|>--- conflicted
+++ resolved
@@ -728,16 +728,6 @@
             row = dict(zip(fields, row))
             _id = folder.invokeFactory('Instrument', id = 'tmp')
             obj = folder[_id]
-<<<<<<< HEAD
-            obj.edit(title = _c(row.get('title', '')),
-                     description = _c(row.get('description', '')),
-                     Type = _c(row['Type']),
-                     Brand = _c(row['Brand']),
-                     Model = _c(str(row['Model'])),
-                     SerialNo = _c(str(row['SerialNo'])),
-                     CalibrationCertificate = _c(row['CalibrationCertificate']),
-                     CalibrationExpiryDate = row['CalibrationExpiryDate'],
-=======
             
             # Create the instrument type (from Type field) if not exists
             itype_uid = ''
@@ -792,15 +782,6 @@
                 sup_uid = sup[0].getObject().UID()   
             
             
-            obj.edit(title = row.get('title', ''),
-                     description = row.get('description', ''),
-                     Type = unicode(row['Type']),
-                     Brand = unicode(row['Brand']),
-                     Model = unicode(row['Model']),
-                     SerialNo = unicode(row['SerialNo']),
-                     CalibrationCertificate = unicode(row['CalibrationCertificate']),
-                     CalibrationExpiryDate = unicode(row['CalibrationExpiryDate']),
->>>>>>> a9f66a58
                      DataInterface = row['DataInterface'])
                         
             obj.setInstrumentType(itype_uid)
