3.1.x Long Term Support (LTS)
-----------------------------
<<<<<<< HEAD
LIMS-2225: Formatted results not displayed properly in Worksheet's transposed layout
=======
LIMS-1809: Typos. Perdiod an missing spaces
>>>>>>> f1119032
LIMS-2221: Decimal mark doesn't work in Sci Notation
LIMS-2219: Using a SciNotation diferent from 'aE+b / aE-b' throws an error
LIMS-2220: Raw display of exponential notations in results manage views
LIMS-2216: Results below LDL are not displayed in reports
LIMS-2217: Specifications are not set in analyses on Analysis Request creation
LIMS-2218: Result is replaced by min or max specs when "<Min" or ">Max" fields are used
LIMS-2215: Decimal mark not working
LIMS-2203: 'Comma' as decimal mark doesnt work
LIMS-2212: Sampling round- Sampling round templates show all system analysis request templates
LIMS-2209: error in manage analyises
LIMS-1917: Inconsistencies related to significant digits in uncertainties
LIMS-2015: Column spacing on Client look-up
LIMS-1807: Validation for Start Date - End date relationship while creating invoices and price lists
LIMS-1991: Sort Order for Analysis Categories and Services
LIMS-1521: Date verified column for AR lists
LIMS-2194: Error when submitting a result

3.1.11 (2016-01-25)
-------------------
WINE-125: Client users receive unauthorized when viewing some published ARs

3.1.10 (2016-01-13)
-------------------
- Updated Plone to 4.3.7
- Dashboard: replace multi-bar charts by stacked-bar charts
LIMS-2177: template_set error when no template has been selected
HEALTH-410: AR Create. Auto-complete Contact field if only 1
LIMS-2175: "NaN" is shown automatically for result fields that have AS with "LDL" enabled and then an error is shown after submitting a result
LIMS-1917: Inconsistencies related to significant digits in uncertainties
LIMS-2143: Statements vs Invoices
LIMS-1989: Retracting a published AR fails if one or more ASs has been retracted before publishing
LIMS-2071: Can't generate Invoice Batch/Monthly Statements
WINE-71: Instrument. BBK WS export to FIA fails
WINE-72: Instrument. BBK WineScan Auto Import fails
WINE-58: Instrument. BBK FIAStar import fails
WINE-76: WineScan FT120 Import warnings incorrect?
LIMS-1906: Spaces should be stripped out of the keywords coming from the Instrument
LIMS-2117: Analysis Categories don't expand on Analysis Specification creation
LIMS-1933: Regression: Selecting secondary AR in client batches, fails.
LIMS-2075: Ensure hiding of pricing information when disabled in site-setup
LIMS-2081: AR Batch Import WorkflowException after edit
LIMS-2106: Attribute error when creating AR inside batch with no client.
LIMS-2080: Correctly interpret default (empty) values in ARImport CSV file
LIMS-2115: Error rises when saving a Calculation
LIMS-2116: JSONAPI throws an UnicodeDecodeError
LIMS-2114: AR Import with Profiles, no Analyses are created
LIMS-2132: Reference Analyses got the same ID
LIMS-2133: Once in a while, specs var is going empty in results reports
LIMS-2136: Site Error on AR Verification
LIMS-2121: Fix possible Horiba ICP csv handling errors
LIMS-2042: Improving Horiba ICP to avoid Element Symbols as keywords
LIMS-2123: Analysis Categories don't expand in Worksheet Templates
LIMS-1993: Existing Sample look-up for AR Create in Batch does not work
LIMS-2124: QR missing on sticker preview
LIMS-2147: Add ARImport schema fields when creating ARs
LIMS-409: ShowPrices setting was getting ignored in some contexts
LIMS-2062: Cancelled ARs no longer appear in analysisrequest folder listings
LIMS-2076: Cancelled batches appear in listing views
LIMS-2154: Hide inactive ARs from BatchBook view
LIMS-2134: Inactive services appear in AR Create
LIMS-2139: WS Blank and Control Selection renderes whole page
LIMS-2156: Ignore blank index values when calculating ReferenceAnalysesGroupID
LIMS-2157: Cancelled ARs appear in AR listing inside Batches
LIMS-2042: Horiba ICP: Missing 'DefaultResult' for imported rows
LIMS-2030: Assign ARs in alphabetical ID order to WS
LIMS-2167: Cannot assign a QC analysis to an invalid instrument
LIMS-2067: Prevent initial method/instrument query for each analysis
WINE-82: Ignore invalid entry in Sample field during AR creation
LIMS-1717: Workflow transitions in edit context do not take effect
WINE-111: Do not attempt formatting of 'nan' analysis result values
WINE-114: Some users cannot view published ARs (unauthorised)
WINE-122: Transposed worksheet layout failed while rendering empty slots
LIMS-2149: Missing analyses can cause error accessing worksheet
LIMS-1521: Date verified column for AR lists
LIMS-2015: Column spacing on Client look-up
LIMS-1807: Validation for Start Date - End Date relationship
3.1.9 (2015-10-8)
------------------
LIMS-2068: LIMS-2068 Urgent. Analysis Catgories don't expand
LIMS-1875: Able to deactivate instruments and reference samples without logging in
LIMS-2049: Displaying lists doesn't work as expected in 319
LIMS-1908: Navigation tree order
LIMS-1543: Add "Security Seal Intact Y/N" checkbox for partition container
LIMS-1544: Add "File attachment" field on Sample Point
LIMS-1949: Enviromental conditions
LIMS-1549: Sampling Round Templates privileges and permissions
LIMS-1564: Cancelling a Sampling Round
LIMS-2020: Add Sampling Round - Department not available for selection
LIMS-1545: Add "Composite Y/N" checkbox on AR Template
LIMS-1547: AR Templates tab inside Sampling Round Template
LIMS-1561: Editing a Sampling Round
LIMS-1558: Creating Sampling Rounds
LIMS-1965: Modified default navtree order for new installations
LIMS-1987: AR Invoice tab should not be shown if pricing is toggled off
LIMS-1523: Site Error when transitioning AR from 'Manage Analyses' or 'Log' tab
LIMS-1970: Analyses with AR Specifications not displayed properly in AR Add form
LIMS-1969: AR Add error when "Categorise analysis services" is disabled
LIMS-1397: Fix Client Title accessor to prevent catalog error when data is imported
LIMS-1996: On new system with no instrument data is difficult to get going.
LIMS-2005: Click on Validations tab of Instruments it give error
LIMS-1806: Instrument Interface. AQ2. Seal Analytical - Error
LIMS-2002: Error creating Analysis Requests from batch.
LIMS-1996: On new system with no instrument data it is difficult to get going. The warnings could be confusing
LIMS-1312: Transposed Worksheet view, ARs in columns
LIMS-1760: Customised AR Import spreadsheets (refactored, support importing to Batch)
LIMS-1548: Client-specific Sampling Round Templates
LIMS-1546: Sampling Round Template Creation and Edit view
LIMS-1944: Prevent concurrent form submissions from clobbering each other's results
LIMS-1930: AssertionError: Having an orphan size, higher than batch size is undefined
LIMS-1959: Not possible to create an AR
LIMS-1956: Error upgrading to 319
LIMS-1934: Hyperlinks in invoices
LIMS-1943: Stickers preview and custom stickers templates support
LIMS-1855: Small Sticker layout. QR-code capabilities
LIMS-1627: Pricing per Analysis Profile
HEALTH-279: AS IDs to be near top of page. Columns in AS list
LIMS-1625: Instrument tab titles and headers do not correspond
LIMS-1924: Instrument tab very miss-titled. Internal Calibration Tests
LIMS-1922: Instrument out of date typo and improvement
HEALTH-175: Supplier does not resolve on Instrument view page
LIMS-1887: uniquefield validator doesn't work properly
LIMS-1869: Not possible to create an Analysis Request
LIMS-1867: Auto-header, auto-footer and auto-pagination in results reports
LIMS-1743: Reports: ISO (A4) or ANSI (letter) pdf report size
LIMS-1695: Invoice export function missing
LIMS-1812: Use asynchronous requests for expanding categories in listings
LIMS-1811: Refactor AR Add form Javascript, and related code.
LIMS-1818: Instrument Interface. Eltra CS-2000
LIMS-1817: Instrument Interface. Rigaku Supermini XRF
- New System Dashboard for LabManagers and Admins

3.1.8.3 (2015-10-01)
--------------------
LIMS-1755: PDF writer should be using a world-writeable tmp location
LIMS-2041: Resolve ${analysis_keyword) in instrument import alert.
LIMS-2041: Resolve translation syntax error in instrument import alert
LIMS-1933: Secondary Sample selection in Client Batches does not locate samples

3.1.8.2 (2015-09-27)
--------------------
LIMS-1996: On new system with no instrument data is difficult to get going.
LIMS-1760: Customised AR Import spreadsheets (refactored, support importing to Batch)
LIMS-1930: AssertionError: Having an orphan size, higher than batch size is undefined
LIMS-1818: Instrument Interface. Eltra CS-2000
LIMS-1817: Instrument Interface. Rigaku Supermini XRF
LIMS-2037: Gracefully anticipate missing analysis workflow history
LIMS-2035: Prevent Weasyprint flooding due to asyncronous publish

3.1.8.1 (2015-06-23)
--------------------
LIMS-1806: Instrument Interface. AQ2. Seal Analytical - Error
LIMS-1760: Customised AR Import spreadsheets (refactored, support importing to Batch)
Fix portlets.xml for Plone 4.3.6 compatibility

3.1.8 (2015-06-03)
------------------
LIMS-1923: Typo InstrumentCalibration
HEALTH-287: Hyperlink in Instrument messages
LIMS-1929: Translation error on Instrument Document page
LIMS-1928 Asset Number on Instruments' Certificate tab should use Instrument's default
LIMS-1929: Translation error on Instrument Document page
LIMS-1773: Instrument. Thermo Fisher ELISA Spectrophotometer
LIMS-1697: Error updating bika.lims 317 to 318 via quickinstaller
LIMS-1820: QC Graphs DateTime's X-Axis not well sorted
LIMS-280 : System IDs starting from a specific value
LIMS-1819: Bika LIMS in footer, not Bika Lab Systems
LIMS-1808: Uncertainty calculation on DL
LIMS-1522: Site Error adding display columns to sorted AR list
LIMS-1705: Invoices. Currency unit overcooked
LIMS-1806: Instrument Interface. AQ2. Seal Analytical
LIMS-1770: FIAStar import 'no header'
LIMS-1771: Instrument. Scil Vet abc Plus
LIMS-1772: Instrument. VetScan VS2
LIMS-1507: Bika must notify why is not possible to publish an AR
LIMS-1805: Instrument Interface. Horiba JY ICP
LIMS-1710: UnicodeEncode error while creating an Invoice from AR view
WINE-44: Sample stickers uses Partition ID only if ShowPartitions option is enabled
LIMS-1634: AR Import fields (ClientRef, ClientSid) not importing correctly
LIMS-1474: Disposed date is not shown in Sample View
LIMS-1779: Results report new fields and improvements
LIMS-1775: Allow to select LDL or UDL defaults in results with readonly mode
LIMS-1769: Allow to use LDL and UDL in calculations.
LIMS-1700: Lower and Upper Detection Limits (LDL/UDL). Allow manual input
LIMS-1379: Allow manual uncertainty value input
LIMS-1324: Allow to hide analyses in results reports
LIMS-1754: Easy install for LIMS' add-ons was not possible
LIMS-1741: Fixed unwanted overlay when trying to save supply order
LIMS-1748: Error in adding supply order when a product has no price
LIMS-1745: Retracted analyses in duplicates
LIMS-1629: Pdf reports should split analysis results in different pages according to the lab department
Some new ID Generator's features, as the possibility of select the separator type
LIMS-1738: Regression. 'NoneType' object has no attribute 'getResultsRangeDict'
LIMS-1739: Error with results interpretation field of an AR lacking departments
LIMS-1740: Error when trying to view any Sample
LIMS-1724: Fixed missing start and end dates on reports
LIMS-1628: There should be a results interpretation field per lab department
LIMS-1737: Error when adding pricelists of lab products with no volume and unit
LIMS-1696: Decimal mark conversion is not working with "<0,002" results type
LIMS-1729: Analysis Specification Not applying to Sample when Selected
LIMS-1507: Do not cause exception on SMTPServerDisconnect when publishing AR results.


3.1.7 (2015-02-26)
------------------
LIMS-1693: Error trying to save a new AR
LIMS-1570: Instrument interface: Roche Cobas Taqman 48
LIMS-1520: Allow to invalidate verified ARs
LIMS-1690: Typo. Instrument page
LIMS-1688: After AR invalidation, ARs list throws an error
LIMS-1569: Instrument interface: Beckman Coulter Access 2
LIMS-1689: Error while creating a new invoice batch
LIMS-1266: Sampling date format error
LIMS-1365: Batch search parameters on Work sheets/Work sheets insides Batches
LIMS-1428: After receiving a sample with Sampling Workflow enable is not possible to input results
LIMS-1540: When accent characters are used in a "Sample Type" name, it is not possible to create a new AR
LIMS-1617: Error with bin/test
LIMS-1571: Instrument interface: Sysmex XS-1000i
LIMS-1574: Fixed AR and Analysis attachments
LIMS-1670: Fixed windows incompatibility in TAL (referencewidget.pt)
LIMS-1594: Added option to select landing page for clients in configuration registry
LIMS-1594: Re-ordered tabs on Client home page
LIMS-1520: Allow to invalidate verified ARs
LIMS-1539: Printable Worksheets. In both AR by row or column orientations
LIMS-1199: Worksheet totals in WS lists
LIMS-257: Set Blank and Warning icons in Reference Sample main view
LIMS-1636: Batch Sample View crash
LIMS-1524: Invalidate email does not have variables populated
LIMS-1572: Instrument interface: Sysmex XS-500i
LIMS-1575: Thermo Arena 20XT
LIMS-1423: Save details when AR workflow action kicked off
LIMS-1624: Import default test.xlsx fails
LIMS-1614: Error when selecting Analysis Administration Tab after receiving a sample with Sampling Workflow enabled
LIMS-1605: Tescan TIMA interface
LIMS-1604: BioDrop uLite interface
LIMS-1603: Life Technologies Qubit interface
LIMS-1517: Storage field tag untranslated?
LIMS-1518: Storage Location table
LIMS-1527: CC Contact on AR view (edit) offers all contacts in system
LIMS-1536: Add button [Add], to alow quickly addings in referencewidget
LIMS-1587: Better support for extension of custom sample labels
LIMS-1622: Version Check does not correctly check cache
LIMS-1623: Implement bika-frontpage as a BrowserView


3.1.6 (2014-12-17)
------------------
LIMS-1530: Scrambled Analysis Category order in Published Results
LIMS-1529: Error while inserting an AR with container-based partitioning is required
LIMS-1460: Additional field in AR for comments or results interpretation
LIMS-1441: An error message related to partitions unit is shown when selecting analysis during AR creation
LIMS-1470: AS Setup. File attachment field tag is missing
LIMS-1422: Results doesn't display yes/no once verified but 1 or 0
LIMS-1486: Typos in instrument messages
LIMS-1498: Published Results not Showing for Logged Clients
LIMS-1445: Scientific names should be written in italics in published reports
LIMS-1389: Units in results publishing should allow super(sub)script format, for example in cm2 or m3
LIMS-1500: Alere Pima's Instrument Interfice
LIMS-1457: Exponential notation in published AR pdf should be formatted like a×10^b instead of ae^+b
LIMS-1334: Calculate result precision from Uncertainty value
LIMS-1446: After retracting a published AR the Sample gets cancelled
LIMS-1390: More workflow for Batches
LIMS-1378: Bulking up Batches
LIMS-1479: new-version and upgrade-steps should be python viewlets
LIMS-1362: File attachment uploads to Batches
LIMS-1404: New Batch attributes (and their integration with existing ones on Batch views)
LIMS-1467: Sample Point Lookup doesn't work on AR modify
LIMS-1363: Batches per Client
LIMS-1405: New Sample and AR attributes
LIMS-1085: Allow Clients to add Attachments to ARs
LIMS-1444: In AR published report accredited analysis services are not marked as accredited
LIMS-1443: In published reports the publishing date is not shown in the pdf
LIMS-1420: Status filter is not kept after moving to next page
LIMS-1442: Sample Type is not filtred by Sample Point
LIMS-1448: Reports: when you click on "Analysis turnaround time" displays others
LIMS-1440: Error when trying to publish with analysis from different categories
LIMS-1459: Error when checking instrument validity in manage_results
LIMS-1430: Create an AR from batch allows you to introduce a non existent Client and Contacts don't work properly

- After modifying analysis Category, reindex category name and UID for all subordinate analyses
- Setup data import improvements and fixes
- Simplify installation with a custom Plone overview and add site


3.1.5 (2014-10-06)
------------------

LIMS-1082: Report Barcode. Was images for pdf/print reports etc
LIMS-1159: reapply fix for samplepoint visibility
LIMS-1325: WSTemplate loading incompatible reference analyses
LIMS-1333: Batch label replace with standard Plone keyword widget
LIMS-1335: Reference Definitions don't sort alphabetically on WS Template lay-outs
LIMS-1345: Analysis profiles don't sort
LIMS-1347: Analysis/AR background colour to be different to for Receive and To be Sampled
LIMS-1360: Number of analyses in ARs folder view
LIMS-1374: Auto label printing does not happen for an AR drop-down receive
LIMS-1377: Error when trying to publish after updating branch hotfix/next or develop
LIMS-1378: Add AR/Sample default fields to Batch
LIMS-1395: front page issue tracker url
LIMS-1402: If no date is chosen, it will never expire." not been accomplished
LIMS-1416: If a sample point has a default sample type the field is not pulled automatically during AR template creation
LIMS-1425: Verify Workflow (bika_listing) recursion

- added 'getusers' method to JSON API
- Added 'remove' method to JSON API
- Added AR 'Copy to new' action in more contexts
- Added basic handling of custom Sample Preparation Workflows
- Added decimal mark configuration for result reports
- Added help info regards to new templates creation
- Added IAcquireFieldDefaults - acquire field defaults through acquisition
- Added IATWidgetVisibility - runtime show/hide of AT edit/view widgets
- Added watermark on invalid reports
- Added watermark on provisional reports
- Alert panel when upgrades are available
- All relevant specification ranges are persisted when copying ARs or adding analyses
- Allow comma entry in numbers for e.g. German users
- Bika LIMS javascripts refactoring and optimization
- Fix ZeroDivisionError in variation calculation for DuplicateAnalysis
- Fixed spreadsheet load errors in Windows.
- Fixed template rendering errors in Windows
- JSONAPI update: always use field mutator if available
- JSONAPI: Added 'remove' and 'getusers' methods.
- Refactored ARSpecs, and added ResultsRange field to the AR

3.1.4.1 (2014-07-24)
--------------------

3.1.4 release was broken, simple ARs could not be created.



3.1.4.1 (2014-07-24)
--------------------

3.1.4 release was broken, simple ARs could not be created.

LIMS-1339: Published reports should use "±" symbol instead of "+/-"
LIMS-1327: Instrument from worksheet
LIMS-1328: Instrument calibration test graphs do not work on multiple samples
LIMS-1347: Analysis/AR background colour to be different to for Receive and To be Sampled
LIMS-1353: Analyses don't sort in Attachment look-up

Preview for Results reports
    - Single/Multi-AR preview
    - Allows to cancel the pre-publish/publish process
    - Allows to make visible/invisible the QC analyses
    - Allows to add new custom-made templates
    - JS machinery allowed for pdf reporting

3.1.4 (2014-07-23)
------------------

LIMS-113: Allow percentage value for AS uncertainty
LIMS-1087: Prevent listing of empty categories
LIMS-1203: Fix Batch-AnalysisRequests query
LIMS-1207: LIMS-113 Allow percentage value for AS uncertainty
LIMS-1221: use folder icon for ARImports in nav
LIMS-1240: fix permissions for "Copy To New" in AR lists
LIMS-1330: handle duplicate of reference analysis
LIMS-1340: soft-cache validator results
LIMS-1343: Prevent sudden death if no version information is available
LIMS-1352: SamplingWorkflow not saved to sample
LIMS-334: Add Service/ExponentialFormatPrecision
LIMS-334: Added ExponentialFormatThreshold setting
LIMS-334: Allow exponential notation entry in numeric fields
LIMS-334: Exponent Format used for analysis Result
LIMS-334: Remove duplicate getFormattedResult code
LIMS-83: Update Method->calculation reference version when Calculation changes

- Formula statements can be written on multiple lines for clarity.

- Replace kss-bbb ajax-spinner with a quieter one

- bika.lims.utils.log logs location url correctly

3.1.3 (2014-07-17)
------------------

Missing fixes from 3.1.2

LIMS-671: Preferred/Restricted client categories
LIMS-1251: Supply order permission error
LIMS-1272: Currency in Price Lists
LIMS-1310: Broken AnalysisProfile selector in AR Add form.

3.1.2 (2014-07-15)
------------------

LIMS-1292: UI fix Retracted ARs workfow: Warning msg on "full" retract.
LIMS.1287: UI fix Report parameter formatting
LIMS-1230: UI fix Livesearch's box
LIMS-1257: UI fix Long titles in Analysis Profiles, Sample Points, etc.
LIMS-1214: UI fix More columns
LIMS-1199: UI fix Worksheet listing: better columns
LIMS-1303: jsi18n strings must be added to bika-manual.pot.  i18ndude cannot find.
LIMS-1310: Filter SamplePoints by client in AR Template Edit View
LIMS-1256: Client objects included in AR-Add filters for Sample Point etc.
LIMS-1290: Allows Analyst to retract analyses, without giving extra permissions.
LIMS-1218: Slightly nicer monkey patch for translating content object ID's and titles.
LIMS-1070: Accreditation text can be customised in bika_setup
LIMS-1245: off-by-one in part indicators in ar_add
LIMS-1240: Hide "copy to new" from Analyst users

LIMS-1059: Added worksheet rejection workflow
    RejectAnalysis (Analysis subclass (has IAnalysis!)) workflow transition.
    Does not retract individual Analysis objects - instead, forces their state
        back to "Received", and assigns them onto newly created WS.
    Sets attributes on src and dst worksheets:
        WS instance rejected worksheet attribute: .replaced_by = UID
        WS instance replacement worksheet attribute: .replaces_rejected_worksheet:UID

Fixed some i18n and encoding snags, and updated translations.

3.1.1 (2014-06-29)
------------------

Some bugs which only appear while running Windows, have been fixed.

LIMS-1281: Fix Restricted and Default categories in ar_add
LIMS-1275: Fix lax Aalyst permissions
LIMS-1301: jsonapi can set ReferenceField=""
LIMS-1221: Icon for ARImports folder in Navigation
LIMS-1252: AR Published Results Signature Block formatting
LIMS-1297: Update frontpage


3.1 (2014-06-23)
----------------

- Product and Analysis specifications per AR
- Incorrect published results invalidation workflow
- Improved re-testing workflow
- Adjustment factors on worksheets
- Using '< n' and '> n' results values
- Sample Storage locations
- Sample Categories
- Analysis Prioritisation
- Bulk AR creation from file
- Results reports inclusion of relevant QC results
- Supply Inventory and Orders
- JSON interface
- Management Reports export to CSV
- Enhancements to AR Batching
- Enhancements to Results Reports

- Instrument management module

    Calibration certificates, maintenance, Instrument QC
    Method, Instrument and Analysis integrity

- Instrument interfaces

     Agilent MS 'Masshunter Quant'
     Thermo Gallery
     Foss Winescan FT 120, Auto

- Invoices

   Per AR, Analysis per Invoice line.
   Per Supply Order, inventory item per Invoice line
   Invoices by email
   Invoice 'batches' for selected time period, ARs aand Orders per Invoice line
   Invoice batch export to accounts systems
   Price lists. Analysis Services and Supplies

3.1.3036 (2014-05-30)
---------------------

Added two checboxes in BikaSetup > Security:
- Allow access to worksheets only to assigned analysts (Y/N)
- Only lab managers can create and amange new worksheets (Y/N)

** IMPORTANT NOTES **
The 3036 upgrade sets the above options to true by default, so after
being upgraded, only the labmanagers will be able to manage WS and the
analysts will only have access to the worksheets to which they are
assigned. These defaults can be changed in BikaSetup > Security.

3.0 (2014-03-15)
----------------

- Fix some out-dated dependencies that prevented the app from loading.

- Development of the current bika 3.0 code has slowed, and our efforts have been focused on
the 3.01a branch for some time.

3.0rc3.5.1 (2013-10-25)
-----------------------

Fix CSS AR Publication error

3.0rc3.5.1 (2013-10-25)
-----------------------

Fix error displaying client sample views

3.0rc3.5 (2013-10-24)
---------------------

Requires Plone 4.3.  For information on upgrading Plone, visit
http://plone.org/documentation/manual/upgrade-guide

- Fix a serious error saving Analysis results.
- Improve upgrade handling in genericsetup profile
- Fix errors in setupdata loader
- Force UTF-8 encoding of usernames (imported client contacts can now login)
- Removed outdated test setup data
- Handle duplicate request values in bika_listing
- ID server handles changes in ID schemes without error
- Remove folder-full-view from front-page view
- Updated workflow and permissions to prevent some silly errors
- Add robot tests
- Add default robots.txt

3.0rc3.2 (2013-06-28)
---------------------

- Fix site-error displaying upgraded instruments
- Fix spinner (KSS is not always enabled)
- Add extra save button in ar_add
- Label Printing: "Return to list" uses browser history
- Bold worksheet position indicators
- Remove version.txt (use only setup.py for version)

3.0rc3.1 (2013-06-27)
---------------------

- Fix permission name in upgrade step

3.0rc3 (2013-06-25)
-------------------

- Many instrument management improvements! (Merge branch 'imm')
- Removed ReferenceManufacturer (use of generic Manufacturer instead)
- Removed ReferenceSupplier (use Supplier instead)
- Improve service/calculation interim field widgets
  Allows service to include custom fields (without calculation selected)
- Fix services display table categorisation in Analysis Specification views
- Stop focusing the search gadget input when page load completes. (revert)
- Limit access to Import tab (BIKA: Manage Bika)
- New permission: "BIKA: Import Instrument Results"
- New permission: "BIKA: Manage Login Details" - edit contact login details
- Some late changes to better handle the updates to ID creation
- Plone 4.3 compatibility (incomplete)
- Use Collections as a base for Queries (incomplete)
- Many many bugfixes.

3.0rc2.3 (2013-01-29)
-------------------

- Fix bad HTML

3.0rc2.2 (2013-01-28)
-------------------

- Fix an error during AR Publish

3.0rc2.1 (2013-01-21)
-------------------

- Fix bad HTML
- Pin collective.js.jqueryui version to 1.8.16.9

3.0rc2 (2013-01-21)
-------------------

- Updated all translations and added Brazilian Portuguese
- RecordsWidget: subfield_types include "date"
- RecordsWidget: Automatic combogrid lookups
- Added all bika types to Search and Live Search
- Transition SamplePartition IDs to new format (SampleType-000?-P?
- Always handle non-ASCII characters: UTF-8 encoding everywhere
- Accept un-floatable (text) results for analyses
- Hidden InterimFields in Calculations
- Added InterimFields on AnalysisServices for overriding Calculation Interimfields.
- Disable KSS inline-validation
- Categorized analyses in AR views
- Added remarks for individual analyses
- Improved Javascript i18n handling
- Improved default permissions
- New reports
    - Added 'Analysis summary per department' (merge of 'Analyses lab department weekly' and 'Analyses request summary by date range'
    - Added 'Analyses performed as % of total' report
    - Added Analyses per lab department report
    - Added 'Samples received vs. samples reported' report
    - Added Daily Samples Received report
- Many many bugfixes.

3.0rc1 (2012-10-01)
-------------------


- Removed Bika Health data from released egg
- Remove remarks from portal_factory screens
- Add Month/Year selectors to default datetime widget
- ClientFolder default sorting.
- Date formats for jquery datepicker
- Don't overwrite the Title specified in @@plone-addsite
- Bug fixes

3.0rc1 (2012-09-25)
-------------------

### Changes

- Requires Python 2.7 (Plone 4.2)
- Add GNUPlot dependency
- Added client sample points
- Added Sampling Deviation selections
- Added Ad-Hoc sample flag
- Added Sample Matrices (Sampletype categorisation)
- Added custom ResultsFooter field in bika setup
- Added PDF Attachments to published results
- Electronic signature included in Results and Reports
- Login details form to create users for LabContacts
- Sampling workflow is disabled by default
- Methods are versioned by default
- Methods are publicly accessible by default
- Queries WIP
- Reports WIP
- Modified label layouts for easier customisation
- Cleaned print styles
- Use plonelocales for handling Date/Time formats
- SMS and Fax setup items are disabled by default

2012-06-21
----------

- Partitioning & Preservation automation
- Reports
- Sample point & types relations in UI
- AR template enhancements
- Sample and AR layout improvements
- Labels
- Configuration logs
- Faster indexing
- JavaScript optimisation
- Better IE compatibility
- Set-up worksheet improvements
- Updated translations
- Workflow tweaks
- Tweaks to Icons, Views & Lists

2012-04-23
----------

- Optional sampling and preservation workflows and roles.
- Sample partitioning.
- AR templates - Sample point & Sample type restrictions.
- Reports - framework only. 'Analysis per service' shows what is planned.
- Improved i18n handling, and updated strings from Transifex.
- Numerous performance enhancements
- Analysis Service & Method associations.
- An improved Analysis Service pop-up window.
- Sample Type and Sample Point relationship.
- Currency selection from zope locales
- Combined AR View and Edit tabs.
- Re-factored AR 'Add/Remove Analyses' screen
- Store the date of capture for analysis results
- Append only remarks fields on more objects.

2012-01-23
----------

 - Made Bika compatible with Plone 4.1
 - Sampler and Preserver roles, users and permissions
 - Sampling and Preservation workflows
 - Inactive and Cancellation Workflows
 - Pre-preserved Containers
 - Automatic versioning for some bika_setup types
 - Analyst and Instrument on Worksheet templates
 - XLSX setup data loader
 - Sample disposal date based on date sampled, not date received.
 - Internal ID Server by default
 - user defined calculations and interim fields
 - Dry Matter results option does not appear until enabled in Site Setup
 - Accreditation portlet disabled until enabled in Site Setup
 - BikaListingView
 - New icons
 - (mostly) usable at 800x600
 - Column display toggles
 - Future dated samples and ARs
 - Accreditation template: i18n in locales/manual.pot/accreditation_*
 - intermediate workflow state for analyses requiring attachments
 - Labmanager has Site Administrator role (not Manager)
 - 'Indeterminate' results
 - use portal_factory everywhere
 - working test suite
 - static resource directories
 - Merged BikaMembers types
 - CoordinateField/Widget
 - DurationField/Widget
 - CustomRecordsWidget

2.3.3 Bug fix release
---------------------

 - Inclusion of BikaMembers 0.0.3. No changes to bika code, version bumped
   to facilitate release of new BikaMembers version.

2.3
---

 - Analysis categories introduced
 - Analysis service result restrictions - specification of possible results
 - Allow site and client specification of email and fax subject line content
 - Additional instrument/export formats:
   WinescanFT120, WinescanAuto, FIAStar and Bartelt's data-collector
 - Export worksheet analyses to instruments
 - PDF as a result output option
 - SMS result output option
 - Result publication options synchronized and signatures added to emails
 - Email batching of query results conforms to result mailing
 - IDServer batching of unique id request
 - Optmization of worksheet searching on selection criteria
 - Extract tab added with extract for analysis services or profiles
 - Batch update of analysis service prices
 - German translation module added
 - Added a light query form which excludes analysis category and service
 - Batch size setting in analysis request lists
 - BikaMembers replaces UpfrontContacts
 - ATSchemaEditor removed
 - Significant performance improvements

 - Resolve client action conflicts
 - Sampled date validation
 - Drymatter formatting on output corrected
 - Correct default none workflows
 - Review portlet optimization
 - Pricelist prints blank for analysis service with price not defined

2.2
---

 - Attachments permitted on analysis requests and analyses
 - Worksheet resequencing, and sort order for worksheet analysis selection
 - Worksheet deletion only available for open worksheets
 - Portlet to provide export of analysis services and analysis profiles
 - Requirement for unique analysis service names, analysis service keywords,
 - instrument import keywords and analysis profile keywords enforced.
 - Report headings and formats standardized accross different reports
 - AR import alternative layout provided with selection, including profiles
 - Progress bar introduced for long running processes

2.1.1
-----

 - Disposal Date for Samples and Retention Period per Sample Type added.
 - Various new search criteria added.
 - Standard Manufacturers introduced.
 - Labels for Standard Samples introduced.
 - "Print" and "Email" facilities introduced for lists of Standard Samples and Standard Stocks.
 - "Duplicate" facility for Analysis Services introduced.
 - Addresses added to top of emailed query results.
 - Labels for Samples and Analysis Requests changed.
 - Analysis Services can have multiple Methods.
 - Change log introduced for Methods.
 - Methods added to left navigation bar.
 - List of Methods included in pop-up for Analyses.
 - Documents may be uploaded for Methods.

2.1
---

 - Sample object and workflow introduced
 - Results specifications, lab and per client
 - Analysis profiles
 - Worksheet template engine
 - Interface to Bika Calendar
 - Import of analysisrequests from csv file
 -  Export of results to csv file
 - Print as publication option
 - Lab Departments, lab contacts, and department manager introduced
 - Quality Control calculations. Control, blank and duplicate analyses.
 - QC graphs, normal distribution, trends and duplicate variation
 - Various analysis calculations allowed. Described by Calculation Type
 - Dependant Calcs introduced. Where an analysis result is calculated from
 -  other analyses: e.g. AnalysisX = AnalysisY - Analysis Z
 - Dry matter result reporting. Results are reported on sample as received,
 -  and also as dry matter result on dried sample
 - Re-publication, Pre publication of individual results and per Client
 - Many reports including Turn around, analyses repeated and out of spec

1.2.1
-----


 - Removed invoice line item descriptions from core code to allow skin
   integration
 - Create dummy titration values for analyses imported from instrument
 - More language translations

1.2.0
-----

 - Statements renamed to Invoices
 - Jobcards renamed to Worksheets
 - New identification fields added to analysis request
 - Client Reference, Sample Type and Sample Point
 - Welcome page introduced
 - Late analyses list linked from late analyses portlet
 - Icon changes
 - Accreditation body logo and details added to laboratory info
 - Accreditation logo, disclaimers added throughout web site
 - Laboratory confidence level value data driven from laboratory info
 - Analyses methods provided as pop-up where analyses are listed
 - Titration factors and titration volumes added to analyses and worksheets
 - Measure of uncertainties introduced per analysis and intercept
 - Two new specialist roles created - verifier and publisher
 - Sample test data load script - load_sample_data.py
 - Implement generic instrument data import tool
 - Login portlet added
 - Modifications required to support interlab
   Permit analysis parent (sample) to be in 'released' state.
   Reference SampleID on AnalysisRequest-

 - 1566324: Logged in page redirected to welcome page.
 - 1573299: LiveSearch - Added permissions to InvoiceLineItem.
 - 1573083: Status Drop Down - Invoicing
 - 1551957: Contacts not visible to other contacts. Correct local owner role
 - 1566334: position of 'add new ar' button changed to conform to other forms
 - 1532008: query results sort order most recent first
 - 1532770: Order default listing correction
 - 1558458: Member discount data driven in messages on AR forms
 - 1538354: SubTotal and VAT calculation on edit AR
 - 1532796: AR edit - allow change of contact

1.1.3
-----

 This is a bug fix release. Migration from older versions has also
 been improved greatly.

 Please note that AnalysisRequest now has a custom mutator that
 expects the title of the Cultivar, not the UID. This will impact
 anybode that customised the *analysisrequed_add.cpy* controller
 script and the *validate_analysisrequest_add_form.vpy* validation
 script.


 - 1423182: IndexError on surfing to LIMS pages without being logged on
 - 1423238: Orders - Dispatch date
 - 1429992: AR edit tab - Cultivar uneditable
 - 1429996: Cultivar names to allow numbers
 - 1429999: Late analysis alert - 'More...' URL
 - 1430002: Sample due alerts - 'More...' URL
 - 1433787: Security - Clients
 - 1434100: Search - Index & Attribute errors
 - 1418473: Updated start-id-server.bat for Win2K & Win XP

1.1.2
-----

 - 1423205: Show logs to labmanager set-up
 - 1291750: Added default ID prefixes for Order and Statement
 - 1424589: Late analysis alert to be calulated on date received

1.1.1
-----


 - Updated portlets with Plone 2.1 style definition list markup

 - 1423179: Clients must not see JobCard links on Analysis Requests
 - 1423182: IndexError on surfing to LIMS pages without being logged on
 - 1423188: Site map - Clients should not have access to ...
 - 1423191: Link rot - 'logged in' page
 - 1423193: Groups folder should not be shown
 - 1423194: No 'More...' if there are less than 5
 - 1423204: AR view - Missing tabs and status drop down
 - 1423209: Schema Editor - Drop Down List Issue (Select)
 - 1423234: Late Analysis alert shows for anonymous visitors
 - 1423363: Report Analysis Totals
 - 1423386: Email publication error

1.1.0
-----

 - Made Bika compatibable with Plone 2.1
 - Added Spanish translation contributed by Luis Espinoza
 - Added Italian translation contributed by Pierpaolo Baldan
 - Added Dutch translation contributed by Joris Goudriaan
 - Added Portugese translation contributed by Nuno R. Pinhão
 - The schemas of Client, Contact, AnalysisRequest and Order can be
   edited in the through-the-web schema editor, ATSchemaEditorNG.
 - The maximum time allowed for the publication of results can now be
   set per analysis service. The portlet
   'skins/bika/portlet_late_analysis.pt' has been added to alert lab
   users when analyses are late.
 - Analyses on an AnalysisRequest have a reference to a Jobcard,
   rendered as a hyperlink on the AnalysisRequest view.
 - A bug has been fixed where 'not_requested' analyses were checked
   on the AnalysisRequest edit form.
 - Enabled 'changed_state' folder button globally and disabled on
   AnalysisRequest and Jobcard.

1.0.1
-----

 - Updated 'skins/bika/date_components_support.py' with latest
   version of script in Plone 2.0.5
 - Modified access to transitions in workflow scripts, normal
   attribute access seems to guarded since Zope 2.7.5.
 - Added CHANGES.txt and README.txt
 - Added windows batch script for ID server
   (scripts/start-id-server.bat)<|MERGE_RESOLUTION|>--- conflicted
+++ resolved
@@ -1,10 +1,7 @@
 3.1.x Long Term Support (LTS)
 -----------------------------
-<<<<<<< HEAD
 LIMS-2225: Formatted results not displayed properly in Worksheet's transposed layout
-=======
 LIMS-1809: Typos. Perdiod an missing spaces
->>>>>>> f1119032
 LIMS-2221: Decimal mark doesn't work in Sci Notation
 LIMS-2219: Using a SciNotation diferent from 'aE+b / aE-b' throws an error
 LIMS-2220: Raw display of exponential notations in results manage views
