"""ReferenceSample represents a reference sample used for quality control testing
"""

from AccessControl import ClassSecurityInfo
from DateTime import DateTime
from Products.Archetypes.config import REFERENCE_CATALOG
from Products.Archetypes.public import *
from Products.Archetypes.references import HoldingReference
from Products.CMFCore import permissions
from Products.CMFCore.WorkflowCore import WorkflowException
from Products.CMFCore.permissions import View
from Products.CMFCore.utils import getToolByName
from Products.CMFPlone.utils import _createObjectByType
from bika.lims import PMF, bikaMessageFactory as _
from bika.lims.idserver import renameAfterCreation
from bika.lims.utils import t
from bika.lims.browser.fields import ReferenceResultsField
from bika.lims.browser.widgets import DateTimeWidget as bika_DateTimeWidget
from bika.lims.browser.widgets import ReferenceResultsWidget
from bika.lims.config import PROJECTNAME
from bika.lims.content.bikaschema import BikaSchema
from bika.lims.interfaces import IReferenceSample
from bika.lims.utils import sortable_title, tmpID
from bika.lims.utils import to_unicode as _u
from bika.lims.utils import to_utf8
from zope.interface import implements
import sys, time

schema = BikaSchema.copy() + Schema((
    ReferenceField('ReferenceDefinition',
        schemata = 'Description',
        allowed_types = ('ReferenceDefinition',),
        relationship = 'ReferenceSampleReferenceDefinition',
        referenceClass = HoldingReference,
        vocabulary = "getReferenceDefinitions",
        widget = ReferenceWidget(
            checkbox_bound = 0,
            label=_("Reference Definition"),
        ),
    ),
    BooleanField('Blank',
        schemata = 'Description',
        default = False,
        widget = BooleanWidget(
            label=_("Blank"),
            description=_("Reference sample values are zero or 'blank'"),
        ),
    ),
    BooleanField('Hazardous',
        schemata = 'Description',
        default = False,
        widget = BooleanWidget(
            label=_("Hazardous"),
            description=_("Samples of this type should be treated as hazardous"),
        ),
    ),
    ReferenceField('ReferenceManufacturer',
        schemata = 'Description',
        allowed_types = ('Manufacturer',),
        relationship = 'ReferenceSampleManufacturer',
        vocabulary = "getReferenceManufacturers",
        referenceClass = HoldingReference,
        widget = ReferenceWidget(
            checkbox_bound = 0,
            label=_("Manufacturer"),
        ),
    ),
    StringField('CatalogueNumber',
        schemata = 'Description',
        widget = StringWidget(
            label=_("Catalogue Number"),
        ),
    ),
    StringField('LotNumber',
        schemata = 'Description',
        widget = StringWidget(
            label=_("Lot Number"),
        ),
    ),
    TextField('Remarks',
        schemata = 'Description',
        searchable = True,
        default_content_type = 'text/plain',
        allowed_content_types= ('text/plain', ),
        default_output_type="text/plain",
        widget = TextAreaWidget(
            macro = "bika_widgets/remarks",
            label=_("Remarks"),
            append_only = True,
        ),
    ),
    DateTimeField('DateSampled',
        schemata = 'Dates',
        widget = bika_DateTimeWidget(
            label=_("Date Sampled"),
        ),
    ),
    DateTimeField('DateReceived',
        schemata = 'Dates',
        default_method = 'current_date',
        widget = bika_DateTimeWidget(
            label=_("Date Received"),
        ),
    ),
    DateTimeField('DateOpened',
        schemata = 'Dates',
        widget = bika_DateTimeWidget(
            label=_("Date Opened"),
        ),
    ),
    DateTimeField('ExpiryDate',
        schemata = 'Dates',
        required = 1,
        widget = bika_DateTimeWidget(
            label=_("Expiry Date"),
        ),
    ),
    DateTimeField('DateExpired',
        schemata = 'Dates',
        widget = bika_DateTimeWidget(
            label=_("Date Expired"),
            visible = {'edit':'hidden'},
        ),
    ),
    DateTimeField('DateDisposed',
        schemata = 'Dates',
        widget = bika_DateTimeWidget(
            label=_("Date Disposed"),
            visible = {'edit':'hidden'},
        ),
    ),
    ReferenceResultsField('ReferenceResults',
        schemata = 'Reference Values',
        required = 1,
        subfield_validators = {
                    'result':'referencevalues_validator',
                    'min':'referencevalues_validator',
                    'max':'referencevalues_validator',
                    'error':'referencevalues_validator'},
        widget = ReferenceResultsWidget(
            label=_("Expected Values"),
        ),
    ),
    ComputedField('SupplierUID',
        expression = 'context.aq_parent.UID()',
        widget = ComputedWidget(
            visible = False,
        ),
    ),
    ComputedField('ReferenceDefinitionUID',
        expression = 'here.getReferenceDefinition() and here.getReferenceDefinition().UID() or None',
        widget = ComputedWidget(
            visible = False,
        ),
    ),
))

schema['title'].schemata = 'Description'

class ReferenceSample(BaseFolder):
    implements(IReferenceSample)
    security = ClassSecurityInfo()
    displayContentsTab = False
    schema = schema

    _at_rename_after_creation = True
    def _renameAfterCreation(self, check_auto_id=False):
        from bika.lims.idserver import renameAfterCreation
        renameAfterCreation(self)

    security.declarePublic('current_date')
    def current_date(self):
        return DateTime()

    def getReferenceDefinitions(self):

        def make_title(o):
            # the javascript uses these strings to decide if it should
            # check the blank or hazardous checkboxes when a reference
            # definition is selected (./js/referencesample.js)
            if not o:
                return ''
            title = _u(o.Title())
            if o.getBlank():
                title += " %s" % t(_('(Blank)'))
            if o.getHazardous():
                title += " %s" % t(_('(Hazardous)'))

            return title

        bsc = getToolByName(self, 'bika_setup_catalog')
        defs = [o.getObject() for o in
                bsc(portal_type = 'ReferenceDefinition',
                    inactive_state = 'active')]
        items = [('','')] + [(o.UID(), make_title(o)) for o in defs]
        o = self.getReferenceDefinition()
        it = make_title(o)
        if o and (o.UID(), it) not in items:
            items.append((o.UID(), it))
        items.sort(lambda x,y: cmp(x[1], y[1]))
        return DisplayList(list(items))

    def getReferenceManufacturers(self):
        bsc = getToolByName(self, 'bika_setup_catalog')
        items = [('','')] + [(o.UID, o.Title) for o in
                               bsc(portal_type='Manufacturer',
                                   inactive_state = 'active')]
        o = self.getReferenceDefinition()
        if o and o.UID() not in [i[0] for i in items]:
            items.append((o.UID(), o.Title()))
        items.sort(lambda x,y: cmp(x[1], y[1]))
        return DisplayList(list(items))

    security.declarePublic('getSpecCategories')
    def getSpecCategories(self):
        tool = getToolByName(self, REFERENCE_CATALOG)
        categories = []
        for spec in self.getReferenceResults():
            service = tool.lookupObject(spec['uid'])
            if service.getCategoryUID() not in categories:
                categories.append(service.getCategoryUID())
        return categories

    security.declarePublic('getResultsRangeDict')
    def getResultsRangeDict(self):
        specs = {}
        for spec in self.getReferenceResults():
            uid = spec['uid']
            specs[uid] = {}
            specs[uid]['result'] = spec['result']
            specs[uid]['min'] = spec.get('min', '')
            specs[uid]['max'] = spec.get('max', '')
            specs[uid]['error'] = 'error' in spec and spec['error'] or 0
        return specs

    security.declarePublic('getResultsRangeSorted')
    def getResultsRangeSorted(self):
        tool = getToolByName(self, REFERENCE_CATALOG)

        cats = {}
        for spec in self.getReferenceResults():
            service = tool.lookupObject(spec['uid'])
            service_title = service.Title()
            category = service.getCategoryTitle()
            if not cats.has_key(category):
                cats[category] = {}

            cat = cats[category]
            cat[service_title] = {'category': category,
                                  'service': service_title,
                                  'id': service.getId(),
                                  'unit': service.getUnit(),
                                  'result': spec['result'],
                                  'min': spec.get('min', ''),
                                  'max': spec.get('max', ''),
                                  'error': spec['error']}

        cat_keys = cats.keys()
        cat_keys.sort(lambda x, y:cmp(x.lower(), y.lower()))
        sorted_specs = []
        for cat in cat_keys:
            services = cats[cat]
            service_keys = services.keys()
            service_keys.sort(lambda x, y:cmp(x.lower(), y.lower()))
            for service_key in service_keys:
                sorted_specs.append(services[service_key])

        return sorted_specs

    security.declarePublic('getReferenceAnalyses')
    def getReferenceAnalyses(self):
        """ return all analyses linked to this reference sample """
        return self.objectValues('ReferenceAnalysis')

    security.declarePublic('getReferenceAnalysesService')
    def getReferenceAnalysesService(self, service_uid):
        """ return all analyses linked to this reference sample for a service """
        analyses = []
        for analysis in self.objectValues('ReferenceAnalysis'):
            if analysis.getServiceUID() == service_uid:
                analyses.append(analysis)
        return analyses

    security.declarePublic('getReferenceResult')
    def getReferenceResult(self, service_uid):
        """ Return an array [result, min, max, error] with the desired result
            for a specific service.
            If any reference result found, returns None.
            If no value found for result, min, max, error found returns None
            If floatable value, sets the value in array as floatable, otherwise
            sets the raw value for that spec key
            in its array position
        """
        for spec in self.getReferenceResults():
            if spec['uid'] == service_uid:
                found = False
                outrefs = []
                specitems = ['result', 'min', 'max', 'error']
                for item in specitems:
                    if item in spec:
                        try:
                            floatitem = spec[item]
                            outrefs.append(floatitem)
                        except:
                            outrefs.append(spec[item])
                        found = True
                    else:
                        outrefs.append(None)
                return found == True and outrefs or None
        return None

    security.declarePublic('addReferenceAnalysis')
    def addReferenceAnalysis(self, service_uid, reference_type):
        """ add an analysis to the sample """
        rc = getToolByName(self, REFERENCE_CATALOG)
        service = rc.lookupObject(service_uid)

        analysis = _createObjectByType("ReferenceAnalysis", self, tmpID())
        analysis.unmarkCreationFlag()

        calculation = service.getCalculation()
        interim_fields = calculation and calculation.getInterimFields() or []
<<<<<<< HEAD
        maxtime = service.getMaxTimeAllowed() and service.getMaxTimeAllowed() \
            or {'days':0, 'hours':0, 'minutes':0}
        starttime = DateTime()
        max_days = float(maxtime.get('days', 0)) + \
                 (
                     (float(maxtime.get('hours', 0)) * 3600 + \
                      float(maxtime.get('minutes', 0)) * 60)
                     / 86400
                 )
        duetime = starttime + max_days

        analysis.setReferenceAnalysisID = analysis.id
        analysis.ReferenceType = reference_type
        analysis.Service = service_uid
        analysis.Unit = service.getUnit()
        analysis.Calculation = calculation
        analysis.InterimFields = interim_fields
        analysis.ServiceUID = service.UID()
        analysis.MaxTimeAllowed = maxtime
        analysis.DueDate = duetime

        analysis.processForm()
=======
        renameAfterCreation(analysis)

        # maxtime = service.getMaxTimeAllowed() and service.getMaxTimeAllowed() \
        #     or {'days':0, 'hours':0, 'minutes':0}
        # starttime = DateTime()
        # max_days = float(maxtime.get('days', 0)) + \
        #          (
        #              (float(maxtime.get('hours', 0)) * 3600 + \
        #               float(maxtime.get('minutes', 0)) * 60)
        #              / 86400
        #          )
        # duetime = starttime + max_days

        analysis.setReferenceType(reference_type)
        analysis.setService(service_uid)
        analysis.setInterimFields(interim_fields)
>>>>>>> 7356f3b3
        return analysis.UID()


    security.declarePublic('getServices')
    def getServices(self):
        """ get all services for this Sample """
        tool = getToolByName(self, REFERENCE_CATALOG)
        services = []
        for spec in self.getReferenceResults():
            service = tool.lookupObject(spec['uid'])
            services.append(service)
        return services

    security.declarePublic('getReferenceResultStr')
    def getReferenceResultStr(self, service_uid):
        specstr = ''
        specs = self.getReferenceResult(service_uid)
        if specs:
            # [result, min, max, error]
            if not specs[0]:
                if specs[1] and specs[2]:
                    specstr = '%s - %s' % (specs[1], specs[2])
                elif specs[1]:
                    specstr = '> %s' % (specs[1])
                elif specs[2]:
                    specstr = '< %s' % (specs[2])
            elif specs[0]:
                if specs[3] and specs[3] != 0:
                    specstr = '%s (%s%)' % (specs[0], specs[3])
                else:
                    specstr = specs[0]
        return specstr

    # XXX workflow methods
    def workflow_script_expire(self):
        """ expire sample """
        self.setDateExpired(DateTime())
        self.reindexObject()

    def workflow_script_dispose(self):
        """ dispose sample """
        self.setDateDisposed(DateTime())
        self.reindexObject()

registerType(ReferenceSample, PROJECTNAME)<|MERGE_RESOLUTION|>--- conflicted
+++ resolved
@@ -320,9 +320,9 @@
 
         calculation = service.getCalculation()
         interim_fields = calculation and calculation.getInterimFields() or []
-<<<<<<< HEAD
-        maxtime = service.getMaxTimeAllowed() and service.getMaxTimeAllowed() \
-            or {'days':0, 'hours':0, 'minutes':0}
+
+        maxtime = service.getMaxTimeAllowed()
+        maxtime = maxtime if maxtime else {'days':0, 'hours':0, 'minutes':0}
         starttime = DateTime()
         max_days = float(maxtime.get('days', 0)) + \
                  (
@@ -342,25 +342,9 @@
         analysis.MaxTimeAllowed = maxtime
         analysis.DueDate = duetime
 
-        analysis.processForm()
-=======
+        #analysis.processForm()
         renameAfterCreation(analysis)
 
-        # maxtime = service.getMaxTimeAllowed() and service.getMaxTimeAllowed() \
-        #     or {'days':0, 'hours':0, 'minutes':0}
-        # starttime = DateTime()
-        # max_days = float(maxtime.get('days', 0)) + \
-        #          (
-        #              (float(maxtime.get('hours', 0)) * 3600 + \
-        #               float(maxtime.get('minutes', 0)) * 60)
-        #              / 86400
-        #          )
-        # duetime = starttime + max_days
-
-        analysis.setReferenceType(reference_type)
-        analysis.setService(service_uid)
-        analysis.setInterimFields(interim_fields)
->>>>>>> 7356f3b3
         return analysis.UID()
 
 
