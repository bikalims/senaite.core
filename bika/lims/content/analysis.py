from AccessControl import ClassSecurityInfo
from DateTime import DateTime
from Products.ATContentTypes.content import schemata
from Products.ATExtensions.ateapi import DateTimeField, DateTimeWidget, RecordsField
from Products.Archetypes import atapi
from Products.Archetypes.config import REFERENCE_CATALOG
from Products.Archetypes.public import *
from Products.Archetypes.references import HoldingReference
from Products.CMFCore.WorkflowCore import WorkflowException
from Products.CMFCore.permissions import View, ModifyPortalContent
from Products.CMFCore.utils import getToolByName
from Products.CMFPlone.utils import safe_unicode
from Products.CMFEditions.ArchivistTool import ArchivistRetrieveError
from bika.lims import bikaMessageFactory as _
from bika.lims import logger
from bika.lims.browser.fields import DurationField
from bika.lims.browser.fields import HistoryAwareReferenceField
from bika.lims.browser.fields import InterimFieldsField
from bika.lims.permissions import Unassign
from bika.lims.browser.widgets import DurationWidget
from bika.lims.browser.widgets import RecordsWidget as BikaRecordsWidget
from bika.lims.config import PROJECTNAME
from bika.lims.content.bikaschema import BikaSchema
from bika.lims.interfaces import IAnalysis
from decimal import Decimal
from zope.interface import implements
import datetime
import math

schema = BikaSchema.copy() + Schema((
    HistoryAwareReferenceField('Service',
        required=1,
        allowed_types=('AnalysisService',),
        relationship='AnalysisAnalysisService',
        referenceClass=HoldingReference,
        widget=ReferenceWidget(
            label=_("Analysis Service"),
        )
    ),
    HistoryAwareReferenceField('Calculation',
        allowed_types=('Calculation',),
        relationship='AnalysisCalculation',
        referenceClass=HoldingReference,
    ),
    ReferenceField('Attachment',
        multiValued=1,
        allowed_types=('Attachment',),
        referenceClass = HoldingReference,
        relationship = 'AnalysisAttachment',
    ),
    InterimFieldsField('InterimFields',
        widget = BikaRecordsWidget(
            label=_("Calculation Interim Fields"),
        )
    ),
    StringField('Result',
    ),
    DateTimeField('ResultCaptureDate',
        widget = ComputedWidget(
            visible=False,
        ),
    ),
    StringField('ResultDM',
    ),
    BooleanField('Retested',
        default = False,
    ),
    DurationField('MaxTimeAllowed',
        widget = DurationWidget(
            label=_("Maximum turn-around time"),
            description=_("Maximum time allowed for completion of the analysis. "
                            "A late analysis alert is raised when this period elapses"),
        ),
    ),
    DateTimeField('DateAnalysisPublished',
        widget = DateTimeWidget(
            label=_("Date Published"),
        ),
    ),
    DateTimeField('DueDate',
        widget = DateTimeWidget(
            label=_("Due Date"),
        ),
    ),
    IntegerField('Duration',
        widget = IntegerWidget(
            label=_("Duration"),
        )
    ),
    IntegerField('Earliness',
        widget = IntegerWidget(
            label=_("Earliness"),
        )
    ),
    BooleanField('ReportDryMatter',
        default = False,
    ),

    StringField('Analyst',
    ),
    TextField('Remarks',
    ),
    ReferenceField('Instrument',
        required = 0,
        allowed_types = ('Instrument',),
        relationship = 'WorksheetInstrument',
        referenceClass = HoldingReference,
    ),
    ReferenceField('SamplePartition',
        required = 0,
        allowed_types = ('SamplePartition',),
        relationship = 'AnalysisSamplePartition',
        referenceClass = HoldingReference,
    ),
    ComputedField('ClientUID',
        expression = 'context.aq_parent.aq_parent.UID()',
    ),
    ComputedField('ClientTitle',
        expression = 'context.aq_parent.aq_parent.Title()',
    ),
    ComputedField('RequestID',
        expression = 'context.aq_parent.getRequestID()',
    ),
    ComputedField('ClientOrderNumber',
        expression = 'context.aq_parent.getClientOrderNumber()',
    ),
    ComputedField('Keyword',
        expression = 'context.getService().getKeyword()',
    ),
    ComputedField('ServiceTitle',
        expression = 'context.getService().Title()',
    ),
    ComputedField('ServiceUID',
        expression = 'context.getService().UID()',
    ),
    ComputedField('SampleTypeUID',
        expression = 'context.aq_parent.getSample().getSampleType().UID()',
    ),
    ComputedField('SamplePointUID',
        expression = 'context.aq_parent.getSample().getSamplePoint().UID() if context.aq_parent.getSample().getSamplePoint() else None',
    ),
    ComputedField('CategoryUID',
        expression = 'context.getService().getCategoryUID()',
    ),
    ComputedField('CategoryTitle',
        expression = 'context.getService().getCategoryTitle()',
    ),
    ComputedField('PointOfCapture',
        expression = 'context.getService().getPointOfCapture()',
    ),
    ComputedField('DateReceived',
        expression = 'context.aq_parent.getDateReceived()',
    ),
    ComputedField('DateSampled',
        expression = 'context.aq_parent.getSample().getDateSampled()',
    ),
),
)


class Analysis(BaseContent):
    implements(IAnalysis)
    security = ClassSecurityInfo()
    displayContentsTab = False
    schema = schema

    def _getCatalogTool(self):
        from bika.lims.catalog import getCatalog
        return getCatalog(self)

    def Title(self):
        """ Return the service title as title.
        Some silliness here, for premature indexing, when the service
        is not yet configured.
        """
        try:
            s = self.getService()
            if s:
                s = s.Title()
            if not s:
                s = ''
        except ArchivistRetrieveError:
            s = ''
        return safe_unicode(s).encode('utf-8')

    def updateDueDate(self):
        # set the max hours allowed

        service = self.getService()
        maxtime = service.getMaxTimeAllowed()
        if not maxtime:
            maxtime = {'days': 0, 'hours': 0, 'minutes': 0}
        self.setMaxTimeAllowed(maxtime)
        # set the due date
        # default to old calc in case no calendars
        max_days = float(maxtime.get('days', 0)) + \
                 (
                     (float(maxtime.get('hours', 0)) * 3600 +
                      float(maxtime.get('minutes', 0)) * 60)
                     / 86400
                 )
        part = self.getSamplePartition()
        starttime = part.getDateReceived()
        if starttime:
            duetime = starttime + max_days
        else:
            duetime = ''
        self.setDueDate(duetime)

    def getUncertainty(self, result=None):
        """ Calls self.Service.getUncertainty with either the provided
            result value or self.Result
        """
        return self.getService().getUncertainty(result and result or self.getResult())

    def getDependents(self):
        """ Return a list of analyses who depend on us
            to calculate their result
        """
        rc = getToolByName(self, REFERENCE_CATALOG)
        dependents = []
        service = self.getService()
        ar = self.aq_parent
        for sibling in ar.getAnalyses(full_objects=True):
            if sibling == self:
                continue
            service = rc.lookupObject(sibling.getServiceUID())
            calculation = service.getCalculation()
            if not calculation:
                continue
            depservices = calculation.getDependentServices()
            if self.getService() in depservices:
                dependents.append(sibling)
        return dependents

    def getDependencies(self):
        """ Return a list of analyses who we depend on
            to calculate our result.
        """
        siblings = self.aq_parent.getAnalyses(full_objects=True)
        calculation = self.getService().getCalculation()
        if not calculation:
            return []
        dep_services = [d.UID() for d in calculation.getDependentServices()]
        dep_analyses = [a for a in siblings if a.getServiceUID() in dep_services]
        return dep_analyses

    def setResult(self, value, **kw):
        # Always update ResultCapture date when this field is modified
        self.setResultCaptureDate(DateTime())
        self.getField('Result').set(self, value, **kw)

    def getAnalysisSpecs(self, specification=None):
        """ Retrieves the analysis specs to be applied to this analysis.
            Allowed values for specification= 'client', 'lab', None
            If specification is None, client specification gets priority from
            lab specification.
            If no specification available for this analysis, returns None
        """

        sampletype = self.getSample().getSampleType()
        sampletype_uid = sampletype and sampletype.UID() or ''
        bsc = getToolByName(self, 'bika_setup_catalog')

        # retrieves the desired specs if None specs defined
        if not specification:
            proxies = bsc(portal_type='AnalysisSpec',
                          getClientUID=self.getClientUID(),
                          getSampleTypeUID=sampletype_uid)

            if len(proxies) == 0:
                # No client specs available, retrieve lab specs
                labspecsuid = self.bika_setup.bika_analysisspecs.UID()
                proxies = bsc(portal_type='AnalysisSpec',
                              getSampleTypeUID=sampletype_uid,
                              getClientUID=labspecsuid)
        else:
            specuid = specification == "client" and self.getClientUID() or \
                    self.bika_setup.bika_analysisspecs.UID()
            proxies = bsc(portal_type='AnalysisSpec',
                              getSampleTypeUID=sampletype_uid,
                              getClientUID=specuid)

        return (proxies and len(proxies) > 0) and proxies[0].getObject() or None

<<<<<<< HEAD
=======
    def isOutOfRange(self, result=None, specification=None):
        """ Check if a result is "out of range".
            if result is None, self.getResult() is called for the result value.
            if specification is None, client specification gets priority from
            lab specification
            Return True, False, spec if out of range
            Return True, True, spec if in shoulder (out, but acceptable)
            Return False, None, None if in range
        """
        result = result is not None and str(result) or self.getResult()

        # if analysis result is not a number, then we assume in range
        try:
            result = float(str(result))
        except ValueError:
            return False, None, None

        specs = self.getAnalysisSpecs(specification)
        if specs == None:
            # No specs available, assume in range
            return False, None, None

        keyword = self.getService().getKeyword()
        spec = specs.getResultsRangeDict()
        if keyword in spec:
            spec_min = None
            spec_max = None
            try:
                spec_min = float(spec[keyword]['min'])
            except:
                spec_min = None
                pass

            try:
                spec_max = float(spec[keyword]['max'])
            except:
                spec_max = None
                pass

            if (not spec_min and not spec_max):
                # No min and max values defined
                return False, None, None

            elif spec_min and spec_max \
                and spec_min <= result <= spec_max:
                # min and max values defined
                return False, None, None

            elif spec_min and not spec_max and spec_min <= result:
                # max value not defined
                return False, None, None

            elif not spec_min and spec_max and spec_max >= result:
                # min value not defined
                return False, None, None

            """ check if in 'shoulder' error range - out of range,
                but in acceptable error """
            error = 0
            try:
                error = float(spec[keyword].get('error', '0'))
            except:
                error = 0
                pass
            error_amount = (result / 100) * error
            error_min = result - error_amount
            error_max = result + error_amount
            if (spec_min and result < spec_min and error_max >= spec_min) or \
               (spec_max and result > spec_max and error_min <= spec_max):
                return True, True, spec[keyword]
            else:
                return True, False, spec[keyword]

        else:
            # Analysis without specification values. Assume in range
            return False, None, None

    def result_in_range(self, result = None, specification = "lab"):
        """ Check if a result is "in range".
            if result is None, self.getResult() is called for the result value.
            Return False,failed_spec if out of range
            Return True,None if in range
            return '1',None if in shoulder
        """
        outofrange, acceptable, spec = self.isOutOfRange(result, specification)
        return acceptable and '1' or not outofrange, spec

>>>>>>> a47edbb0
    def getSample(self):
        return self.aq_parent.getSample()

    def calculateResult(self, override=False, cascade=False):
        """ Calculates the result for the current analysis if it depends of
            other analysis/interim fields. Otherwise, do nothing
        """

        if self.getResult() and override == False:
            return False

        calculation = self.getService().getCalculation()
        if not calculation:
            return False

        mapping = {}

        # Add interims to mapping
        for interimuid, interimdata in self.getInterimFields():
            for i in interimdata:
                try:
                    ivalue = float(i['value'])
                    mapping[i['keyword']] = ivalue
                except:
                    # Interim not float, abort
                    return False

        # Add calculation's hidden interim fields to mapping
        for field in calculation.getInterimFields():
            if field['keyword'] not in mapping.keys():
                if field.get('hidden', False):
                    try:
                        ivalue = float(field['value'])
                        mapping[field['keyword']] = ivalue
                    except:
                        return False

        # Add Analysis Service interim defaults to mapping
        service = self.getService()
        for field in service.getInterimFields():
            if field['keyword'] not in mapping.keys():
                if field.get('hidden', False):
                    try:
                        ivalue = float(field['value'])
                        mapping[field['keyword']] = ivalue
                    except:
                        return False

        # Add dependencies results to mapping
        dependencies = self.getDependencies()
        for dependency in dependencies:
            result = dependency.getResult()
            if not result:
                # Dependency without results found
                if cascade:
                    # Try to calculate the dependency result
                    dependency.calculateResult(override, cascade)
                    result = dependency.getResult()
                    if result:
                        try:
                            result = float(str(result))
                            mapping[dependency.getKeyword()] = result
                        except:
                            return False
                else:
                    return False
            else:
                # Result must be float
                try:
                    result = float(str(result))
                    mapping[dependency.getKeyword()] = result
                except:
                    return False

        # Calculate
        formula = calculation.getFormula()
        formula = formula.replace('[', '%(').replace(']', ')f')
        try:
            formula = eval("'%s'%%mapping" % formula,
                               {"__builtins__": None,
                                'math': math,
                                'context': self},
                               {'mapping': mapping})
            result = eval(formula)
        except TypeError:
            self.setResult("NA")
            return True
        except ZeroDivisionError:
            self.setResult('0/0')
            return True
        except KeyError as e:
            self.setResult("NA")
            return True

        precision = service.getPrecision()
        result = (precision and result) \
            and str("%%.%sf" % precision) % result \
            or result
        self.setResult(result)
        return True

    def guard_unassign_transition(self):
        """ Check permission against parent worksheet
        """
        wf = getToolByName(self, 'portal_workflow')
        mtool = getToolByName(self, 'portal_membership')
        ws = self.getBackReferences('WorksheetAnalysis')
        if not ws:
            return False
        ws = ws[0]
        if wf.getInfoFor(ws, 'cancellation_state', '') == "cancelled":
            return False
        if mtool.checkPermission(Unassign, ws):
            return True
        return False

    def guard_assign_transition(self):
        """
        """
        return True


atapi.registerType(Analysis, PROJECTNAME)<|MERGE_RESOLUTION|>--- conflicted
+++ resolved
@@ -283,96 +283,6 @@
 
         return (proxies and len(proxies) > 0) and proxies[0].getObject() or None
 
-<<<<<<< HEAD
-=======
-    def isOutOfRange(self, result=None, specification=None):
-        """ Check if a result is "out of range".
-            if result is None, self.getResult() is called for the result value.
-            if specification is None, client specification gets priority from
-            lab specification
-            Return True, False, spec if out of range
-            Return True, True, spec if in shoulder (out, but acceptable)
-            Return False, None, None if in range
-        """
-        result = result is not None and str(result) or self.getResult()
-
-        # if analysis result is not a number, then we assume in range
-        try:
-            result = float(str(result))
-        except ValueError:
-            return False, None, None
-
-        specs = self.getAnalysisSpecs(specification)
-        if specs == None:
-            # No specs available, assume in range
-            return False, None, None
-
-        keyword = self.getService().getKeyword()
-        spec = specs.getResultsRangeDict()
-        if keyword in spec:
-            spec_min = None
-            spec_max = None
-            try:
-                spec_min = float(spec[keyword]['min'])
-            except:
-                spec_min = None
-                pass
-
-            try:
-                spec_max = float(spec[keyword]['max'])
-            except:
-                spec_max = None
-                pass
-
-            if (not spec_min and not spec_max):
-                # No min and max values defined
-                return False, None, None
-
-            elif spec_min and spec_max \
-                and spec_min <= result <= spec_max:
-                # min and max values defined
-                return False, None, None
-
-            elif spec_min and not spec_max and spec_min <= result:
-                # max value not defined
-                return False, None, None
-
-            elif not spec_min and spec_max and spec_max >= result:
-                # min value not defined
-                return False, None, None
-
-            """ check if in 'shoulder' error range - out of range,
-                but in acceptable error """
-            error = 0
-            try:
-                error = float(spec[keyword].get('error', '0'))
-            except:
-                error = 0
-                pass
-            error_amount = (result / 100) * error
-            error_min = result - error_amount
-            error_max = result + error_amount
-            if (spec_min and result < spec_min and error_max >= spec_min) or \
-               (spec_max and result > spec_max and error_min <= spec_max):
-                return True, True, spec[keyword]
-            else:
-                return True, False, spec[keyword]
-
-        else:
-            # Analysis without specification values. Assume in range
-            return False, None, None
-
-    def result_in_range(self, result = None, specification = "lab"):
-        """ Check if a result is "in range".
-            if result is None, self.getResult() is called for the result value.
-            Return False,failed_spec if out of range
-            Return True,None if in range
-            return '1',None if in shoulder
-        """
-        outofrange, acceptable, spec = self.isOutOfRange(result, specification)
-        return acceptable and '1' or not outofrange, spec
-
->>>>>>> a47edbb0
     def getSample(self):
         return self.aq_parent.getSample()
 
