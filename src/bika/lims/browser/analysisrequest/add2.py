--- conflicted
+++ resolved
@@ -24,10 +24,7 @@
 
 import six
 
-<<<<<<< HEAD
-=======
 import transaction
->>>>>>> 47d21d35
 from bika.lims import POINTS_OF_CAPTURE
 from bika.lims import api
 from bika.lims import bikaMessageFactory as _
@@ -985,33 +982,6 @@
         return info
 
     @cache(cache_key)
-    def get_samplepoint_info(self, obj):
-        """Returns the client info of an object"""
-
-        info = self.get_base_info(obj)
-        UIDs = []
-        for sample_type in obj.getSampleTypes():
-            UIDs.append(sample_type.UID())
-        # catalog queries for UI field filtering
-        st_query = {"UID": UIDs}
-
-        if UIDs:
-            filter_queries = {
-                # Display Sample Points that have this sample type assigned plus
-                # those that do not have a sample type assigned
-                "SampleType": st_query
-            }
-            info["filter_queries"] = filter_queries
-        if len(UIDs) == 1:
-            sample_uid = UIDs[0]
-            sample_title = api.get_object_by_uid(sample_uid).Title()
-            info["field_values"].update(
-                {"SampleType": {"uid": sample_uid, "title": sample_title}}
-            )
-
-        return info
-
-    @cache(cache_key)
     def get_sampletype_info(self, obj):
         """Returns the info for a Sample Type
         """
@@ -1020,8 +990,6 @@
         # client
         client = self.get_client()
         client_uid = client and api.get_uid(client) or ""
-        if not client_uid and self.request.form.get("ar_count"):
-            client_uid = self.request.form.get("Client-0_uid")
 
         info.update({
             "prefix": obj.getPrefix(),
@@ -1130,11 +1098,7 @@
         return {
             "AttachmentFile": fileupload,
             "AttachmentType": "",
-<<<<<<< HEAD
-            "ReportOption": "",
-=======
             "RenderInReport": False,
->>>>>>> 47d21d35
             "AttachmentKeys": "",
             "Service": "",
         }
@@ -1656,11 +1620,7 @@
             # These files will be added later as attachments
             file_fields = filter(lambda f: f.endswith("_file"), record)
             uploads = map(lambda f: record.pop(f), file_fields)
-<<<<<<< HEAD
-            attachments[n] = [self.to_attachment_record(f) for f in uploads]
-=======
             attachments = [self.to_attachment_record(f) for f in uploads]
->>>>>>> 47d21d35
 
             # Required fields and their values
             required_values = [record.get(key) for key in required_keys]
@@ -1727,11 +1687,7 @@
                             "Service": condition.get("uid"),
                             "Condition": condition.get("title"),
                         })
-<<<<<<< HEAD
-                        attachments[n].append(att)
-=======
                         attachments.append(att)
->>>>>>> 47d21d35
                     # Reset the condition value
                     filename = file_upload and file_upload.filename or ""
                     condition.value = filename
@@ -1744,11 +1700,7 @@
 
             # If there are required fields missing, flag an error
             for field in missing:
-<<<<<<< HEAD
-                fieldname = "{}-{}".format(field, n)
-=======
                 fieldname = "{}-{}".format(field, num)
->>>>>>> 47d21d35
                 msg = _("Field '{}' is required").format(safe_unicode(field))
                 fielderrors[fieldname] = msg
 
@@ -1792,42 +1744,8 @@
         # We keep the title to check if AR is newly created
         # and UID to print stickers
         ARs = OrderedDict()
-<<<<<<< HEAD
-        for n, record in enumerate(valid_records):
-            client_uid = record.get("Client")
-            client = self.get_object_by_uid(client_uid)
-
-            if not client:
-                actions.resume()
-                raise RuntimeError("No client found")
-
-            # Create the Analysis Request
-            try:
-                ar = crar(
-                    client,
-                    self.request,
-                    record,
-                )
-            except Exception as e:
-                actions.resume()
-                errors["message"] = str(e)
-                logger.error(e, exc_info=True)
-                return {"errors": errors}
-
-            # We keep the title to check if AR is newly created
-            # and UID to print stickers
-            ARs[ar.Title()] = ar.UID()
-
-            # Create the attachments
-            ar_attachments = filter(None, attachments.get(n, []))
-            for attachment_record in ar_attachments:
-                self.create_attachment(ar, attachment_record)
-
-        actions.resume()
-=======
         for sample in samples:
             ARs[sample.Title()] = sample.UID()
->>>>>>> 47d21d35
 
         level = "info"
         if len(ARs) == 0:
@@ -1845,8 +1763,6 @@
 
         return self.handle_redirect(ARs.values(), message)
 
-<<<<<<< HEAD
-=======
     def create_samples(self, records):
         """Creates samples for the given records
         """
@@ -1889,7 +1805,6 @@
         setup = api.get_senaite_setup()
         return setup.getMaxNumberOfSamplesAdd()
 
->>>>>>> 47d21d35
     def is_automatic_label_printing_enabled(self):
         """Returns whether the automatic printing of barcode labels is active
         """
