<html xmlns="http://www.w3.org/1999/xhtml"
	xmlns:tal="http://xml.zope.org/namespaces/tal"
	xmlns:metal="http://xml.zope.org/namespaces/metal"
	xmlns:i18n="http://xml.zope.org/namespaces/i18n"
    i18n:domain="bika"
    tal:define="plone_view context/@@plone">
<body>
<table>
    <tr>
        <td class="left">
        </td>
        <td align="right">
            <img tal:attributes="src string:${context/absolute_url}/logo.png"/>
            <br/>
            <h3 tal:content="view/lab_title | nothing"/>
            <tal:address tal:repeat="line view/address">
                <span tal:content="structure line "/>
                <br/>
            </tal:address>
            <br/>

<<<<<<< HEAD
            <p  tal:define="printdate view/date"
=======
            <span  tal:define="printdate view/date" 
>>>>>>> 66f84a80
                tal:content="python:plone_view.toLocalizedTime(printdate, long_format=1)"/>
            <tal:reporter tal:condition="view/reporter">
                <br/>
                <br/>
                <span i18n:translate="">Created by:</span>
                <span tal:content="view/reporter"/>
                <tal:email tal:condition="view/reporter_email">
                    <br/>
                    <a tal:define="email view/reporter_email"
                       tal:content="email"
                       tal:attributes="href string:mailto:${email}"/>
                </tal:email>
            </tal:reporter>

        </td>
    </tr>
</table>

        <span class="documentFirstHeading" tal:content="view/title | nothing"/>

<div tal:content="structure view/reportout"/>

<span> This is the footer stuff at the bottom of the frame</span>
</body>

</html><|MERGE_RESOLUTION|>--- conflicted
+++ resolved
@@ -19,11 +19,7 @@
             </tal:address>
             <br/>
 
-<<<<<<< HEAD
-            <p  tal:define="printdate view/date"
-=======
             <span  tal:define="printdate view/date" 
->>>>>>> 66f84a80
                 tal:content="python:plone_view.toLocalizedTime(printdate, long_format=1)"/>
             <tal:reporter tal:condition="view/reporter">
                 <br/>
