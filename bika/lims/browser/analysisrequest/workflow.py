# This file is part of Bika LIMS
#
# Copyright 2011-2016 by it's authors.
# Some rights reserved. See LICENSE.txt, AUTHORS.txt.

from bika.lims import bikaMessageFactory as _
from bika.lims.utils import t
from bika.lims import PMF
from bika.lims.browser.bika_listing import WorkflowAction
from bika.lims.idserver import renameAfterCreation
from bika.lims.permissions import *
from bika.lims.utils import changeWorkflowState
from bika.lims.utils import encode_header
from bika.lims.utils import isActive
from bika.lims.utils import tmpID
from bika.lims.utils import to_utf8
from bika.lims.workflow import doActionFor
from DateTime import DateTime
from string import Template
from email.mime.multipart import MIMEMultipart
from email.mime.text import MIMEText
from email.Utils import formataddr
from Products.Archetypes.config import REFERENCE_CATALOG
from Products.Archetypes.event import ObjectInitializedEvent
from Products.CMFCore.utils import getToolByName
from Products.CMFPlone.utils import safe_unicode, _createObjectByType
from bika.lims import interfaces

import json
import plone
import zope.event


class AnalysisRequestWorkflowAction(WorkflowAction):

    """Workflow actions taken in AnalysisRequest context.

        Sample context workflow actions also redirect here
        Applies to
            Analysis objects
            SamplePartition objects
    """

    def __call__(self):
        form = self.request.form
        plone.protect.CheckAuthenticator(form)
        action, came_from = WorkflowAction._get_form_workflow_action(self)
        if type(action) in (list, tuple):
            action = action[0]
        if type(came_from) in (list, tuple):
            came_from = came_from[0]
        # Call out to the workflow action method
        # Use default bika_listing.py/WorkflowAction for other transitions
        method_name = 'workflow_action_' + action
        method = getattr(self, method_name, False)
        if method:
            method()
        else:
            WorkflowAction.__call__(self)

    def workflow_action_save_partitions_button(self):
        form = self.request.form
        # Sample Partitions or AR Manage Analyses: save Partition Table
        sample = self.context.portal_type == 'Sample' and self.context or\
            self.context.getSample()
        part_prefix = sample.getId() + "-P"
        nr_existing = len(sample.objectIds())
        nr_parts = len(form['PartTitle'][0])
        # add missing parts
        if nr_parts > nr_existing:
            for i in range(nr_parts - nr_existing):
                part = _createObjectByType("SamplePartition", sample, tmpID())
                part.setDateReceived = DateTime()
                part.processForm()
        # remove excess parts
        if nr_existing > nr_parts:
            for i in range(nr_existing - nr_parts):
                part = sample['%s%s' % (part_prefix, nr_existing - i)]
                for a in part.getBackReferences("AnalysisSamplePartition"):
                    a.setSamplePartition(None)
                sample.manage_delObjects(['%s%s' % (part_prefix, nr_existing - i), ])
        # modify part container/preservation
        for part_uid, part_id in form['PartTitle'][0].items():
            part = sample["%s%s" % (part_prefix, part_id.split(part_prefix)[1])]
            part.edit(
                Container=form['getContainer'][0][part_uid],
                Preservation=form['getPreservation'][0][part_uid],
            )
            part.reindexObject()
            # Adding the Security Seal Intact checkbox's value to the container object
            container_uid = form['getContainer'][0][part_uid]
            uc = getToolByName(self.context, 'uid_catalog')
<<<<<<< HEAD
            if len(uc(UID=container_uid)) > 0:
                container_obj = uc(UID=container_uid)[0].getObject()
=======
            cbr = uc(UID=container_uid)
            if cbr and len(cbr) > 0:
                container_obj = cbr[0].getObject()
>>>>>>> ed6261a2
            else:
                continue
            value = form.get('setSecuritySealIntact', {}).get(part_uid, '') == 'on'
            container_obj.setSecuritySealIntact(value)
        objects = WorkflowAction._get_selected_items(self)
        if not objects:
            message = _("No items have been selected")
            self.context.plone_utils.addPortalMessage(message, 'info')
            if self.context.portal_type == 'Sample':
                # in samples his table is on 'Partitions' tab
                self.destination_url = self.context.absolute_url() +\
                    "/partitions"
            else:
                # in ar context this table is on 'ManageAnalyses' tab
                self.destination_url = self.context.absolute_url() +\
                    "/analyses"
            self.request.response.redirect(self.destination_url)

    def workflow_action_save_analyses_button(self):
        form = self.request.form
        workflow = getToolByName(self.context, 'portal_workflow')
        bsc = self.context.bika_setup_catalog
        action, came_from = WorkflowAction._get_form_workflow_action(self)
        # AR Manage Analyses: save Analyses
        ar = self.context
        sample = ar.getSample()
        objects = WorkflowAction._get_selected_items(self)
        if not objects:
            message = _("No analyses have been selected")
            self.context.plone_utils.addPortalMessage(message, 'info')
            self.destination_url = self.context.absolute_url() + "/analyses"
            self.request.response.redirect(self.destination_url)
            return
        Analyses = objects.keys()
        prices = form.get("Price", [None])[0]

        # Hidden analyses?
        # https://jira.bikalabs.com/browse/LIMS-1324
        outs = []
        hiddenans = form.get('Hidden', {})
        for uid in Analyses:
            hidden = hiddenans.get(uid, '')
            hidden = True if hidden == 'on' else False
            outs.append({'uid':uid, 'hidden':hidden})
        ar.setAnalysisServicesSettings(outs)

        specs = {}
        if form.get("min", None):
            for service_uid in Analyses:
                service = bsc(UID=service_uid)[0].getObject()
                keyword = service.getKeyword()
                specs[service_uid] = {
                    "min": form["min"][0][service_uid],
                    "max": form["max"][0][service_uid],
                    "error": form["error"][0][service_uid],
                    "keyword": keyword,
                    "uid": service_uid,
                }
        else:
            for service_uid in Analyses:
                service = bsc(UID=service_uid)[0].getObject()
                keyword = service.getKeyword()
                specs[service_uid] = {"min": "", "max": "", "error": "",
                                      "keyword": keyword, "uid": service_uid}
        new = ar.setAnalyses(Analyses, prices=prices, specs=specs.values())
        # link analyses and partitions
        # If Bika Setup > Analyses > 'Display individual sample
        # partitions' is checked, no Partitions available.
        # https://github.com/bikalabs/Bika-LIMS/issues/1030
        if 'Partition' in form:
            for service_uid, service in objects.items():
                part_id = form['Partition'][0][service_uid]
                part = sample[part_id]
                analysis = ar[service.getKeyword()]
                analysis.setSamplePartition(part)
                analysis.reindexObject()

        if new:
            for analysis in new:
                # if the AR has progressed past sample_received, we need to bring it back.
                ar_state = workflow.getInfoFor(ar, 'review_state')
                if ar_state in ('attachment_due', 'to_be_verified'):
                    # Apply to AR only; we don't want this transition to cascade.
                    ar.REQUEST['workflow_skiplist'].append("retract all analyses")
                    workflow.doActionFor(ar, 'retract')
                    ar.REQUEST['workflow_skiplist'].remove("retract all analyses")
                    ar_state = workflow.getInfoFor(ar, 'review_state')
                # Then we need to forward new analyses state
                analysis.updateDueDate()
                changeWorkflowState(analysis, 'bika_analysis_workflow', ar_state)

        message = PMF("Changes saved.")
        self.context.plone_utils.addPortalMessage(message, 'info')
        self.destination_url = self.context.absolute_url()
        self.request.response.redirect(self.destination_url)

    def workflow_action_preserve(self):
        form = self.request.form
        workflow = getToolByName(self.context, 'portal_workflow')
        action, came_from = WorkflowAction._get_form_workflow_action(self)
        checkPermission = self.context.portal_membership.checkPermission
        # Partition Preservation
        # the partition table shown in AR and Sample views sends it's
        # action button submits here.
        objects = WorkflowAction._get_selected_items(self)
        transitioned = []
        incomplete = []
        for obj_uid, obj in objects.items():
            part = obj
            # can't transition inactive items
            if workflow.getInfoFor(part, 'inactive_state', '') == 'inactive':
                continue
            if not checkPermission(PreserveSample, part):
                continue
            # grab this object's Preserver and DatePreserved from the form
            Preserver = form['getPreserver'][0][obj_uid].strip()
            Preserver = Preserver and Preserver or ''
            DatePreserved = form['getDatePreserved'][0][obj_uid].strip()
            DatePreserved = DatePreserved and DateTime(DatePreserved) or ''
            # write them to the sample
            part.setPreserver(Preserver)
            part.setDatePreserved(DatePreserved)
            # transition the object if both values are present
            if Preserver and DatePreserved:
                workflow.doActionFor(part, action)
                transitioned.append(part.id)
            else:
                incomplete.append(part.id)
            part.reindexObject()
            part.aq_parent.reindexObject()
        message = None
        if len(transitioned) > 1:
            message = _('${items} are waiting to be received.',
                        mapping={'items': safe_unicode(', '.join(transitioned))})
            self.context.plone_utils.addPortalMessage(message, 'info')
        elif len(transitioned) == 1:
            message = _('${item} is waiting to be received.',
                        mapping={'item': safe_unicode(', '.join(transitioned))})
            self.context.plone_utils.addPortalMessage(message, 'info')
        if not message:
            message = _('No changes made.')
            self.context.plone_utils.addPortalMessage(message, 'info')

        if len(incomplete) > 1:
            message = _('${items} are missing Preserver or Date Preserved',
                        mapping={'items': safe_unicode(', '.join(incomplete))})
            self.context.plone_utils.addPortalMessage(message, 'error')
        elif len(incomplete) == 1:
            message = _('${item} is missing Preserver or Preservation Date',
                        mapping={'item': safe_unicode(', '.join(incomplete))})
            self.context.plone_utils.addPortalMessage(message, 'error')

        self.destination_url = self.request.get_header("referer",
                               self.context.absolute_url())
        self.request.response.redirect(self.destination_url)

    def workflow_action_receive(self):
        action, came_from = WorkflowAction._get_form_workflow_action(self)
        items = [self.context,] if came_from == 'workflow_action' \
                else self._get_selected_items().values()
        trans, dest = self.submitTransition(action, came_from, items)
        if trans and 'receive' in self.context.bika_setup.getAutoPrintStickers():
            transitioned = [item.id for item in items]
            tmpl = self.context.bika_setup.getAutoStickerTemplate()
            q = "/sticker?autoprint=1&template=%s&items=" % tmpl
            q += ",".join(transitioned)
            self.request.response.redirect(self.context.absolute_url() + q)
        elif trans:
            message = PMF('Changes saved.')
            self.context.plone_utils.addPortalMessage(message, 'info')
            self.destination_url = self.context.absolute_url()
            self.request.response.redirect(self.destination_url)

    def workflow_action_submit(self):
        form = self.request.form
        rc = getToolByName(self.context, REFERENCE_CATALOG)
        action, came_from = WorkflowAction._get_form_workflow_action(self)
        checkPermission = self.context.portal_membership.checkPermission
        if not isActive(self.context):
            message = _('Item is inactive.')
            self.context.plone_utils.addPortalMessage(message, 'info')
            self.request.response.redirect(self.context.absolute_url())
            return
        # calcs.js has kept item_data and form input interim values synced,
        # so the json strings from item_data will be the same as the form values
        item_data = {}
        if 'item_data' in form:
            if isinstance(form['item_data'], list):
                for i_d in form['item_data']:
                    for i, d in json.loads(i_d).items():
                        item_data[i] = d
            else:
                item_data = json.loads(form['item_data'])
        selected_analyses = WorkflowAction._get_selected_items(self)
        results = {}
        hasInterims = {}
        # check that the form values match the database
        # save them if not.
        for uid, result in self.request.form.get('Result', [{}])[0].items():
            # Do not save data for analyses that are not selected.
            if uid not in selected_analyses:
                continue
            analysis = selected_analyses[uid]
            # never save any part of rows with empty result values.
            # https://jira.bikalabs.com/browse/LIMS-1944:
            if not result:
                continue
            # ignore result if analysis object no longer exists
            if not analysis:
                continue
            # Prevent saving data if the analysis is already transitioned
            if not (checkPermission(EditResults, analysis) or checkPermission(EditFieldResults, analysis)):
                title = safe_unicode(analysis.getService().Title())
                msgid = _('Result for ${analysis} could not be saved because '
                          'it was already submitted by another user.',
                          mapping={'analysis': title})
                message = safe_unicode(t(msgid))
                self.context.plone_utils.addPortalMessage(message)
                continue
            # if the AR has ReportDryMatter set, get dry_result from form.
            dry_result = ''
            if hasattr(self.context, 'getReportDryMatter') \
               and self.context.getReportDryMatter():
                for k, v in self.request.form['ResultDM'][0].items():
                    if uid == k:
                        dry_result = v
                        break
            results[uid] = result
            interimFields = item_data[uid]
            if len(interimFields) > 0:
                hasInterims[uid] = True
            else:
                hasInterims[uid] = False
            retested = 'retested' in form and uid in form['retested']
            remarks = form.get('Remarks', [{}, ])[0].get(uid, '')
            # Don't save uneccessary things
            # https://github.com/bikalabs/Bika-LIMS/issues/766:
            #    Somehow, using analysis.edit() fails silently when
            #    logged in as Analyst.
            if analysis.getInterimFields() != interimFields or \
               analysis.getRetested() != retested or \
               analysis.getRemarks() != remarks:
                analysis.setInterimFields(interimFields)
                analysis.setRetested(retested)
                analysis.setRemarks(remarks)
            # save results separately, otherwise capture date is rewritten
            if analysis.getResult() != result or \
               analysis.getResultDM() != dry_result:
                analysis.setResultDM(dry_result)
                analysis.setResult(result)
        methods = self.request.form.get('Method', [{}])[0]
        instruments = self.request.form.get('Instrument', [{}])[0]
        analysts = self.request.form.get('Analyst', [{}])[0]
        uncertainties = self.request.form.get('Uncertainty', [{}])[0]
        dlimits = self.request.form.get('DetectionLimit', [{}])[0]
        # discover which items may be submitted
        submissable = []
        for uid, analysis in selected_analyses.items():
            analysis_active = isActive(analysis)

            # Need to save the instrument?
            if uid in instruments and analysis_active:
                # TODO: Add SetAnalysisInstrument permission
                # allow_setinstrument = sm.checkPermission(SetAnalysisInstrument)
                allow_setinstrument = True
                # ---8<-----
                if allow_setinstrument == True:
                    # The current analysis allows the instrument regards
                    # to its analysis service and method?
                    if (instruments[uid]==''):
                        previnstr = analysis.getInstrument()
                        if previnstr:
                            previnstr.removeAnalysis(analysis)
                        analysis.setInstrument(None);
                    elif analysis.isInstrumentAllowed(instruments[uid]):
                        previnstr = analysis.getInstrument()
                        if previnstr:
                            previnstr.removeAnalysis(analysis)
                        analysis.setInstrument(instruments[uid])
                        instrument = analysis.getInstrument()
                        instrument.addAnalysis(analysis)

            # Need to save the method?
            if uid in methods and analysis_active:
                # TODO: Add SetAnalysisMethod permission
                # allow_setmethod = sm.checkPermission(SetAnalysisMethod)
                allow_setmethod = True
                # ---8<-----
                if allow_setmethod == True and analysis.isMethodAllowed(methods[uid]):
                    analysis.setMethod(methods[uid])

            # Need to save the analyst?
            if uid in analysts and analysis_active:
                analysis.setAnalyst(analysts[uid])

            # Need to save the uncertainty?
            if uid in uncertainties and analysis_active:
                analysis.setUncertainty(uncertainties[uid])

            # Need to save the detection limit?
            if analysis_active:
                analysis.setDetectionLimitOperand(dlimits.get(uid, None))

            if uid not in results or not results[uid]:
                continue
            can_submit = True
            # guard_submit does a lot of the same stuff, too.
            # the code there has also been commented.
            # we must find a better way to allow dependencies to control
            # this process.
            # for dependency in analysis.getDependencies():
            #     dep_state = workflow.getInfoFor(dependency, 'review_state')
            #     if hasInterims[uid]:
            #         if dep_state in ('to_be_sampled', 'to_be_preserved',
            #                          'sample_due', 'sample_received',
            #                          'attachment_due', 'to_be_verified',):
            #             can_submit = False
            #             break
            #     else:
            #         if dep_state in ('to_be_sampled', 'to_be_preserved',
            #                          'sample_due', 'sample_received',):
            #             can_submit = False
            #             break
            if can_submit and analysis not in submissable:
                submissable.append(analysis)
        # and then submit them.
        for analysis in submissable:
            doActionFor(analysis, 'submit')

        # LIMS-2366: Finally, when we are done processing all applicable
        # analyses, we must attempt to initiate the submit transition on the
        # AR itself. This is for the case where "general retraction" has been
        # done, or where the last "received" analysis has been removed, and
        # the AR is in state "received" while there are no "received" analyses
        # left to trigger the parent transition.
        if self.context.portal_type == 'Sample':
            ar = self.context.getAnalysisRequests()[0]
        elif self.context.portal_type == 'Analysis':
            ar = self.context.aq_parent
        else:
            ar = self.context
        doActionFor(ar, 'submit')

        message = PMF("Changes saved.")
        self.context.plone_utils.addPortalMessage(message, 'info')
        if checkPermission(EditResults, self.context):
            self.destination_url = self.context.absolute_url() + "/manage_results"
        else:
            self.destination_url = self.context.absolute_url()
        self.request.response.redirect(self.destination_url)

    def workflow_action_prepublish(self):
        self.workflow_action_publish()

    def workflow_action_republish(self):
        self.workflow_action_publish()

    def workflow_action_publish(self):
        action, came_from = WorkflowAction._get_form_workflow_action(self)
        if not isActive(self.context):
            message = _('Item is inactive.')
            self.context.plone_utils.addPortalMessage(message, 'info')
            self.request.response.redirect(self.context.absolute_url())
            return
        # AR publish preview
        self.request.response.redirect(self.context.absolute_url() + "/publish")

    def workflow_action_verify(self):
        # default bika_listing.py/WorkflowAction, but then go to view screen.
        self.destination_url = self.context.absolute_url()
        return self.workflow_action_default(action='verify', came_from='edit')

    def workflow_action_retract_ar(self):
        workflow = getToolByName(self.context, 'portal_workflow')
        # AR should be retracted
        # Can't transition inactive ARs
        if not isActive(self.context):
            message = _('Item is inactive.')
            self.context.plone_utils.addPortalMessage(message, 'info')
            self.request.response.redirect(self.context.absolute_url())
            return

        # 1. Copies the AR linking the original one and viceversa
        ar = self.context
        newar = self.cloneAR(ar)

        # 2. The old AR gets a status of 'invalid'
        workflow.doActionFor(ar, 'retract_ar')

        # 3. The new AR copy opens in status 'to be verified'
        changeWorkflowState(newar, 'bika_ar_workflow', 'to_be_verified')

        # 4. The system immediately alerts the client contacts who ordered
        # the results, per email and SMS, that a possible mistake has been
        # picked up and is under investigation.
        # A much possible information is provided in the email, linking
        # to the AR online.
        laboratory = self.context.bika_setup.laboratory
        lab_address = "<br/>".join(laboratory.getPrintAddress())
        mime_msg = MIMEMultipart('related')
        mime_msg['Subject'] = t(_("Erroneus result publication from ${request_id}",
                                mapping={"request_id": ar.getRequestID()}))
        mime_msg['From'] = formataddr(
            (encode_header(laboratory.getName()),
             laboratory.getEmailAddress()))
        to = []
        contact = ar.getContact()
        if contact:
            to.append(formataddr((encode_header(contact.Title()),
                                   contact.getEmailAddress())))
        for cc in ar.getCCContact():
            formatted = formataddr((encode_header(cc.Title()),
                                   cc.getEmailAddress()))
            if formatted not in to:
                to.append(formatted)

        managers = self.context.portal_groups.getGroupMembers('LabManagers')
        for bcc in managers:
            user = self.portal.acl_users.getUser(bcc)
            if user:
                uemail = user.getProperty('email')
                ufull = user.getProperty('fullname')
                formatted = formataddr((encode_header(ufull), uemail))
                if formatted not in to:
                    to.append(formatted)
        mime_msg['To'] = ','.join(to)
        aranchor = "<a href='%s'>%s</a>" % (ar.absolute_url(),
                                            ar.getRequestID())
        naranchor = "<a href='%s'>%s</a>" % (newar.absolute_url(),
                                             newar.getRequestID())
        addremarks = ('addremarks' in self.request
                      and ar.getRemarks()) \
                    and ("<br/><br/>"
                         + _("Additional remarks:")
                         + "<br/>"
                         + ar.getRemarks().split("===")[1].strip()
                         + "<br/><br/>") \
                    or ''
        sub_d = dict(request_link=aranchor,
                     new_request_link=naranchor,
                     remarks=addremarks,
                     lab_address=lab_address)
        body = Template("Some errors have been detected in the results report "
                        "published from the Analysis Request $request_link. The Analysis "
                        "Request $new_request_link has been created automatically and the "
                        "previous has been invalidated.<br/>The possible mistake "
                        "has been picked up and is under investigation.<br/><br/>"
                        "$remarks $lab_address").safe_substitute(sub_d)
        msg_txt = MIMEText(safe_unicode(body).encode('utf-8'),
                           _subtype='html')
        mime_msg.preamble = 'This is a multi-part MIME message.'
        mime_msg.attach(msg_txt)
        try:
            host = getToolByName(self.context, 'MailHost')
            host.send(mime_msg.as_string(), immediate=True)
        except Exception as msg:
            message = _('Unable to send an email to alert lab '
                        'client contacts that the Analysis Request has been '
                        'retracted: ${error}',
                        mapping={'error': safe_unicode(msg)})
            self.context.plone_utils.addPortalMessage(message, 'warning')

        message = _('${items} invalidated.',
                    mapping={'items': ar.getRequestID()})
        self.context.plone_utils.addPortalMessage(message, 'warning')
        self.request.response.redirect(newar.absolute_url())

    def workflow_action_copy_to_new(self):
        # Pass the selected AR UIDs in the request, to ar_add.
        objects = WorkflowAction._get_selected_items(self)
        if not objects:
            message = _("No analyses have been selected")
            self.context.plone_utils.addPortalMessage(message, 'info')
            referer = self.request.get_header("referer")
            self.request.response.redirect(referer)
            return
        url = self.context.absolute_url() + "/portal_factory/" + \
            "AnalysisRequest/Request new analyses/ar_add" + \
            "?ar_count={0}".format(len(objects)) + \
            "&copy_from={0}".format(",".join(objects.keys()))
        self.request.response.redirect(url)
        return

    def cloneAR(self, ar):
        newar = _createObjectByType("AnalysisRequest", ar.aq_parent, tmpID())
        newar.title = ar.title
        newar.description = ar.description
        newar.setContact(ar.getContact())
        newar.setCCContact(ar.getCCContact())
        newar.setCCEmails(ar.getCCEmails())
        newar.setBatch(ar.getBatch())
        newar.setTemplate(ar.getTemplate())
        newar.setProfile(ar.getProfile())
        newar.setSamplingDate(ar.getSamplingDate())
        newar.setSampleType(ar.getSampleType())
        newar.setSamplePoint(ar.getSamplePoint())
        newar.setStorageLocation(ar.getStorageLocation())
        newar.setSamplingDeviation(ar.getSamplingDeviation())
        newar.setPriority(ar.getPriority())
        newar.setSampleCondition(ar.getSampleCondition())
        newar.setSample(ar.getSample())
        newar.setClientOrderNumber(ar.getClientOrderNumber())
        newar.setClientReference(ar.getClientReference())
        newar.setClientSampleID(ar.getClientSampleID())
        newar.setDefaultContainerType(ar.getDefaultContainerType())
        newar.setAdHoc(ar.getAdHoc())
        newar.setComposite(ar.getComposite())
        newar.setReportDryMatter(ar.getReportDryMatter())
        newar.setInvoiceExclude(ar.getInvoiceExclude())
        newar.setAttachment(ar.getAttachment())
        newar.setInvoice(ar.getInvoice())
        newar.setDateReceived(ar.getDateReceived())
        newar.setMemberDiscount(ar.getMemberDiscount())
        # Set the results for each AR analysis
        ans = ar.getAnalyses(full_objects=True)
        # If a whole AR is retracted and contains retracted Analyses, these
        # retracted analyses won't be created/shown in the new AR
        workflow = getToolByName(self, "portal_workflow")
        analyses = [x for x in ans
                if workflow.getInfoFor(x, "review_state") not in ("retracted")]
        for an in analyses:
            try:
                nan = _createObjectByType("Analysis", newar, an.getKeyword())
            except Exception as e:
                from bika.lims import logger
                logger.warn('Cannot create analysis %s inside %s (%s)'%
                            an.getService().Title(), newar, e)
                continue
            nan.setService(an.getService())
            nan.setCalculation(an.getCalculation())
            nan.setInterimFields(an.getInterimFields())
            nan.setResult(an.getResult())
            nan.setResultDM(an.getResultDM())
            nan.setRetested = False,
            nan.setMaxTimeAllowed(an.getMaxTimeAllowed())
            nan.setDueDate(an.getDueDate())
            nan.setDuration(an.getDuration())
            nan.setReportDryMatter(an.getReportDryMatter())
            nan.setAnalyst(an.getAnalyst())
            nan.setInstrument(an.getInstrument())
            nan.setSamplePartition(an.getSamplePartition())
            nan.unmarkCreationFlag()
            zope.event.notify(ObjectInitializedEvent(nan))
            changeWorkflowState(nan, 'bika_analysis_workflow',
                                'to_be_verified')
            nan.reindexObject()

        newar.reindexObject()
        newar.aq_parent.reindexObject()
        renameAfterCreation(newar)
        newar.setRequestID(newar.getId())

        if hasattr(ar, 'setChildAnalysisRequest'):
            ar.setChildAnalysisRequest(newar)
        newar.setParentAnalysisRequest(ar)
        return newar

    def workflow_action_schedule_sampling(self):
        """
        This function prevent the transition if the fields "SamplingDate"
        and "ScheduledSamplingSampler" are uncompleted.
        :return: bool
        """
        from bika.lims.utils.workflow import schedulesampling
        message = 'Not expected transition.'
        # In Samples Folder we have to get each selected item
        if interfaces.ISamplesFolder.providedBy(self.context):
            select_objs = WorkflowAction._get_selected_items(self)
            message = _('Transition done.')
            for key in select_objs.keys():
                sample = select_objs[key]
                # Getting the sampler
                sch_sampl = self.request.form.get(
                    'getScheduledSamplingSampler', None)[0].get(key) if\
                    self.request.form.get(
                        'getScheduledSamplingSampler', None) else ''
                # Getting the date
                sampl_date = self.request.form.get(
                    'getSamplingDate', None)[0].get(key) if\
                    self.request.form.get(
                        'getSamplingDate', None) else ''
                # Setting both values
                sample.setScheduledSamplingSampler(sch_sampl)
                sample.setSamplingDate(sampl_date)
                # Transitioning the sample
                success, errmsg = schedulesampling.doTransition(sample)
                if errmsg == 'missing':
                    message = _(
                        "'Sampling date' and 'Define the Sampler for the" +
                        " scheduled sampling' must be completed and saved " +
                        "in order to schedule a sampling. Element: %s" %
                        sample.getId())
                elif errmsg == 'cant_trans':
                    message = _(
                        "The item %s can't be transitioned." % sample.getId())
                else:
                    message = _('Transition done.')
                self.context.plone_utils.addPortalMessage(message, 'info')
        else:
            success, errmsg = schedulesampling.doTransition(self.context)
            if errmsg == 'missing':
                message = _(
                    "'Sampling date' and 'Define the Sampler for the" +
                    " scheduled sampling' must be completed and saved in " +
                    "order to schedule a sampling.")
            elif errmsg == 'cant_trans':
                message = _("The item can't be transitioned.")
            else:
                message = _('Transition done.')
            self.context.plone_utils.addPortalMessage(message, 'info')
        # Reload the page in order to show the portal message
        self.request.response.redirect(self.context.absolute_url())
        return success<|MERGE_RESOLUTION|>--- conflicted
+++ resolved
@@ -90,14 +90,9 @@
             # Adding the Security Seal Intact checkbox's value to the container object
             container_uid = form['getContainer'][0][part_uid]
             uc = getToolByName(self.context, 'uid_catalog')
-<<<<<<< HEAD
-            if len(uc(UID=container_uid)) > 0:
-                container_obj = uc(UID=container_uid)[0].getObject()
-=======
             cbr = uc(UID=container_uid)
             if cbr and len(cbr) > 0:
                 container_obj = cbr[0].getObject()
->>>>>>> ed6261a2
             else:
                 continue
             value = form.get('setSecuritySealIntact', {}).get(part_uid, '') == 'on'
