--- conflicted
+++ resolved
@@ -74,11 +74,7 @@
         self.columns = {
             'getRequestID': {'title': _('Request ID'),
                             'attr': 'getId',
-<<<<<<< HEAD
                             'replace_url': 'absolute_url',
-=======
-                            'replace_url': 'getSampleURL',
->>>>>>> 1c2913e3
                             'index': 'getId'},
             'getClientOrderNumber': {'title': _('Client Order'),
                                      'toggle': True},
