--- conflicted
+++ resolved
@@ -1601,15 +1601,8 @@
     def getProfilesTitle(self):
         titles = self.get_CachedProfilesTitle()
         if titles:
-<<<<<<< HEAD
-            logger.warn("ProfilesTitle: cached")
             return titles.split[',']
         else:
-            logger.warn("ProfilesTitle: NOT cached")
-=======
-            return titles.split[',']
-        else:
->>>>>>> 4525a46b
             titles = [profile.Title() for profile in self.getProfiles()]
             self.set_CachedProfilesTitle(','.join(titles))
             return titles
@@ -1617,10 +1610,6 @@
     def getTemplateTitle(self):
         title = self.get_CachedTemplateTitle()
         if not title:
-<<<<<<< HEAD
-            logger.warn("TemplateTitle: NOT cached")
-=======
->>>>>>> 4525a46b
             title = self.getTemplate().Title() if self.getTemplate() else ''
             self.set_CachedTemplateTitle(title)
         return title
@@ -1705,17 +1694,9 @@
         """ Return the amount of analyses verified/total in the current AR """
         annum = self.get_CachedAnalysesNum()
         if annum:
-<<<<<<< HEAD
-            logger.warn("AnalysesNum: cached")
             annums = annum.split(',')
             return int(annums[0]), int(annums[1])
         else:
-            logger.warn("AnalysesNum: NOT cached")
-=======
-            annums = annum.split(',')
-            return int(annums[0]), int(annums[1])
-        else:
->>>>>>> 4525a46b
             verified = 0
             total = 0
             for analysis in self.getAnalyses():
@@ -2489,20 +2470,12 @@
             from this Analysis Request
         """
         if self.get_CachedDepartmentUIDs():
-<<<<<<< HEAD
-            logger.warn("Departments: cached")
-=======
->>>>>>> 4525a46b
             uids = self.get_CachedDepartmentUIDs()
             uids = uids.split(',')
             bc = getToolByName(self, "bika_setup_catalog")
             depts = bc(portal_type="Department", UID=uids)
             depts = [dept.getObject() for dept in depts]
         else:
-<<<<<<< HEAD
-            logger.warn("Departments: NOT cached")
-=======
->>>>>>> 4525a46b
             ans = [an.getObject() for an in self.getAnalyses()]
             depts = [an.getService().getDepartment() for an in ans if an.getService().getDepartment()]
             uids = [dept.UID() for dept in depts]
@@ -2935,9 +2908,6 @@
     def resetCache(self):
         self.set_CachedAnalysesNum('')
         self.set_CachedDepartmentUIDs('')
-<<<<<<< HEAD
         self.reindexObject(idxs=["getDepartmentUIDs"])
-=======
->>>>>>> 4525a46b
 
 atapi.registerType(AnalysisRequest, PROJECTNAME)