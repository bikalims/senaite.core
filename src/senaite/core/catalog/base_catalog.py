--- conflicted
+++ resolved
@@ -17,8 +17,6 @@
 #
 # Copyright 2018-2023 by it's authors.
 # Some rights reserved, see README and LICENSE.
-
-from threading import RLock
 
 from threading import RLock
 
@@ -176,18 +174,6 @@
                 if self.is_obj_indexable(obj, portal_type, mapped_types):
                     self._reindexObject(obj, idxs=idxs)  # bypass queue
                     self.log_progress()
-<<<<<<< HEAD
-                elif api.is_dexterity_content(obj):
-                    # NOTE: Catalog multiplexing is only available for DX types
-                    #       and stores the catalogs in a variable `_catalogs`.
-                    multiplex_catalogs = getattr(obj, "_catalogs", [])
-                    if self.id in multiplex_catalogs:
-                        self._reindexObject(obj, idxs=idxs)  # bypass queue
-                        self.log_progress()
-                else:
-                    return
-=======
->>>>>>> 47d21d35
             except TypeError:
                 # Catalogs have 'indexObject' as well, but they
                 # take different args, and will fail
