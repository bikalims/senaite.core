--- conflicted
+++ resolved
@@ -1176,10 +1176,6 @@
                 url: window.portal_url + "/@@API/calculate_partitions",
                 data: request_data,
                 success: function(data) {
-<<<<<<< HEAD
-                    window.jsonapi_cache[cacheKey] = data;
-                    calc_parts_handler(arnum, data);
-=======
                     // Check if calculation succeeded
                     if (data.success == false) {
                         alert('Error while calculating partitions: ' + data.message);
@@ -1187,7 +1183,6 @@
                         window.jsonapi_cache[cacheKey] = data;
                         calc_parts_handler(column, data);
                     }
->>>>>>> 23c4fb5a
                 }
             });
         } else {
