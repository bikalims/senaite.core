--- conflicted
+++ resolved
@@ -24,11 +24,8 @@
 3.1.8 (2015-06-03)
 ------------------
 LIMS-1923: Typo InstrumentCalibration
-<<<<<<< HEAD
 LIMS-1928 Asset Number on Instruments' Certificate tab should use Instrument's default
-=======
 LIMS-1929: Translation error on Instrument Document page
->>>>>>> 96e8bde1
 LIMS-1773: Instrument. Thermo Fisher ELISA Spectrophotometer
 LIMS-1697: Error updating bika.lims 317 to 318 via quickinstaller
 LIMS-1820: QC Graphs DateTime's X-Axis not well sorted
