from bika.lims.adapters.referencewidgetvocabulary import DefaultReferenceWidgetVocabulary
from bika.lims.adapters.widgetvisibility import WidgetVisibility as _WV
from bika.lims.jsonapi import get_include_fields
from bika.lims.jsonapi import load_brain_metadata
from bika.lims.jsonapi import load_field_values
from bika.lims.interfaces import IAnalysisRequest
from bika.lims.interfaces import IFieldIcons
from bika.lims.interfaces import IJSONReadExtender
from bika.lims.permissions import *
from bika.lims.workflow import get_workflow_actions
from bika.lims.vocabularies import CatalogVocabulary
<<<<<<< HEAD
=======
from bika.lims.utils import to_utf8, getHiddenAttributesForClass
from bika.lims.workflow import doActionFor
from DateTime import DateTime
from Products.Archetypes import PloneMessageFactory as PMF
from plone.app.layout.globals.interfaces import IViewView
from plone.registry.interfaces import IRegistry
>>>>>>> ee0219e7
from Products.CMFCore.utils import getToolByName
from zope.component import adapts
from zope.component import getAdapters
from zope.component import queryUtility
from zope.interface import implements

import json

from .view import AnalysisRequestViewView    # view first.
from .add import AnalysisRequestAddView
from .invoice import InvoicePrintView
from .invoice import InvoiceView
from .log import AnalysisRequestLog
from .manage_analyses import AnalysisRequestAnalysesView
from .manage_results import AnalysisRequestManageResultsView
from .published_results import AnalysisRequestPublishedResults
from .results_not_requested import AnalysisRequestResultsNotRequestedView
from .workflow import AnalysisRequestWorkflowAction
from .analysisrequests import AnalysisRequestsView


class ResultOutOfRange(object):

    """Return alerts for any analyses inside the context ar
    """
    implements(IFieldIcons)
    adapts(IAnalysisRequest)

    def __init__(self, context):
        self.context = context

    def __call__(self, result=None, **kwargs):
        workflow = getToolByName(self.context, 'portal_workflow')
        items = self.context.getAnalyses()
        field_icons = {}
        for obj in items:
            obj = obj.getObject() if hasattr(obj, 'getObject') else obj
            uid = obj.UID()
            astate = workflow.getInfoFor(obj, 'review_state')
            if astate == 'retracted':
                continue
            adapters = getAdapters((obj, ), IFieldIcons)
            for name, adapter in adapters:
                alerts = adapter(obj)
                if alerts:
                    if uid in field_icons:
                        field_icons[uid].extend(alerts[uid])
                    else:
                        field_icons[uid] = alerts[uid]
        return field_icons


class ClientContactVocabularyFactory(CatalogVocabulary):

    def __call__(self):
        parent = self.context.aq_parent
        return super(ClientContactVocabularyFactory, self).__call__(
            portal_type='Contact',
            path={'query': "/".join(parent.getPhysicalPath()),
                  'level': 0}
        )


class WidgetVisibility(_WV):
    """The values returned here do not decide the field order, only their
    visibility.  The field order is set in the schema.
    """

    def __call__(self):
        ret = super(WidgetVisibility, self).__call__()
        workflow = getToolByName(self.context, 'portal_workflow')
        state = workflow.getInfoFor(self.context, 'review_state')
        if 'add' not in ret:
            ret['add'] = {}
        if 'visible' not in ret['add']:
            ret['add']['visible'] = []
        if 'hidden' not in ret['add']:
            ret['add']['hidden'] = []
        if self.context.aq_parent.portal_type == 'Client':
            ret['add']['visible'].remove('Client')
            ret['add']['hidden'].append('Client')
        if self.context.aq_parent.portal_type == 'Batch':
            ret['add']['visible'].remove('Batch')
            ret['add']['hidden'].append('Batch')
        # header_table default visible fields
        ret['header_table'] = {
            'prominent': ['Contact', 'CCContact', 'CCEmails'],
            'visible': [
                'Contact',
                'CCContact',
                'CCEmails',
                'Sample',
                'Batch',
                'SubGroup',
                'Template',
                'Profile',
                'SamplingDate',
                'SampleType',
                'Specification',
                'PublicationSpecification',
                'SamplePoint',
                'StorageLocation',
                'ClientOrderNumber',
                'ClientReference',
                'ClientSampleID',
                'SamplingDeviation',
                'Priority',
                'SampleCondition',
                'DateSampled',
                'DateReceived',
                'DatePublished',
                'ReportDryMatter',
                'AdHoc',
                'Composite',
                'MemberDiscount',
                'InvoiceExclude',
                ]}
        # Edit and View widgets are displayed/hidden in different workflow
        # states.  The widget.visible is used as a default.  This is placed
        # here to manage the header_table display.
        if state in ('to_be_sampled', 'to_be_preserved', 'sample_due', ):
            ret['header_table']['visible'].remove('DateReceived')
            ret['header_table']['visible'].remove('DatePublished')
            ret['edit']['visible'] = [
                'Contact',
                'CCContact',
                'CCEmails',
                'AdHoc',
                'Batch',
                'SubGroup',
                'ClientOrderNumber',
                'ClientReference',
                'ClientSampleID',
                'Composite',
                'InvoiceExclude'
                'SampleCondition',
                'SamplePoint',
                'SampleType',
                'SamplingDate',
                'StorageLocation',
                'SamplingDeviation',
                'Priority',
            ]
            ret['view']['visible'] = [
                'Contact',
                'CCContact',
                'CCEmails',
                'DateSampled',
                'MemberDiscount',
                'Profile',
                'ReportDryMatter',
                'Specification',
                'Sample',
                'Template',
            ]
        elif state in ('sample_received', ):
            ret['header_table']['visible'].remove('DatePublished')
            ret['edit']['visible'] = [
                'Contact',
                'CCContact',
                'CCEmails',
                'Batch',
                'SubGroup',
                'ClientOrderNumber',
                'ClientReference',
                'ClientSampleID',
                'SampleType',
                'SamplePoint',
                'StorageLocation',
                'InvoiceExclude',
                'Priority',
            ]
            ret['view']['visible'] = [
                'Contact',
                'CCContact',
                'CCEmails',
                'AdHoc',
                'Composite',
                'DateReceived',
                'MemberDiscount',
                'Profile',
                'ReportDryMatter',
                'Sample',
                'SampleCondition',
                'Specification',
                'SamplingDate',
                'SamplingDeviation',
                'Template',
            ]
        # include this in to_be_verified - there may be verified analyses to
        # pre-publish
        elif state in ('to_be_verified', 'verified', ):
            ret['header_table']['visible'].remove('DatePublished')
            ret['edit']['visible'] = [
                'PublicationSpecification',
                'StorageLocation',
                'Priority',
            ]
            ret['view']['visible'] = [
                'Contact',
                'CCContact',
                'CCEmails',
                'AdHoc',
                'Batch',
                'SubGroup',
                'ClientOrderNumber',
                'ClientReference',
                'ClientSampleID',
                'Composite',
                'DateReceived',
                'InvoiceExclude',
                'MemberDiscount',
                'Profile',
                'ReportDryMatter',
                'Sample',
                'SampleCondition',
                'SamplePoint',
                'Specification',
                'SampleType',
                'SamplingDate',
                'SamplingDeviation',
                'Template',
            ]
        elif state in ('published', ):
            ret['edit']['visible'] = [
                'StorageLocation',
                'PublicationSpecification',
            ]
            ret['view']['visible'] = [
                'Contact',
                'CCContact',
                'CCEmails',
                'AdHoc',
                'Batch',
                'SubGroup',
                'ClientOrderNumber',
                'ClientReference',
                'ClientSampleID',
                'Composite',
                'DatePublished',
                'DateReceived',
                'InvoiceExclude'
                'MemberDiscount',
                'Profile',
                'ReportDryMatter',
                'Sample',
                'SampleCondition',
                'SamplePoint',
                'Specification',
                'SampleType',
                'SamplingDate',
                'SamplingDeviation',
                'Priority',
                'Template',
            ]

        hiddenattributes = getHiddenAttributesForClass(self.context.portal_type)
        if hiddenattributes:
            for section in ret.keys():
                for key in ret[section]:
                    if key == 'visible':
                        for field in ret[section][key]:
                            if field in hiddenattributes:
                                ret[section][key].remove(field)
        return ret


class ReferenceWidgetVocabulary(DefaultReferenceWidgetVocabulary):

    def __call__(self):
        base_query = json.loads(self.request['base_query'])
        # In client context, restrict samples to client samples only
        if 'portal_type' in base_query \
        and (base_query['portal_type'] == 'Sample'
             or base_query['portal_type'][0] == 'Sample'):
            base_query['getClientUID'] = self.context.aq_parent.UID()
            self.request['base_query'] = json.dumps(base_query)
        return DefaultReferenceWidgetVocabulary.__call__(self)


class JSONReadExtender(object):

    """- Adds the full details of all analyses to the AR.Analyses field
    """

    implements(IJSONReadExtender)
    adapts(IAnalysisRequest)

    def __init__(self, context):
        self.context = context

    def ar_analysis_values(self):
        ret = []
        analyses = self.context.getAnalyses(cancellation_state='active')
        for proxy in analyses:
            analysis = proxy.getObject()
            service = analysis.getService()
            if proxy.review_state == 'retracted':
                # these are scraped up when Retested analyses are found below.
                continue
            # things that are manually inserted into the analysis.
            # These things will be included even if they are not present in
            # include_fields in the request.
            method = analysis.getMethod()
            if not method:
                method = service.getMethod()
            service = analysis.getService()
            hs = hasattr(analysis, "specification")
            analysis_data = {
                "Uncertainty": service.getUncertainty(analysis.getResult()),
                "Method": method.Title() if method else '',
                "specification": analysis.specification if hs else {},
            }
            # Place all schema fields ino the result.
            analysis_data.update(load_brain_metadata(proxy, []))
            # Place all schema fields ino the result.
            analysis_data.update(load_field_values(analysis, []))
            # call any adapters that care to modify the Analysis data.
            # adapters = getAdapters((analysis, ), IJSONReadExtender)
            # for name, adapter in adapters:
            #     adapter(request, analysis_data)
            if self.include_fields and "transitions" in self.include_fields:
                analysis_data['transitions'] = get_workflow_actions(analysis)
            if analysis.getRetested():
                retracted = self.context.getAnalyses(review_state='retracted',
                                            title=analysis.Title(),
                                            full_objects=True)
                prevs = sorted(retracted, key=lambda item: item.created())
                prevs = [{'created': str(p.created()),
                          'Result': p.getResult(),
                          'InterimFields': p.getInterimFields()}
                         for p in prevs]
                analysis_data['Previous Results'] = prevs
            ret.append(analysis_data)
        return ret

    def __call__(self, request, data):
        self.request = request
        self.include_fields = get_include_fields(request)
        if not self.include_fields or "Analyses" in self.include_fields:
            data['Analyses'] = self.ar_analysis_values()
        return data


class PriorityIcons(object):

    """An icon provider for indicating AR priorities
    """

    implements(IFieldIcons)
    # adapts(IAnalysisRequest)

    def __init__(self, context):
        self.context = context

    def __call__(self, **kwargs):
        result = {
            'msg': '',
            'field': 'Priority',
            'icon': '',
        }
        priority = self.context.getPriority()
        if priority:
            result['msg'] = priority.Title()
            icon = priority.getSmallIcon()
            if icon:
                result['icon'] = '/'.join(icon.getPhysicalPath())
            return {self.context.UID(): [result]}
        return {}


class mailto_link_from_contacts:

    def __init__(self, context):
        self.context = context

    def __call__(self, field):
        contacts = field.get(self.context)
        if not type(contacts) in (list, tuple):
            contacts = [contacts, ]
        ret = []
        for contact in contacts:
            mailto = "<a href='mailto:%s'>%s</a>" % (
                contact.getEmailAddress(), contact.getFullname())
            ret.append(mailto)
        return ",".join(ret)


def mailto_link_from_ccemails(ccemails):
    def __init__(self, context):
        self.context = context

    def __call__(self, field):
        ccemails = field.get(self.context)
        addresses = ccemails.split(",")
        ret = []
        for address in addresses:
            mailto = "<a href='mailto:%s'>%s</a>" % (
                address, address)
            ret.append(mailto)
<<<<<<< HEAD
        return ",".join(ret)
=======
        return ",".join(ret)


class AnalysisRequestsView(BikaListingView):
    implements(IViewView)

    def __init__(self, context, request):
        super(AnalysisRequestsView, self).__init__(context, request)

        request.set('disable_plone.rightcolumn', 1)

        self.catalog = "bika_catalog"
        self.contentFilter = {'portal_type': 'AnalysisRequest',
                              'sort_on': 'created',
                              'sort_order': 'reverse',
                              'path': {"query": "/", "level": 0}
                              }

        self.context_actions = {}

        if self.context.portal_type == "AnalysisRequestsFolder":
            self.request.set('disable_border', 1)

        if self.view_url.find("analysisrequests") == -1:
            self.view_url = self.view_url + "/analysisrequests"

        translate = self.context.translate

        self.allow_edit = True

        self.show_sort_column = False
        self.show_select_row = False
        self.show_select_column = True
        self.form_id = "analysisrequests"

        self.icon = self.portal_url + "/++resource++bika.lims.images/analysisrequest_big.png"
        self.title = _("Analysis Requests")
        self.description = ""

        SamplingWorkflowEnabled = self.context.bika_setup.getSamplingWorkflowEnabled()

        mtool = getToolByName(self.context, 'portal_membership')
        member = mtool.getAuthenticatedMember()
        user_is_preserver = 'Preserver' in member.getRoles()

        self.columns = {
            'getRequestID': {'title': _('Request ID'),
                             'index': 'getRequestID'},
            'getClientOrderNumber': {'title': _('Client Order'),
                                     'index': 'getClientOrderNumber',
                                     'toggle': True},
            'Creator': {'title': PMF('Creator'),
                                     'index': 'Creator',
                                     'toggle': True},
            'Created': {'title': PMF('Date Created'),
                        'index': 'created',
                        'toggle': False},
            'getSample': {'title': _("Sample"),
                          'toggle': True, },
            'BatchID': {'title': _("Batch ID"), 'toggle': True},
            'SubGroup': {'title': _('Sub-group')},
            'Client': {'title': _('Client'),
                       'toggle': True},
            'getClientReference': {'title': _('Client Ref'),
                                   'index': 'getClientReference',
                                   'toggle': True},
            'getClientSampleID': {'title': _('Client SID'),
                                  'index': 'getClientSampleID',
                                  'toggle': True},
            'ClientContact': {'title': _('Contact'),
                                 'toggle': False},
            'getSampleTypeTitle': {'title': _('Sample Type'),
                                   'index': 'getSampleTypeTitle',
                                   'toggle': True},
            'getSamplePointTitle': {'title': _('Sample Point'),
                                    'index': 'getSamplePointTitle',
                                    'toggle': False},
            'getStorageLocation': {'title': _('Storage Location'),
                                    'toggle': False},
            'SamplingDeviation': {'title': _('Sampling Deviation'),
                                  'toggle': False},
            'Priority': {'title': _('Priority'),
                            'index': 'Priority',
                            'toggle': True},
            'AdHoc': {'title': _('Ad-Hoc'),
                      'toggle': False},
            'SamplingDate': {'title': _('Sampling Date'),
                             'index': 'getSamplingDate',
                             'toggle': True},
            'getDateSampled': {'title': _('Date Sampled'),
                               'index': 'getDateSampled',
                               'toggle': not SamplingWorkflowEnabled,
                               'input_class': 'datepicker_nofuture',
                               'input_width': '10'},
            'getSampler': {'title': _('Sampler'),
                           'toggle': not SamplingWorkflowEnabled},
            'getDatePreserved': {'title': _('Date Preserved'),
                                 'toggle': user_is_preserver,
                                 'input_class': 'datepicker_nofuture',
                                 'input_width': '10',
                                 'sortable': False},  # no datesort without index
            'getPreserver': {'title': _('Preserver'),
                             'toggle': user_is_preserver},
            'getDateReceived': {'title': _('Date Received'),
                                'index': 'getDateReceived',
                                'toggle': False},
            'getDatePublished': {'title': _('Date Published'),
                                 'index': 'getDatePublished',
                                 'toggle': False},
            'state_title': {'title': _('State'),
                            'index': 'review_state'},
            'getProfileTitle': {'title': _('Profile'),
                                'index': 'getProfileTitle',
                                'toggle': False},
            'getTemplateTitle': {'title': _('Template'),
                                 'index': 'getTemplateTitle',
                                 'toggle': False},
        }
        self.review_states = [
            {'id': 'default',
             'title': _('Active'),
             'contentFilter': {'cancellation_state': 'active',
                              'sort_on': 'created',
                              'sort_order': 'reverse'},
             'transitions': [{'id': 'sample'},
                             {'id': 'preserve'},
                             {'id': 'receive'},
                             {'id': 'retract'},
                             {'id': 'verify'},
                             {'id': 'prepublish'},
                             {'id': 'publish'},
                             {'id': 'republish'},
                             {'id': 'cancel'},
                             {'id': 'reinstate'}],
             'columns': ['getRequestID',
                        'getSample',
                        'BatchID',
                        'SubGroup',
                        'Client',
                        'Creator',
                        'Created',
                        'getClientOrderNumber',
                        'getClientReference',
                        'ClientContact',
                        'getClientSampleID',
                        'getProfileTitle',
                        'getTemplateTitle',
                        'getSampleTypeTitle',
                        'getSamplePointTitle',
                        'getStorageLocation',
                        'SamplingDeviation',
                        'Priority',
                        'AdHoc',
                        'SamplingDate',
                        'getDateSampled',
                        'getSampler',
                        'getDatePreserved',
                        'getPreserver',
                        'getDateReceived',
                        'state_title']},
            {'id': 'sample_due',
             'title': _('Due'),
             'contentFilter': {'review_state': ('to_be_sampled',
                                                'to_be_preserved',
                                                'sample_due'),
                               'sort_on': 'created',
                               'sort_order': 'reverse'},
             'transitions': [{'id': 'sample'},
                             {'id': 'preserve'},
                             {'id': 'receive'},
                             {'id': 'cancel'},
                             {'id': 'reinstate'}],
             'columns': ['getRequestID',
                        'getSample',
                        'BatchID',
                        'SubGroup',
                        'Client',
                        'getProfileTitle',
                        'getTemplateTitle',
                        'Creator',
                        'Created',
                        'getClientOrderNumber',
                        'getClientReference',
                        'getClientSampleID',
                        'ClientContact',
                        'getDateSampled',
                        'getSampler',
                        'getDatePreserved',
                        'getPreserver',
                        'getSampleTypeTitle',
                        'getSamplePointTitle',
                        'getStorageLocation',
                        'SamplingDeviation',
                        'Priority',
                        'AdHoc',
                        'state_title']},
           {'id': 'sample_received',
             'title': _('Received'),
             'contentFilter': {'review_state': 'sample_received',
                               'sort_on': 'created',
                               'sort_order': 'reverse'},
             'transitions': [{'id': 'prepublish'},
                             {'id': 'cancel'},
                             {'id': 'reinstate'}],
             'columns': ['getRequestID',
                        'getSample',
                        'BatchID',
                        'SubGroup',
                        'Client',
                        'getProfileTitle',
                        'getTemplateTitle',
                        'Creator',
                        'Created',
                        'getClientOrderNumber',
                        'getClientReference',
                        'getClientSampleID',
                        'ClientContact',
                        'getSampleTypeTitle',
                        'getSamplePointTitle',
                        'getStorageLocation',
                        'SamplingDeviation',
                        'Priority',
                        'AdHoc',
                        'getDateSampled',
                        'getSampler',
                        'getDatePreserved',
                        'getPreserver',
                        'getDateReceived']},
            {'id': 'to_be_verified',
             'title': _('To be verified'),
             'contentFilter': {'review_state': 'to_be_verified',
                               'sort_on': 'created',
                               'sort_order': 'reverse'},
             'transitions': [{'id': 'retract'},
                             {'id': 'verify'},
                             {'id': 'prepublish'},
                             {'id': 'cancel'},
                             {'id': 'reinstate'}],
             'columns': ['getRequestID',
                        'getSample',
                        'BatchID',
                        'SubGroup',
                        'Client',
                        'getProfileTitle',
                        'getTemplateTitle',
                        'Creator',
                        'Created',
                        'getClientOrderNumber',
                        'getClientReference',
                        'getClientSampleID',
                        'ClientContact',
                        'getSampleTypeTitle',
                        'getSamplePointTitle',
                        'getStorageLocation',
                        'SamplingDeviation',
                        'Priority',
                        'AdHoc',
                        'getDateSampled',
                        'getSampler',
                        'getDatePreserved',
                        'getPreserver',
                        'getDateReceived']},
            {'id': 'verified',
             'title': _('Verified'),
             'contentFilter': {'review_state': 'verified',
                               'sort_on': 'created',
                               'sort_order': 'reverse'},
             'transitions': [{'id': 'publish'}],
             'columns': ['getRequestID',
                        'getSample',
                        'BatchID',
                        'SubGroup',
                        'Client',
                        'getProfileTitle',
                        'getTemplateTitle',
                        'Creator',
                        'Created',
                        'getClientOrderNumber',
                        'getClientReference',
                        'getClientSampleID',
                        'ClientContact',
                        'getSampleTypeTitle',
                        'getSamplePointTitle',
                        'getStorageLocation',
                        'SamplingDeviation',
                        'Priority',
                        'AdHoc',
                        'getDateSampled',
                        'getSampler',
                        'getDatePreserved',
                        'getPreserver',
                        'getDateReceived']},
            {'id': 'published',
             'title': _('Published'),
             'contentFilter': {'review_state': ('published', 'invalid'),
                               'sort_on': 'created',
                               'sort_order': 'reverse'},
             'transitions': [{'id': 'republish'}],
             'columns': ['getRequestID',
                        'getSample',
                        'BatchID',
                        'SubGroup',
                        'Client',
                        'getProfileTitle',
                        'getTemplateTitle',
                        'Creator',
                        'Created',
                        'getClientOrderNumber',
                        'getClientReference',
                        'getClientSampleID',
                        'ClientContact',
                        'getSampleTypeTitle',
                        'getSamplePointTitle',
                        'getStorageLocation',
                        'SamplingDeviation',
                        'Priority',
                        'AdHoc',
                        'getDateSampled',
                        'getSampler',
                        'getDatePreserved',
                        'getPreserver',
                        'getDateReceived',
                        'getDatePublished']},
            {'id': 'cancelled',
             'title': _('Cancelled'),
             'contentFilter': {'cancellation_state': 'cancelled',
                               'review_state': ('to_be_sampled', 'to_be_preserved',
                                                'sample_due', 'sample_received',
                                                'to_be_verified', 'attachment_due',
                                                'verified', 'published'),
                               'sort_on': 'created',
                               'sort_order': 'reverse'},
             'transitions': [{'id': 'reinstate'}],
             'columns': ['getRequestID',
                        'getSample',
                        'BatchID',
                        'SubGroup',
                        'Client',
                        'getProfileTitle',
                        'getTemplateTitle',
                        'Creator',
                        'Created',
                        'getClientOrderNumber',
                        'getClientReference',
                        'getClientSampleID',
                        'ClientContact',
                        'getSampleTypeTitle',
                        'getSamplePointTitle',
                        'getStorageLocation',
                        'SamplingDeviation',
                        'Priority',
                        'AdHoc',
                        'getDateSampled',
                        'getSampler',
                        'getDatePreserved',
                        'getPreserver',
                        'getDateReceived',
                        'getDatePublished',
                        'state_title']},
            {'id': 'invalid',
             'title': _('Invalid'),
             'contentFilter': {'review_state': 'invalid',
                               'sort_on': 'created',
                               'sort_order': 'reverse'},
             'transitions': [],
             'columns':['getRequestID',
                        'getSample',
                        'BatchID',
                        'SubGroup',
                        'Client',
                        'getProfileTitle',
                        'getTemplateTitle',
                        'Creator',
                        'Created',
                        'getClientOrderNumber',
                        'getClientReference',
                        'getClientSampleID',
                        'ClientContact',
                        'getSampleTypeTitle',
                        'getSamplePointTitle',
                        'getStorageLocation',
                        'SamplingDeviation',
                        'Priority',
                        'AdHoc',
                        'getDateSampled',
                        'getSampler',
                        'getDatePreserved',
                        'getPreserver',
                        'getDateReceived',
                        'getDatePublished']},
            {'id': 'assigned',
             'title': "<img title='%s'\
                       src='%s/++resource++bika.lims.images/assigned.png'/>" % (
                       to_utf8(self.context.translate(_("Assigned"))), self.portal_url),
             'contentFilter': {'worksheetanalysis_review_state': 'assigned',
                               'review_state': ('sample_received', 'to_be_verified',
                                                'attachment_due', 'verified',
                                                'published'),
                               'sort_on': 'created',
                               'sort_order': 'reverse'},
             'transitions': [{'id': 'retract'},
                             {'id': 'verify'},
                             {'id': 'prepublish'},
                             {'id': 'publish'},
                             {'id': 'republish'},
                             {'id': 'cancel'},
                             {'id': 'reinstate'}],
             'columns': ['getRequestID',
                        'getSample',
                        'BatchID',
                        'SubGroup',
                        'Client',
                        'getProfileTitle',
                        'getTemplateTitle',
                        'Creator',
                        'Created',
                        'getClientOrderNumber',
                        'getClientReference',
                        'getClientSampleID',
                        'ClientContact',
                        'getSampleTypeTitle',
                        'getSamplePointTitle',
                        'getStorageLocation',
                        'SamplingDeviation',
                        'Priority',
                        'AdHoc',
                        'getDateSampled',
                        'getSampler',
                        'getDatePreserved',
                        'getPreserver',
                        'getDateReceived',
                        'state_title']},
            {'id': 'unassigned',
             'title': "<img title='%s'\
                       src='%s/++resource++bika.lims.images/unassigned.png'/>" % (
                       to_utf8(self.context.translate(_("Unassigned"))), self.portal_url),
             'contentFilter': {'worksheetanalysis_review_state': 'unassigned',
                               'review_state': ('sample_received', 'to_be_verified',
                                                'attachment_due', 'verified',
                                                'published'),
                               'sort_on': 'created',
                               'sort_order': 'reverse'},
             'transitions': [{'id': 'receive'},
                             {'id': 'retract'},
                             {'id': 'verify'},
                             {'id': 'prepublish'},
                             {'id': 'publish'},
                             {'id': 'republish'},
                             {'id': 'cancel'},
                             {'id': 'reinstate'}],
             'columns': ['getRequestID',
                        'getSample',
                        'BatchID',
                        'SubGroup',
                        'Client',
                        'getProfileTitle',
                        'getTemplateTitle',
                        'Creator',
                        'Created',
                        'getClientOrderNumber',
                        'getClientReference',
                        'getClientSampleID',
                        'ClientContact',
                        'getSampleTypeTitle',
                        'getSamplePointTitle',
                        'getStorageLocation',
                        'SamplingDeviation',
                        'Priority',
                        'AdHoc',
                        'SamplingDate',
                        'getDateSampled',
                        'getSampler',
                        'getDatePreserved',
                        'getPreserver',
                        'getDateReceived',
                        'state_title']},
            ]

    def folderitems(self, full_objects=False):
        workflow = getToolByName(self.context, "portal_workflow")
        items = BikaListingView.folderitems(self)
        mtool = getToolByName(self.context, 'portal_membership')
        member = mtool.getAuthenticatedMember()
        roles = member.getRoles()
        hideclientlink = 'RegulatoryInspector' in roles \
            and 'Manager' not in roles \
            and 'LabManager' not in roles \
            and 'LabClerk' not in roles

        for x in range(len(items)):
            if 'obj' not in items[x]:
                continue
            obj = items[x]['obj']
            sample = obj.getSample()

            if getSecurityManager().checkPermission(EditResults, obj):
                url = obj.absolute_url() + "/manage_results"
            else:
                url = obj.absolute_url()

            items[x]['Client'] = obj.aq_parent.Title()
            if (hideclientlink is False):
                items[x]['replace']['Client'] = "<a href='%s'>%s</a>" % \
                    (obj.aq_parent.absolute_url(), obj.aq_parent.Title())
            items[x]['Creator'] = self.user_fullname(obj.Creator())
            items[x]['getRequestID'] = obj.getRequestID()
            items[x]['replace']['getRequestID'] = "<a href='%s'>%s</a>" % \
                 (url, items[x]['getRequestID'])
            items[x]['getSample'] = sample
            items[x]['replace']['getSample'] = \
                "<a href='%s'>%s</a>" % (sample.absolute_url(), sample.Title())

            batch = obj.getBatch()
            if batch:
                items[x]['BatchID'] = batch.getBatchID()
                items[x]['replace']['BatchID'] = "<a href='%s'>%s</a>" % \
                     (batch.absolute_url(), items[x]['BatchID'])
            else:
                items[x]['BatchID'] = ''

            val = obj.Schema().getField('SubGroup').get(obj)
            items[x]['SubGroup'] = val.Title() if val else ''

            samplingdate = obj.getSample().getSamplingDate()
            items[x]['SamplingDate'] = self.ulocalized_time(samplingdate, long_format=1)
            items[x]['getDateReceived'] = self.ulocalized_time(obj.getDateReceived())
            items[x]['getDatePublished'] = self.ulocalized_time(obj.getDatePublished())

            deviation = sample.getSamplingDeviation()
            items[x]['SamplingDeviation'] = deviation and deviation.Title() or ''
            priority = obj.getPriority()
            items[x]['Priority'] = priority and priority.Title() or ''

            items[x]['getStorageLocation'] = sample.getStorageLocation() and sample.getStorageLocation().Title() or ''
            items[x]['AdHoc'] = sample.getAdHoc() and True or ''

            after_icons = ""
            state = workflow.getInfoFor(obj, 'worksheetanalysis_review_state')
            if state == 'assigned':
                after_icons += "<img src='%s/++resource++bika.lims.images/worksheet.png' title='%s'/>" % \
                    (self.portal_url, to_utf8(self.context.translate(_("All analyses assigned"))))
            if workflow.getInfoFor(obj, 'review_state') == 'invalid':
                after_icons += "<img src='%s/++resource++bika.lims.images/delete.png' title='%s'/>" % \
                    (self.portal_url, to_utf8(self.context.translate(_("Results have been withdrawn"))))
            if obj.getLate():
                after_icons += "<img src='%s/++resource++bika.lims.images/late.png' title='%s'>" % \
                    (self.portal_url, to_utf8(self.context.translate(_("Late Analyses"))))
            if samplingdate > DateTime():
                after_icons += "<img src='%s/++resource++bika.lims.images/calendar.png' title='%s'>" % \
                    (self.portal_url, to_utf8(self.context.translate(_("Future dated sample"))))
            if obj.getInvoiceExclude():
                after_icons += "<img src='%s/++resource++bika.lims.images/invoice_exclude.png' title='%s'>" % \
                    (self.portal_url, to_utf8(self.context.translate(_("Exclude from invoice"))))
            if sample.getSampleType().getHazardous():
                after_icons += "<img src='%s/++resource++bika.lims.images/hazardous.png' title='%s'>" % \
                    (self.portal_url, to_utf8(self.context.translate(_("Hazardous"))))
            if after_icons:
                items[x]['after']['getRequestID'] = after_icons

            items[x]['Created'] = self.ulocalized_time(obj.created())

            SamplingWorkflowEnabled =\
                self.context.bika_setup.getSamplingWorkflowEnabled()

            if not samplingdate > DateTime() and SamplingWorkflowEnabled:
                datesampled = self.ulocalized_time(sample.getDateSampled())

                if not datesampled:
                    datesampled = self.ulocalized_time(
                        DateTime(),
                        long_format=1)
                    items[x]['class']['getDateSampled'] = 'provisional'
                sampler = sample.getSampler().strip()
                if sampler:
                    items[x]['replace']['getSampler'] = self.user_fullname(sampler)
                if 'Sampler' in member.getRoles() and not sampler:
                    sampler = member.id
                    items[x]['class']['getSampler'] = 'provisional'
            else:
                datesampled = ''
                sampler = ''
            items[x]['getDateSampled'] = datesampled
            items[x]['getSampler'] = sampler

            items[x]['ClientContact'] = obj.getContact().Title()
            items[x]['replace']['ClientContact'] = "<a href='%s'>%s</a>" % \
                (obj.getContact().absolute_url(), obj.getContact().Title())

            # sampling workflow - inline edits for Sampler and Date Sampled
            checkPermission = self.context.portal_membership.checkPermission
            if checkPermission(SampleSample, obj) \
                and not samplingdate > DateTime():
                items[x]['required'] = ['getSampler', 'getDateSampled']
                items[x]['allow_edit'] = ['getSampler', 'getDateSampled']
                samplers = getUsers(sample, ['Sampler', 'LabManager', 'Manager'])
                username = member.getUserName()
                users = [({'ResultValue': u, 'ResultText': samplers.getValue(u)})
                         for u in samplers]
                items[x]['choices'] = {'getSampler': users}
                Sampler = sampler and sampler or \
                    (username in samplers.keys() and username) or ''
                items[x]['getSampler'] = Sampler

            # These don't exist on ARs
            # XXX This should be a list of preservers...
            items[x]['getPreserver'] = ''
            items[x]['getDatePreserved'] = ''

            # inline edits for Preserver and Date Preserved
            checkPermission = self.context.portal_membership.checkPermission
            if checkPermission(PreserveSample, obj):
                items[x]['required'] = ['getPreserver', 'getDatePreserved']
                items[x]['allow_edit'] = ['getPreserver', 'getDatePreserved']
                preservers = getUsers(obj, ['Preserver', 'LabManager', 'Manager'])
                username = member.getUserName()
                users = [({'ResultValue': u, 'ResultText': preservers.getValue(u)})
                         for u in preservers]
                items[x]['choices'] = {'getPreserver': users}
                preserver = username in preservers.keys() and username or ''
                items[x]['getPreserver'] = preserver
                items[x]['getDatePreserved'] = self.ulocalized_time(
                    DateTime(),
                    long_format=1)
                items[x]['class']['getPreserver'] = 'provisional'
                items[x]['class']['getDatePreserved'] = 'provisional'

            # Submitting user may not verify results
            if items[x]['review_state'] == 'to_be_verified' and \
               not checkPermission(VerifyOwnResults, obj):
                self_submitted = False
                try:
                    review_history = list(workflow.getInfoFor(obj, 'review_history'))
                    review_history.reverse()
                    for event in review_history:
                        if event.get('action') == 'submit':
                            if event.get('actor') == member.getId():
                                self_submitted = True
                            break
                    if self_submitted:
                        items[x]['after']['state_title'] = \
                             "<img src='++resource++bika.lims.images/submitted-by-current-user.png' title='%s'/>" % \
                             (to_utf8(self.context.translate(_("Cannot verify: Submitted by current user"))))
                except Exception:
                    pass

        hiddenattributes = getHiddenAttributesForClass('AnalysisRequest')
        # Hide Preservation/Sampling workflow actions if the edit columns
        # are not displayed.
        toggle_cols = self.get_toggle_cols()
        new_states = []
        for i, state in enumerate(self.review_states):
            if state['id'] == self.review_state:
                if 'getSampler' not in toggle_cols \
                   or 'getDateSampled' not in toggle_cols:
                    if 'hide_transitions' in state:
                        state['hide_transitions'].append('sample')
                    else:
                        state['hide_transitions'] = ['sample', ]
                if 'getPreserver' not in toggle_cols \
                   or 'getDatePreserved' not in toggle_cols:
                    if 'hide_transitions' in state:
                        state['hide_transitions'].append('preserve')
                    else:
                        state['hide_transitions'] = ['preserve', ]
            if hiddenattributes and len(state['columns']) > 0:
                for field in state['columns']:
                    if field in hiddenattributes:
                        state['columns'].remove(field)
            new_states.append(state)
        self.review_states = new_states

        return items
>>>>>>> ee0219e7
<|MERGE_RESOLUTION|>--- conflicted
+++ resolved
@@ -9,15 +9,12 @@
 from bika.lims.permissions import *
 from bika.lims.workflow import get_workflow_actions
 from bika.lims.vocabularies import CatalogVocabulary
-<<<<<<< HEAD
-=======
 from bika.lims.utils import to_utf8, getHiddenAttributesForClass
 from bika.lims.workflow import doActionFor
 from DateTime import DateTime
 from Products.Archetypes import PloneMessageFactory as PMF
 from plone.app.layout.globals.interfaces import IViewView
 from plone.registry.interfaces import IRegistry
->>>>>>> ee0219e7
 from Products.CMFCore.utils import getToolByName
 from zope.component import adapts
 from zope.component import getAdapters
@@ -418,9 +415,6 @@
             mailto = "<a href='mailto:%s'>%s</a>" % (
                 address, address)
             ret.append(mailto)
-<<<<<<< HEAD
-        return ",".join(ret)
-=======
         return ",".join(ret)
 
 
@@ -1092,5 +1086,4 @@
             new_states.append(state)
         self.review_states = new_states
 
-        return items
->>>>>>> ee0219e7
+        return items