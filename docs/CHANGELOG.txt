3.2.1 (unreleased)
------------------
<<<<<<< HEAD
LIMS-2357: Custom Landing Page and Link to switch between the Front Page and Dashboard
LIMS-2455: Contact/Login Linkage Behavior
=======
LIMS-2456: Restrict duplicate slots in worksheet templates to routine analyses only.
>>>>>>> 07f1b2d4
LIMS-2447: getDatePublished index not indexed correctly at time of AR publication
LIMS-2404: AR list in batches permitted sampling without Sampler and Sampling date provided
LIMS-2380: ARs are created in correct order (order of columns in ar-create form)
LIMS-2394: Calculation failure in worksheets. TDS Calc misfires again.
LIMS-2391: Use source analysis's sample ID in duplicate analysis IDs
LIMS-2351: Field analyses without results do not prevent Samples from being received
LIMS-2366: Workflow. AR stays in Received state with all Analyses in To be Verifie
LIMS-2384: ARImport: Workflow state of imported ARs and their Analyses not synchronised.
LIMS-2369: Workflow. Sampler and Date Sampled should be compulsory
LIMS-2355: Unable to view dormant/active filters in some bika_setup pages
LIMS-2344: Fix some UI javascript failures when viewing ARs
LIMS-2319: AR Add: Deleting a selected CC Contact corrupts the UID of reference widgets
LIMS-2325: Allow SampleTypes to be linked with Client Sample Points
LIMS-2324: WS export to the LaChat Quick Chem FIA
LIMS-2298: Add filter in Clients list
LIMS-2299: Add ui for editing ar_count in all analysisrequest lists
LIMS-2268: Instrument Interface. Vista Pro Simultaneous ICP, bi-directional CSV
LIMS-2261: Cannot create analysis request
LIMS-1562: Using a Sample Round. Basic form and printed form
LIMS-2266: Crating partitions through Add form, doesn't create partitions.
HEALTH-394: Sample sticker layout. 2 new sticker layouts, 2 stickers per row
LIMS-2032: AS Methods initialise with 1st available Instrument (loading setup data)
LIMS-2014: I can only select a Default Method for an AS if Manual results capture is on
LIMS-2181: An analysis is not stopped from using an invalid instrument
HEALTH-310: Implemented Nuclisens EasyQ instrument importer
HEALTH-319: Instrument. Roche Cobas Taqman 96
LIMS-2091: Table Column Display options Everywhere
LIMS-2207: Indentation in analysisrequests.py
LIMS-2208: WinescanCSVParser class instance variable misspelling
LIMS-1832: New Results Template, COA. Multiple ARs in columns
LIMS-2148: Unable to sort Bika Listing tables
LIMS-1774: Shiny graphs for result ranges
LIMS-2257: Scheduled sampling
LIMS-2255: Switch to Chameleon (five.pt) for rendering TAL templates
- Add option to allow multi-approval (multi-verification) of results
- Added Analyses section in the Dashboard
- Add option to allow labman to self-verify analysis results
- Replacement of pagination by 'Show more' in tables makes the app faster
- Add Bika LIMS TAL report reference in reports preview
- Simplify instrument interface creation for basic CSV files
- Pinned CairoSVG to 1.0.20 (support for Python 2 removed in later versions)

3.1.12 (2016-12-15)
-----------------------------
HEALTH-569 Bar code printing not working on sample registration
- Pinned CairoSVG to 1.0.20 (support for Python 2 removed in later versions)

3.1.11 (2016-04-22)
-----------------------------
LIMS-2252: Partitions not submitted when creating AR if the form is submitted before partitions are calculated
LIMS-2223: Saving a recordswidget as hidden fails
LIMS-2225: Formatted results not displayed properly in Worksheet's transposed layout
LIMS-2001: Duplicate for one analysis only
LIMS-1809: Typos. Perdiod an missing spaces
LIMS-2221: Decimal mark doesn't work in Sci Notation
LIMS-2219: Using a SciNotation diferent from 'aE+b / aE-b' throws an error
LIMS-2220: Raw display of exponential notations in results manage views
LIMS-2216: Results below LDL are not displayed in reports
LIMS-2217: Specifications are not set in analyses on Analysis Request creation
LIMS-2218: Result is replaced by min or max specs when "<Min" or ">Max" fields are used
LIMS-2215: Decimal mark not working
LIMS-2203: 'Comma' as decimal mark doesnt work
LIMS-2212: Sampling round- Sampling round templates show all system analysis request templates
LIMS-2209: error in manage analyises
LIMS-1917: Inconsistencies related to significant digits in uncertainties
LIMS-2015: Column spacing on Client look-up
LIMS-1807: Validation for Start Date - End date relationship while creating invoices and price lists
LIMS-1991: Sort Order for Analysis Categories and Services
LIMS-1521: Date verified column for AR lists
LIMS-2194: Error when submitting a result
LIMS-2169: Cannot start instance
WINE-125: Client users receive unauthorized when viewing some published ARs

3.1.10 (2016-01-13)
-------------------
- Updated Plone to 4.3.7
- Dashboard: replace multi-bar charts by stacked-bar charts
LIMS-2177: template_set error when no template has been selected
HEALTH-410: AR Create. Auto-complete Contact field if only 1
LIMS-2175: "NaN" is shown automatically for result fields that have AS with "LDL" enabled and then an error is shown after submitting a result
LIMS-1917: Inconsistencies related to significant digits in uncertainties
LIMS-2143: Statements vs Invoices
LIMS-1989: Retracting a published AR fails if one or more ASs has been retracted before publishing
LIMS-2071: Can't generate Invoice Batch/Monthly Statements
WINE-71: Instrument. BBK WS export to FIA fails
WINE-72: Instrument. BBK WineScan Auto Import fails
WINE-58: Instrument. BBK FIAStar import fails
WINE-76: WineScan FT120 Import warnings incorrect?
LIMS-1906: Spaces should be stripped out of the keywords coming from the Instrument
LIMS-2117: Analysis Categories don't expand on Analysis Specification creation
LIMS-1933: Regression: Selecting secondary AR in client batches, fails.
LIMS-2075: Ensure hiding of pricing information when disabled in site-setup
LIMS-2081: AR Batch Import WorkflowException after edit
LIMS-2106: Attribute error when creating AR inside batch with no client.
LIMS-2080: Correctly interpret default (empty) values in ARImport CSV file
LIMS-2115: Error rises when saving a Calculation
LIMS-2116: JSONAPI throws an UnicodeDecodeError
LIMS-2114: AR Import with Profiles, no Analyses are created
LIMS-2132: Reference Analyses got the same ID
LIMS-2133: Once in a while, specs var is going empty in results reports
LIMS-2136: Site Error on AR Verification
LIMS-2121: Fix possible Horiba ICP csv handling errors
LIMS-2042: Improving Horiba ICP to avoid Element Symbols as keywords
LIMS-2123: Analysis Categories don't expand in Worksheet Templates
LIMS-1993: Existing Sample look-up for AR Create in Batch does not work
LIMS-2124: QR missing on sticker preview
LIMS-2147: Add ARImport schema fields when creating ARs
LIMS-409: ShowPrices setting was getting ignored in some contexts
LIMS-2062: Cancelled ARs no longer appear in analysisrequest folder listings
LIMS-2076: Cancelled batches appear in listing views
LIMS-2154: Hide inactive ARs from BatchBook view
LIMS-2134: Inactive services appear in AR Create
LIMS-2139: WS Blank and Control Selection renderes whole page
LIMS-2156: Ignore blank index values when calculating ReferenceAnalysesGroupID
LIMS-2157: Cancelled ARs appear in AR listing inside Batches
LIMS-2042: Horiba ICP: Missing 'DefaultResult' for imported rows
LIMS-2030: Assign ARs in alphabetical ID order to WS
LIMS-2167: Cannot assign a QC analysis to an invalid instrument
LIMS-2067: Prevent initial method/instrument query for each analysis
WINE-82: Ignore invalid entry in Sample field during AR creation
LIMS-1717: Workflow transitions in edit context do not take effect
WINE-111: Do not attempt formatting of 'nan' analysis result values
WINE-114: Some users cannot view published ARs (unauthorised)
WINE-122: Transposed worksheet layout failed while rendering empty slots
LIMS-2149: Missing analyses can cause error accessing worksheet
LIMS-1521: Date verified column for AR lists
LIMS-2015: Column spacing on Client look-up
LIMS-1807: Validation for Start Date - End Date relationship

3.1.9 (2015-10-8)
------------------
LIMS-2068: LIMS-2068 Urgent. Analysis Catgories don't expand
LIMS-1875: Able to deactivate instruments and reference samples without logging in
LIMS-2049: Displaying lists doesn't work as expected in 319
LIMS-1908: Navigation tree order
LIMS-1543: Add "Security Seal Intact Y/N" checkbox for partition container
LIMS-1544: Add "File attachment" field on Sample Point
LIMS-1949: Enviromental conditions
LIMS-1549: Sampling Round Templates privileges and permissions
LIMS-1564: Cancelling a Sampling Round
LIMS-2020: Add Sampling Round - Department not available for selection
LIMS-1545: Add "Composite Y/N" checkbox on AR Template
LIMS-1547: AR Templates tab inside Sampling Round Template
LIMS-1561: Editing a Sampling Round
LIMS-1558: Creating Sampling Rounds
LIMS-1965: Modified default navtree order for new installations
LIMS-1987: AR Invoice tab should not be shown if pricing is toggled off
LIMS-1523: Site Error when transitioning AR from 'Manage Analyses' or 'Log' tab
LIMS-1970: Analyses with AR Specifications not displayed properly in AR Add form
LIMS-1969: AR Add error when "Categorise analysis services" is disabled
LIMS-1397: Fix Client Title accessor to prevent catalog error when data is imported
LIMS-1996: On new system with no instrument data is difficult to get going.
LIMS-2005: Click on Validations tab of Instruments it give error
LIMS-1806: Instrument Interface. AQ2. Seal Analytical - Error
LIMS-2002: Error creating Analysis Requests from batch.
LIMS-1996: On new system with no instrument data it is difficult to get going. The warnings could be confusing
LIMS-1312: Transposed Worksheet view, ARs in columns
LIMS-1760: Customised AR Import spreadsheets (refactored, support importing to Batch)
LIMS-1548: Client-specific Sampling Round Templates
LIMS-1546: Sampling Round Template Creation and Edit view
LIMS-1944: Prevent concurrent form submissions from clobbering each other's results
LIMS-1930: AssertionError: Having an orphan size, higher than batch size is undefined
LIMS-1959: Not possible to create an AR
LIMS-1956: Error upgrading to 319
LIMS-1934: Hyperlinks in invoices
LIMS-1943: Stickers preview and custom stickers templates support
LIMS-1855: Small Sticker layout. QR-code capabilities
LIMS-1627: Pricing per Analysis Profile
HEALTH-279: AS IDs to be near top of page. Columns in AS list
LIMS-1625: Instrument tab titles and headers do not correspond
LIMS-1924: Instrument tab very miss-titled. Internal Calibration Tests
LIMS-1922: Instrument out of date typo and improvement
HEALTH-175: Supplier does not resolve on Instrument view page
LIMS-1887: uniquefield validator doesn't work properly
LIMS-1869: Not possible to create an Analysis Request
LIMS-1867: Auto-header, auto-footer and auto-pagination in results reports
LIMS-1743: Reports: ISO (A4) or ANSI (letter) pdf report size
LIMS-1695: Invoice export function missing
LIMS-1812: Use asynchronous requests for expanding categories in listings
LIMS-1811: Refactor AR Add form Javascript, and related code.
LIMS-1818: Instrument Interface. Eltra CS-2000
LIMS-1817: Instrument Interface. Rigaku Supermini XRF
- New System Dashboard for LabManagers and Admins

3.1.8.3 (2015-10-01)
--------------------
LIMS-1755: PDF writer should be using a world-writeable tmp location
LIMS-2041: Resolve ${analysis_keyword) in instrument import alert.
LIMS-2041: Resolve translation syntax error in instrument import alert
LIMS-1933: Secondary Sample selection in Client Batches does not locate samples

3.1.8.2 (2015-09-27)
--------------------
LIMS-1996: On new system with no instrument data is difficult to get going.
LIMS-1760: Customised AR Import spreadsheets (refactored, support importing to Batch)
LIMS-1930: AssertionError: Having an orphan size, higher than batch size is undefined
LIMS-1818: Instrument Interface. Eltra CS-2000
LIMS-1817: Instrument Interface. Rigaku Supermini XRF
LIMS-2037: Gracefully anticipate missing analysis workflow history
LIMS-2035: Prevent Weasyprint flooding due to asyncronous publish

3.1.8.1 (2015-06-23)
--------------------
LIMS-1806: Instrument Interface. AQ2. Seal Analytical - Error
LIMS-1760: Customised AR Import spreadsheets (refactored, support importing to Batch)
Fix portlets.xml for Plone 4.3.6 compatibility

3.1.8 (2015-06-03)
------------------
LIMS-1923: Typo InstrumentCalibration
HEALTH-287: Hyperlink in Instrument messages
LIMS-1929: Translation error on Instrument Document page
LIMS-1928 Asset Number on Instruments' Certificate tab should use Instrument's default
LIMS-1929: Translation error on Instrument Document page
LIMS-1773: Instrument. Thermo Fisher ELISA Spectrophotometer
LIMS-1697: Error updating bika.lims 317 to 318 via quickinstaller
LIMS-1820: QC Graphs DateTime's X-Axis not well sorted
LIMS-280 : System IDs starting from a specific value
LIMS-1819: Bika LIMS in footer, not Bika Lab Systems
LIMS-1808: Uncertainty calculation on DL
LIMS-1522: Site Error adding display columns to sorted AR list
LIMS-1705: Invoices. Currency unit overcooked
LIMS-1806: Instrument Interface. AQ2. Seal Analytical
LIMS-1770: FIAStar import 'no header'
LIMS-1771: Instrument. Scil Vet abc Plus
LIMS-1772: Instrument. VetScan VS2
LIMS-1507: Bika must notify why is not possible to publish an AR
LIMS-1805: Instrument Interface. Horiba JY ICP
LIMS-1710: UnicodeEncode error while creating an Invoice from AR view
WINE-44: Sample stickers uses Partition ID only if ShowPartitions option is enabled
LIMS-1634: AR Import fields (ClientRef, ClientSid) not importing correctly
LIMS-1474: Disposed date is not shown in Sample View
LIMS-1779: Results report new fields and improvements
LIMS-1775: Allow to select LDL or UDL defaults in results with readonly mode
LIMS-1769: Allow to use LDL and UDL in calculations.
LIMS-1700: Lower and Upper Detection Limits (LDL/UDL). Allow manual input
LIMS-1379: Allow manual uncertainty value input
LIMS-1324: Allow to hide analyses in results reports
LIMS-1754: Easy install for LIMS' add-ons was not possible
LIMS-1741: Fixed unwanted overlay when trying to save supply order
LIMS-1748: Error in adding supply order when a product has no price
LIMS-1745: Retracted analyses in duplicates
LIMS-1629: Pdf reports should split analysis results in different pages according to the lab department
Some new ID Generator's features, as the possibility of select the separator type
LIMS-1738: Regression. 'NoneType' object has no attribute 'getResultsRangeDict'
LIMS-1739: Error with results interpretation field of an AR lacking departments
LIMS-1740: Error when trying to view any Sample
LIMS-1724: Fixed missing start and end dates on reports
LIMS-1628: There should be a results interpretation field per lab department
LIMS-1737: Error when adding pricelists of lab products with no volume and unit
LIMS-1696: Decimal mark conversion is not working with "<0,002" results type
LIMS-1729: Analysis Specification Not applying to Sample when Selected
LIMS-1507: Do not cause exception on SMTPServerDisconnect when publishing AR results.


3.1.7 (2015-02-26)
------------------
LIMS-1693: Error trying to save a new AR
LIMS-1570: Instrument interface: Roche Cobas Taqman 48
LIMS-1520: Allow to invalidate verified ARs
LIMS-1690: Typo. Instrument page
LIMS-1688: After AR invalidation, ARs list throws an error
LIMS-1569: Instrument interface: Beckman Coulter Access 2
LIMS-1689: Error while creating a new invoice batch
LIMS-1266: Sampling date format error
LIMS-1365: Batch search parameters on Work sheets/Work sheets insides Batches
LIMS-1428: After receiving a sample with Sampling Workflow enable is not possible to input results
LIMS-1540: When accent characters are used in a "Sample Type" name, it is not possible to create a new AR
LIMS-1617: Error with bin/test
LIMS-1571: Instrument interface: Sysmex XS-1000i
LIMS-1574: Fixed AR and Analysis attachments
LIMS-1670: Fixed windows incompatibility in TAL (referencewidget.pt)
LIMS-1594: Added option to select landing page for clients in configuration registry
LIMS-1594: Re-ordered tabs on Client home page
LIMS-1520: Allow to invalidate verified ARs
LIMS-1539: Printable Worksheets. In both AR by row or column orientations
LIMS-1199: Worksheet totals in WS lists
LIMS-257: Set Blank and Warning icons in Reference Sample main view
LIMS-1636: Batch Sample View crash
LIMS-1524: Invalidate email does not have variables populated
LIMS-1572: Instrument interface: Sysmex XS-500i
LIMS-1575: Thermo Arena 20XT
LIMS-1423: Save details when AR workflow action kicked off
LIMS-1624: Import default test.xlsx fails
LIMS-1614: Error when selecting Analysis Administration Tab after receiving a sample with Sampling Workflow enabled
LIMS-1605: Tescan TIMA interface
LIMS-1604: BioDrop uLite interface
LIMS-1603: Life Technologies Qubit interface
LIMS-1517: Storage field tag untranslated?
LIMS-1518: Storage Location table
LIMS-1527: CC Contact on AR view (edit) offers all contacts in system
LIMS-1536: Add button [Add], to alow quickly addings in referencewidget
LIMS-1587: Better support for extension of custom sample labels
LIMS-1622: Version Check does not correctly check cache
LIMS-1623: Implement bika-frontpage as a BrowserView


3.1.6 (2014-12-17)
------------------
LIMS-1530: Scrambled Analysis Category order in Published Results
LIMS-1529: Error while inserting an AR with container-based partitioning is required
LIMS-1460: Additional field in AR for comments or results interpretation
LIMS-1441: An error message related to partitions unit is shown when selecting analysis during AR creation
LIMS-1470: AS Setup. File attachment field tag is missing
LIMS-1422: Results doesn't display yes/no once verified but 1 or 0
LIMS-1486: Typos in instrument messages
LIMS-1498: Published Results not Showing for Logged Clients
LIMS-1445: Scientific names should be written in italics in published reports
LIMS-1389: Units in results publishing should allow super(sub)script format, for example in cm2 or m3
LIMS-1500: Alere Pima's Instrument Interfice
LIMS-1457: Exponential notation in published AR pdf should be formatted like a×10^b instead of ae^+b
LIMS-1334: Calculate result precision from Uncertainty value
LIMS-1446: After retracting a published AR the Sample gets cancelled
LIMS-1390: More workflow for Batches
LIMS-1378: Bulking up Batches
LIMS-1479: new-version and upgrade-steps should be python viewlets
LIMS-1362: File attachment uploads to Batches
LIMS-1404: New Batch attributes (and their integration with existing ones on Batch views)
LIMS-1467: Sample Point Lookup doesn't work on AR modify
LIMS-1363: Batches per Client
LIMS-1405: New Sample and AR attributes
LIMS-1085: Allow Clients to add Attachments to ARs
LIMS-1444: In AR published report accredited analysis services are not marked as accredited
LIMS-1443: In published reports the publishing date is not shown in the pdf
LIMS-1420: Status filter is not kept after moving to next page
LIMS-1442: Sample Type is not filtred by Sample Point
LIMS-1448: Reports: when you click on "Analysis turnaround time" displays others
LIMS-1440: Error when trying to publish with analysis from different categories
LIMS-1459: Error when checking instrument validity in manage_results
LIMS-1430: Create an AR from batch allows you to introduce a non existent Client and Contacts don't work properly

- After modifying analysis Category, reindex category name and UID for all subordinate analyses
- Setup data import improvements and fixes
- Simplify installation with a custom Plone overview and add site


3.1.5 (2014-10-06)
------------------

LIMS-1082: Report Barcode. Was images for pdf/print reports etc
LIMS-1159: reapply fix for samplepoint visibility
LIMS-1325: WSTemplate loading incompatible reference analyses
LIMS-1333: Batch label replace with standard Plone keyword widget
LIMS-1335: Reference Definitions don't sort alphabetically on WS Template lay-outs
LIMS-1345: Analysis profiles don't sort
LIMS-1347: Analysis/AR background colour to be different to for Receive and To be Sampled
LIMS-1360: Number of analyses in ARs folder view
LIMS-1374: Auto label printing does not happen for an AR drop-down receive
LIMS-1377: Error when trying to publish after updating branch hotfix/next or develop
LIMS-1378: Add AR/Sample default fields to Batch
LIMS-1395: front page issue tracker url
LIMS-1402: If no date is chosen, it will never expire." not been accomplished
LIMS-1416: If a sample point has a default sample type the field is not pulled automatically during AR template creation
LIMS-1425: Verify Workflow (bika_listing) recursion

- added 'getusers' method to JSON API
- Added 'remove' method to JSON API
- Added AR 'Copy to new' action in more contexts
- Added basic handling of custom Sample Preparation Workflows
- Added decimal mark configuration for result reports
- Added help info regards to new templates creation
- Added IAcquireFieldDefaults - acquire field defaults through acquisition
- Added IATWidgetVisibility - runtime show/hide of AT edit/view widgets
- Added watermark on invalid reports
- Added watermark on provisional reports
- Alert panel when upgrades are available
- All relevant specification ranges are persisted when copying ARs or adding analyses
- Allow comma entry in numbers for e.g. German users
- Bika LIMS javascripts refactoring and optimization
- Fix ZeroDivisionError in variation calculation for DuplicateAnalysis
- Fixed spreadsheet load errors in Windows.
- Fixed template rendering errors in Windows
- JSONAPI update: always use field mutator if available
- JSONAPI: Added 'remove' and 'getusers' methods.
- Refactored ARSpecs, and added ResultsRange field to the AR

3.1.4.1 (2014-07-24)
--------------------

3.1.4 release was broken, simple ARs could not be created.



3.1.4.1 (2014-07-24)
--------------------

3.1.4 release was broken, simple ARs could not be created.

LIMS-1339: Published reports should use "±" symbol instead of "+/-"
LIMS-1327: Instrument from worksheet
LIMS-1328: Instrument calibration test graphs do not work on multiple samples
LIMS-1347: Analysis/AR background colour to be different to for Receive and To be Sampled
LIMS-1353: Analyses don't sort in Attachment look-up

Preview for Results reports
    - Single/Multi-AR preview
    - Allows to cancel the pre-publish/publish process
    - Allows to make visible/invisible the QC analyses
    - Allows to add new custom-made templates
    - JS machinery allowed for pdf reporting

3.1.4 (2014-07-23)
------------------

LIMS-113: Allow percentage value for AS uncertainty
LIMS-1087: Prevent listing of empty categories
LIMS-1203: Fix Batch-AnalysisRequests query
LIMS-1207: LIMS-113 Allow percentage value for AS uncertainty
LIMS-1221: use folder icon for ARImports in nav
LIMS-1240: fix permissions for "Copy To New" in AR lists
LIMS-1330: handle duplicate of reference analysis
LIMS-1340: soft-cache validator results
LIMS-1343: Prevent sudden death if no version information is available
LIMS-1352: SamplingWorkflow not saved to sample
LIMS-334: Add Service/ExponentialFormatPrecision
LIMS-334: Added ExponentialFormatThreshold setting
LIMS-334: Allow exponential notation entry in numeric fields
LIMS-334: Exponent Format used for analysis Result
LIMS-334: Remove duplicate getFormattedResult code
LIMS-83: Update Method->calculation reference version when Calculation changes

- Formula statements can be written on multiple lines for clarity.

- Replace kss-bbb ajax-spinner with a quieter one

- bika.lims.utils.log logs location url correctly

3.1.3 (2014-07-17)
------------------

Missing fixes from 3.1.2

LIMS-671: Preferred/Restricted client categories
LIMS-1251: Supply order permission error
LIMS-1272: Currency in Price Lists
LIMS-1310: Broken AnalysisProfile selector in AR Add form.

3.1.2 (2014-07-15)
------------------

LIMS-1292: UI fix Retracted ARs workfow: Warning msg on "full" retract.
LIMS.1287: UI fix Report parameter formatting
LIMS-1230: UI fix Livesearch's box
LIMS-1257: UI fix Long titles in Analysis Profiles, Sample Points, etc.
LIMS-1214: UI fix More columns
LIMS-1199: UI fix Worksheet listing: better columns
LIMS-1303: jsi18n strings must be added to bika-manual.pot.  i18ndude cannot find.
LIMS-1310: Filter SamplePoints by client in AR Template Edit View
LIMS-1256: Client objects included in AR-Add filters for Sample Point etc.
LIMS-1290: Allows Analyst to retract analyses, without giving extra permissions.
LIMS-1218: Slightly nicer monkey patch for translating content object ID's and titles.
LIMS-1070: Accreditation text can be customised in bika_setup
LIMS-1245: off-by-one in part indicators in ar_add
LIMS-1240: Hide "copy to new" from Analyst users

LIMS-1059: Added worksheet rejection workflow
    RejectAnalysis (Analysis subclass (has IAnalysis!)) workflow transition.
    Does not retract individual Analysis objects - instead, forces their state
        back to "Received", and assigns them onto newly created WS.
    Sets attributes on src and dst worksheets:
        WS instance rejected worksheet attribute: .replaced_by = UID
        WS instance replacement worksheet attribute: .replaces_rejected_worksheet:UID

Fixed some i18n and encoding snags, and updated translations.

3.1.1 (2014-06-29)
------------------

Some bugs which only appear while running Windows, have been fixed.

LIMS-1281: Fix Restricted and Default categories in ar_add
LIMS-1275: Fix lax Aalyst permissions
LIMS-1301: jsonapi can set ReferenceField=""
LIMS-1221: Icon for ARImports folder in Navigation
LIMS-1252: AR Published Results Signature Block formatting
LIMS-1297: Update frontpage


3.1 (2014-06-23)
----------------

- Product and Analysis specifications per AR
- Incorrect published results invalidation workflow
- Improved re-testing workflow
- Adjustment factors on worksheets
- Using '< n' and '> n' results values
- Sample Storage locations
- Sample Categories
- Analysis Prioritisation
- Bulk AR creation from file
- Results reports inclusion of relevant QC results
- Supply Inventory and Orders
- JSON interface
- Management Reports export to CSV
- Enhancements to AR Batching
- Enhancements to Results Reports

- Instrument management module

    Calibration certificates, maintenance, Instrument QC
    Method, Instrument and Analysis integrity

- Instrument interfaces

     Agilent MS 'Masshunter Quant'
     Thermo Gallery
     Foss Winescan FT 120, Auto

- Invoices

   Per AR, Analysis per Invoice line.
   Per Supply Order, inventory item per Invoice line
   Invoices by email
   Invoice 'batches' for selected time period, ARs aand Orders per Invoice line
   Invoice batch export to accounts systems
   Price lists. Analysis Services and Supplies

3.1.3036 (2014-05-30)
---------------------

Added two checboxes in BikaSetup > Security:
- Allow access to worksheets only to assigned analysts (Y/N)
- Only lab managers can create and amange new worksheets (Y/N)

** IMPORTANT NOTES **
The 3036 upgrade sets the above options to true by default, so after
being upgraded, only the labmanagers will be able to manage WS and the
analysts will only have access to the worksheets to which they are
assigned. These defaults can be changed in BikaSetup > Security.

3.0 (2014-03-15)
----------------

- Fix some out-dated dependencies that prevented the app from loading.

- Development of the current bika 3.0 code has slowed, and our efforts have been focused on
the 3.01a branch for some time.

3.0rc3.5.1 (2013-10-25)
-----------------------

Fix CSS AR Publication error

3.0rc3.5.1 (2013-10-25)
-----------------------

Fix error displaying client sample views

3.0rc3.5 (2013-10-24)
---------------------

Requires Plone 4.3.  For information on upgrading Plone, visit
http://plone.org/documentation/manual/upgrade-guide

- Fix a serious error saving Analysis results.
- Improve upgrade handling in genericsetup profile
- Fix errors in setupdata loader
- Force UTF-8 encoding of usernames (imported client contacts can now login)
- Removed outdated test setup data
- Handle duplicate request values in bika_listing
- ID server handles changes in ID schemes without error
- Remove folder-full-view from front-page view
- Updated workflow and permissions to prevent some silly errors
- Add robot tests
- Add default robots.txt

3.0rc3.2 (2013-06-28)
---------------------

- Fix site-error displaying upgraded instruments
- Fix spinner (KSS is not always enabled)
- Add extra save button in ar_add
- Label Printing: "Return to list" uses browser history
- Bold worksheet position indicators
- Remove version.txt (use only setup.py for version)

3.0rc3.1 (2013-06-27)
---------------------

- Fix permission name in upgrade step

3.0rc3 (2013-06-25)
-------------------

- Many instrument management improvements! (Merge branch 'imm')
- Removed ReferenceManufacturer (use of generic Manufacturer instead)
- Removed ReferenceSupplier (use Supplier instead)
- Improve service/calculation interim field widgets
  Allows service to include custom fields (without calculation selected)
- Fix services display table categorisation in Analysis Specification views
- Stop focusing the search gadget input when page load completes. (revert)
- Limit access to Import tab (BIKA: Manage Bika)
- New permission: "BIKA: Import Instrument Results"
- New permission: "BIKA: Manage Login Details" - edit contact login details
- Some late changes to better handle the updates to ID creation
- Plone 4.3 compatibility (incomplete)
- Use Collections as a base for Queries (incomplete)
- Many many bugfixes.

3.0rc2.3 (2013-01-29)
-------------------

- Fix bad HTML

3.0rc2.2 (2013-01-28)
-------------------

- Fix an error during AR Publish

3.0rc2.1 (2013-01-21)
-------------------

- Fix bad HTML
- Pin collective.js.jqueryui version to 1.8.16.9

3.0rc2 (2013-01-21)
-------------------

- Updated all translations and added Brazilian Portuguese
- RecordsWidget: subfield_types include "date"
- RecordsWidget: Automatic combogrid lookups
- Added all bika types to Search and Live Search
- Transition SamplePartition IDs to new format (SampleType-000?-P?
- Always handle non-ASCII characters: UTF-8 encoding everywhere
- Accept un-floatable (text) results for analyses
- Hidden InterimFields in Calculations
- Added InterimFields on AnalysisServices for overriding Calculation Interimfields.
- Disable KSS inline-validation
- Categorized analyses in AR views
- Added remarks for individual analyses
- Improved Javascript i18n handling
- Improved default permissions
- New reports
    - Added 'Analysis summary per department' (merge of 'Analyses lab department weekly' and 'Analyses request summary by date range'
    - Added 'Analyses performed as % of total' report
    - Added Analyses per lab department report
    - Added 'Samples received vs. samples reported' report
    - Added Daily Samples Received report
- Many many bugfixes.

3.0rc1 (2012-10-01)
-------------------


- Removed Bika Health data from released egg
- Remove remarks from portal_factory screens
- Add Month/Year selectors to default datetime widget
- ClientFolder default sorting.
- Date formats for jquery datepicker
- Don't overwrite the Title specified in @@plone-addsite
- Bug fixes

3.0rc1 (2012-09-25)
-------------------

### Changes

- Requires Python 2.7 (Plone 4.2)
- Add GNUPlot dependency
- Added client sample points
- Added Sampling Deviation selections
- Added Ad-Hoc sample flag
- Added Sample Matrices (Sampletype categorisation)
- Added custom ResultsFooter field in bika setup
- Added PDF Attachments to published results
- Electronic signature included in Results and Reports
- Login details form to create users for LabContacts
- Sampling workflow is disabled by default
- Methods are versioned by default
- Methods are publicly accessible by default
- Queries WIP
- Reports WIP
- Modified label layouts for easier customisation
- Cleaned print styles
- Use plonelocales for handling Date/Time formats
- SMS and Fax setup items are disabled by default

2012-06-21
----------

- Partitioning & Preservation automation
- Reports
- Sample point & types relations in UI
- AR template enhancements
- Sample and AR layout improvements
- Labels
- Configuration logs
- Faster indexing
- JavaScript optimisation
- Better IE compatibility
- Set-up worksheet improvements
- Updated translations
- Workflow tweaks
- Tweaks to Icons, Views & Lists

2012-04-23
----------

- Optional sampling and preservation workflows and roles.
- Sample partitioning.
- AR templates - Sample point & Sample type restrictions.
- Reports - framework only. 'Analysis per service' shows what is planned.
- Improved i18n handling, and updated strings from Transifex.
- Numerous performance enhancements
- Analysis Service & Method associations.
- An improved Analysis Service pop-up window.
- Sample Type and Sample Point relationship.
- Currency selection from zope locales
- Combined AR View and Edit tabs.
- Re-factored AR 'Add/Remove Analyses' screen
- Store the date of capture for analysis results
- Append only remarks fields on more objects.

2012-01-23
----------

 - Made Bika compatible with Plone 4.1
 - Sampler and Preserver roles, users and permissions
 - Sampling and Preservation workflows
 - Inactive and Cancellation Workflows
 - Pre-preserved Containers
 - Automatic versioning for some bika_setup types
 - Analyst and Instrument on Worksheet templates
 - XLSX setup data loader
 - Sample disposal date based on date sampled, not date received.
 - Internal ID Server by default
 - user defined calculations and interim fields
 - Dry Matter results option does not appear until enabled in Site Setup
 - Accreditation portlet disabled until enabled in Site Setup
 - BikaListingView
 - New icons
 - (mostly) usable at 800x600
 - Column display toggles
 - Future dated samples and ARs
 - Accreditation template: i18n in locales/manual.pot/accreditation_*
 - intermediate workflow state for analyses requiring attachments
 - Labmanager has Site Administrator role (not Manager)
 - 'Indeterminate' results
 - use portal_factory everywhere
 - working test suite
 - static resource directories
 - Merged BikaMembers types
 - CoordinateField/Widget
 - DurationField/Widget
 - CustomRecordsWidget

2.3.3 Bug fix release
---------------------

 - Inclusion of BikaMembers 0.0.3. No changes to bika code, version bumped
   to facilitate release of new BikaMembers version.

2.3
---

 - Analysis categories introduced
 - Analysis service result restrictions - specification of possible results
 - Allow site and client specification of email and fax subject line content
 - Additional instrument/export formats:
   WinescanFT120, WinescanAuto, FIAStar and Bartelt's data-collector
 - Export worksheet analyses to instruments
 - PDF as a result output option
 - SMS result output option
 - Result publication options synchronized and signatures added to emails
 - Email batching of query results conforms to result mailing
 - IDServer batching of unique id request
 - Optmization of worksheet searching on selection criteria
 - Extract tab added with extract for analysis services or profiles
 - Batch update of analysis service prices
 - German translation module added
 - Added a light query form which excludes analysis category and service
 - Batch size setting in analysis request lists
 - BikaMembers replaces UpfrontContacts
 - ATSchemaEditor removed
 - Significant performance improvements

 - Resolve client action conflicts
 - Sampled date validation
 - Drymatter formatting on output corrected
 - Correct default none workflows
 - Review portlet optimization
 - Pricelist prints blank for analysis service with price not defined

2.2
---

 - Attachments permitted on analysis requests and analyses
 - Worksheet resequencing, and sort order for worksheet analysis selection
 - Worksheet deletion only available for open worksheets
 - Portlet to provide export of analysis services and analysis profiles
 - Requirement for unique analysis service names, analysis service keywords,
 - instrument import keywords and analysis profile keywords enforced.
 - Report headings and formats standardized accross different reports
 - AR import alternative layout provided with selection, including profiles
 - Progress bar introduced for long running processes

2.1.1
-----

 - Disposal Date for Samples and Retention Period per Sample Type added.
 - Various new search criteria added.
 - Standard Manufacturers introduced.
 - Labels for Standard Samples introduced.
 - "Print" and "Email" facilities introduced for lists of Standard Samples and Standard Stocks.
 - "Duplicate" facility for Analysis Services introduced.
 - Addresses added to top of emailed query results.
 - Labels for Samples and Analysis Requests changed.
 - Analysis Services can have multiple Methods.
 - Change log introduced for Methods.
 - Methods added to left navigation bar.
 - List of Methods included in pop-up for Analyses.
 - Documents may be uploaded for Methods.

2.1
---

 - Sample object and workflow introduced
 - Results specifications, lab and per client
 - Analysis profiles
 - Worksheet template engine
 - Interface to Bika Calendar
 - Import of analysisrequests from csv file
 -  Export of results to csv file
 - Print as publication option
 - Lab Departments, lab contacts, and department manager introduced
 - Quality Control calculations. Control, blank and duplicate analyses.
 - QC graphs, normal distribution, trends and duplicate variation
 - Various analysis calculations allowed. Described by Calculation Type
 - Dependant Calcs introduced. Where an analysis result is calculated from
 -  other analyses: e.g. AnalysisX = AnalysisY - Analysis Z
 - Dry matter result reporting. Results are reported on sample as received,
 -  and also as dry matter result on dried sample
 - Re-publication, Pre publication of individual results and per Client
 - Many reports including Turn around, analyses repeated and out of spec

1.2.1
-----


 - Removed invoice line item descriptions from core code to allow skin
   integration
 - Create dummy titration values for analyses imported from instrument
 - More language translations

1.2.0
-----

 - Statements renamed to Invoices
 - Jobcards renamed to Worksheets
 - New identification fields added to analysis request
 - Client Reference, Sample Type and Sample Point
 - Welcome page introduced
 - Late analyses list linked from late analyses portlet
 - Icon changes
 - Accreditation body logo and details added to laboratory info
 - Accreditation logo, disclaimers added throughout web site
 - Laboratory confidence level value data driven from laboratory info
 - Analyses methods provided as pop-up where analyses are listed
 - Titration factors and titration volumes added to analyses and worksheets
 - Measure of uncertainties introduced per analysis and intercept
 - Two new specialist roles created - verifier and publisher
 - Sample test data load script - load_sample_data.py
 - Implement generic instrument data import tool
 - Login portlet added
 - Modifications required to support interlab
   Permit analysis parent (sample) to be in 'released' state.
   Reference SampleID on AnalysisRequest-

 - 1566324: Logged in page redirected to welcome page.
 - 1573299: LiveSearch - Added permissions to InvoiceLineItem.
 - 1573083: Status Drop Down - Invoicing
 - 1551957: Contacts not visible to other contacts. Correct local owner role
 - 1566334: position of 'add new ar' button changed to conform to other forms
 - 1532008: query results sort order most recent first
 - 1532770: Order default listing correction
 - 1558458: Member discount data driven in messages on AR forms
 - 1538354: SubTotal and VAT calculation on edit AR
 - 1532796: AR edit - allow change of contact

1.1.3
-----

 This is a bug fix release. Migration from older versions has also
 been improved greatly.

 Please note that AnalysisRequest now has a custom mutator that
 expects the title of the Cultivar, not the UID. This will impact
 anybode that customised the *analysisrequed_add.cpy* controller
 script and the *validate_analysisrequest_add_form.vpy* validation
 script.


 - 1423182: IndexError on surfing to LIMS pages without being logged on
 - 1423238: Orders - Dispatch date
 - 1429992: AR edit tab - Cultivar uneditable
 - 1429996: Cultivar names to allow numbers
 - 1429999: Late analysis alert - 'More...' URL
 - 1430002: Sample due alerts - 'More...' URL
 - 1433787: Security - Clients
 - 1434100: Search - Index & Attribute errors
 - 1418473: Updated start-id-server.bat for Win2K & Win XP

1.1.2
-----

 - 1423205: Show logs to labmanager set-up
 - 1291750: Added default ID prefixes for Order and Statement
 - 1424589: Late analysis alert to be calulated on date received

1.1.1
-----


 - Updated portlets with Plone 2.1 style definition list markup

 - 1423179: Clients must not see JobCard links on Analysis Requests
 - 1423182: IndexError on surfing to LIMS pages without being logged on
 - 1423188: Site map - Clients should not have access to ...
 - 1423191: Link rot - 'logged in' page
 - 1423193: Groups folder should not be shown
 - 1423194: No 'More...' if there are less than 5
 - 1423204: AR view - Missing tabs and status drop down
 - 1423209: Schema Editor - Drop Down List Issue (Select)
 - 1423234: Late Analysis alert shows for anonymous visitors
 - 1423363: Report Analysis Totals
 - 1423386: Email publication error

1.1.0
-----

 - Made Bika compatibable with Plone 2.1
 - Added Spanish translation contributed by Luis Espinoza
 - Added Italian translation contributed by Pierpaolo Baldan
 - Added Dutch translation contributed by Joris Goudriaan
 - Added Portugese translation contributed by Nuno R. Pinhão
 - The schemas of Client, Contact, AnalysisRequest and Order can be
   edited in the through-the-web schema editor, ATSchemaEditorNG.
 - The maximum time allowed for the publication of results can now be
   set per analysis service. The portlet
   'skins/bika/portlet_late_analysis.pt' has been added to alert lab
   users when analyses are late.
 - Analyses on an AnalysisRequest have a reference to a Jobcard,
   rendered as a hyperlink on the AnalysisRequest view.
 - A bug has been fixed where 'not_requested' analyses were checked
   on the AnalysisRequest edit form.
 - Enabled 'changed_state' folder button globally and disabled on
   AnalysisRequest and Jobcard.

1.0.1
-----

 - Updated 'skins/bika/date_components_support.py' with latest
   version of script in Plone 2.0.5
 - Modified access to transitions in workflow scripts, normal
   attribute access seems to guarded since Zope 2.7.5.
 - Added CHANGES.txt and README.txt
 - Added windows batch script for ID server
   (scripts/start-id-server.bat)<|MERGE_RESOLUTION|>--- conflicted
+++ resolved
@@ -1,11 +1,8 @@
 3.2.1 (unreleased)
 ------------------
-<<<<<<< HEAD
 LIMS-2357: Custom Landing Page and Link to switch between the Front Page and Dashboard
 LIMS-2455: Contact/Login Linkage Behavior
-=======
 LIMS-2456: Restrict duplicate slots in worksheet templates to routine analyses only.
->>>>>>> 07f1b2d4
 LIMS-2447: getDatePublished index not indexed correctly at time of AR publication
 LIMS-2404: AR list in batches permitted sampling without Sampler and Sampling date provided
 LIMS-2380: ARs are created in correct order (order of columns in ar-create form)
