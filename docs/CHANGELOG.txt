3.2.1 (unreleased)
------------------
LIMS-2357: Custom Landing Page and Link to switch between the Front Page and Dashboard
LIMS-2455: Contact/Login Linkage Behavior
LIMS-2447: getDatePublished index not indexed correctly at time of AR publication
LIMS-2404: AR list in batches permitted sampling without Sampler and Sampling date provided
LIMS-2380: ARs are created in correct order (order of columns in ar-create form)
LIMS-2394: Calculation failure in worksheets. TDS Calc misfires again.
LIMS-2391: Use source analysis's sample ID in duplicate analysis IDs
LIMS-2351: Field analyses without results do not prevent Samples from being received
LIMS-2366: Workflow. AR stays in Received state with all Analyses in To be Verifie
LIMS-2384: ARImport: Workflow state of imported ARs and their Analyses not synchronised.
LIMS-2369: Workflow. Sampler and Date Sampled should be compulsory
LIMS-2355: Unable to view dormant/active filters in some bika_setup pages
LIMS-2344: Fix some UI javascript failures when viewing ARs
LIMS-2319: AR Add: Deleting a selected CC Contact corrupts the UID of reference widgets
LIMS-2325: Allow SampleTypes to be linked with Client Sample Points
LIMS-2324: WS export to the LaChat Quick Chem FIA
LIMS-2298: Add filter in Clients list
LIMS-2299: Add ui for editing ar_count in all analysisrequest lists
LIMS-2268: Instrument Interface. Vista Pro Simultaneous ICP, bi-directional CSV
LIMS-2261: Cannot create analysis request
LIMS-1562: Using a Sample Round. Basic form and printed form
LIMS-2266: Crating partitions through Add form, doesn't create partitions.
HEALTH-394: Sample sticker layout. 2 new sticker layouts, 2 stickers per row
LIMS-2032: AS Methods initialise with 1st available Instrument (loading setup data)
LIMS-2014: I can only select a Default Method for an AS if Manual results capture is on
LIMS-2181: An analysis is not stopped from using an invalid instrument
HEALTH-310: Implemented Nuclisens EasyQ instrument importer
HEALTH-319: Instrument. Roche Cobas Taqman 96
LIMS-2091: Table Column Display options Everywhere
LIMS-2207: Indentation in analysisrequests.py
LIMS-2208: WinescanCSVParser class instance variable misspelling
LIMS-1832: New Results Template, COA. Multiple ARs in columns
LIMS-2148: Unable to sort Bika Listing tables
LIMS-1774: Shiny graphs for result ranges
LIMS-2257: Scheduled sampling
LIMS-2255: Switch to Chameleon (five.pt) for rendering TAL templates
- Add option to allow multi-approval (multi-verification) of results
- Added Analyses section in the Dashboard
- Add option to allow labman to self-verify analysis results
- Replacement of pagination by 'Show more' in tables makes the app faster
- Add Bika LIMS TAL report reference in reports preview
- Simplify instrument interface creation for basic CSV files

<<<<<<< HEAD
3.1.11 (2016-04-22)
-----------------------------
LIMS-2181: An analysis is not stopped from using an invalid instrument

3.1.12 (unreleased)
-----------------------------
HEALTH-569 Bar code printing not working on sample registration
=======
3.1.12 (2016-12-15)
-----------------------------
HEALTH-569 Bar code printing not working on sample registration
- Pinned CairoSVG to 1.0.20 (support for Python 2 removed in later versions)
>>>>>>> c0567125

3.1.11 (2016-04-22)
-----------------------------
LIMS-2252: Partitions not submitted when creating AR if the form is submitted before partitions are calculated
LIMS-2223: Saving a recordswidget as hidden fails
LIMS-2225: Formatted results not displayed properly in Worksheet's transposed layout
LIMS-2001: Duplicate for one analysis only
LIMS-1809: Typos. Perdiod an missing spaces
LIMS-2221: Decimal mark doesn't work in Sci Notation
LIMS-2219: Using a SciNotation diferent from 'aE+b / aE-b' throws an error
LIMS-2220: Raw display of exponential notations in results manage views
LIMS-2216: Results below LDL are not displayed in reports
LIMS-2217: Specifications are not set in analyses on Analysis Request creation
LIMS-2218: Result is replaced by min or max specs when "<Min" or ">Max" fields are used
LIMS-2215: Decimal mark not working
LIMS-2203: 'Comma' as decimal mark doesnt work
LIMS-2212: Sampling round- Sampling round templates show all system analysis request templates
LIMS-2209: error in manage analyises
LIMS-1917: Inconsistencies related to significant digits in uncertainties
LIMS-2015: Column spacing on Client look-up
LIMS-1807: Validation for Start Date - End date relationship while creating invoices and price lists
LIMS-1991: Sort Order for Analysis Categories and Services
LIMS-1521: Date verified column for AR lists
LIMS-2194: Error when submitting a result
LIMS-2169: Cannot start instance
WINE-125: Client users receive unauthorized when viewing some published ARs

3.1.10 (2016-01-13)
-------------------
- Updated Plone to 4.3.7
- Dashboard: replace multi-bar charts by stacked-bar charts
LIMS-2177: template_set error when no template has been selected
HEALTH-410: AR Create. Auto-complete Contact field if only 1
LIMS-2175: "NaN" is shown automatically for result fields that have AS with "LDL" enabled and then an error is shown after submitting a result
LIMS-1917: Inconsistencies related to significant digits in uncertainties
LIMS-2143: Statements vs Invoices
LIMS-1989: Retracting a published AR fails if one or more ASs has been retracted before publishing
LIMS-2071: Can't generate Invoice Batch/Monthly Statements
WINE-71: Instrument. BBK WS export to FIA fails
WINE-72: Instrument. BBK WineScan Auto Import fails
WINE-58: Instrument. BBK FIAStar import fails
WINE-76: WineScan FT120 Import warnings incorrect?
LIMS-1906: Spaces should be stripped out of the keywords coming from the Instrument
LIMS-2117: Analysis Categories don't expand on Analysis Specification creation
LIMS-1933: Regression: Selecting secondary AR in client batches, fails.
LIMS-2075: Ensure hiding of pricing information when disabled in site-setup
LIMS-2081: AR Batch Import WorkflowException after edit
LIMS-2106: Attribute error when creating AR inside batch with no client.
LIMS-2080: Correctly interpret default (empty) values in ARImport CSV file
LIMS-2115: Error rises when saving a Calculation
LIMS-2116: JSONAPI throws an UnicodeDecodeError
LIMS-2114: AR Import with Profiles, no Analyses are created
LIMS-2132: Reference Analyses got the same ID
LIMS-2133: Once in a while, specs var is going empty in results reports
LIMS-2136: Site Error on AR Verification
LIMS-2121: Fix possible Horiba ICP csv handling errors
LIMS-2042: Improving Horiba ICP to avoid Element Symbols as keywords
LIMS-2123: Analysis Categories don't expand in Worksheet Templates
LIMS-1993: Existing Sample look-up for AR Create in Batch does not work
LIMS-2124: QR missing on sticker preview
LIMS-2147: Add ARImport schema fields when creating ARs
LIMS-409: ShowPrices setting was getting ignored in some contexts
LIMS-2062: Cancelled ARs no longer appear in analysisrequest folder listings
LIMS-2076: Cancelled batches appear in listing views
LIMS-2154: Hide inactive ARs from BatchBook view
LIMS-2134: Inactive services appear in AR Create
LIMS-2139: WS Blank and Control Selection renderes whole page
LIMS-2156: Ignore blank index values when calculating ReferenceAnalysesGroupID
LIMS-2157: Cancelled ARs appear in AR listing inside Batches
LIMS-2042: Horiba ICP: Missing 'DefaultResult' for imported rows
LIMS-2030: Assign ARs in alphabetical ID order to WS
LIMS-2167: Cannot assign a QC analysis to an invalid instrument
LIMS-2067: Prevent initial method/instrument query for each analysis
WINE-82: Ignore invalid entry in Sample field during AR creation
LIMS-1717: Workflow transitions in edit context do not take effect
WINE-111: Do not attempt formatting of 'nan' analysis result values
WINE-114: Some users cannot view published ARs (unauthorised)
WINE-122: Transposed worksheet layout failed while rendering empty slots
LIMS-2149: Missing analyses can cause error accessing worksheet
LIMS-1521: Date verified column for AR lists
LIMS-2015: Column spacing on Client look-up
LIMS-1807: Validation for Start Date - End Date relationship

3.1.9 (2015-10-8)
------------------
LIMS-2068: LIMS-2068 Urgent. Analysis Catgories don't expand
LIMS-1875: Able to deactivate instruments and reference samples without logging in
LIMS-2049: Displaying lists doesn't work as expected in 319
LIMS-1908: Navigation tree order
LIMS-1543: Add "Security Seal Intact Y/N" checkbox for partition container
LIMS-1544: Add "File attachment" field on Sample Point
LIMS-1949: Enviromental conditions
LIMS-1549: Sampling Round Templates privileges and permissions
LIMS-1564: Cancelling a Sampling Round
LIMS-2020: Add Sampling Round - Department not available for selection
LIMS-1545: Add "Composite Y/N" checkbox on AR Template
LIMS-1547: AR Templates tab inside Sampling Round Template
LIMS-1561: Editing a Sampling Round
LIMS-1558: Creating Sampling Rounds
LIMS-1965: Modified default navtree order for new installations
LIMS-1987: AR Invoice tab should not be shown if pricing is toggled off
LIMS-1523: Site Error when transitioning AR from 'Manage Analyses' or 'Log' tab
LIMS-1970: Analyses with AR Specifications not displayed properly in AR Add form
LIMS-1969: AR Add error when "Categorise analysis services" is disabled
LIMS-1397: Fix Client Title accessor to prevent catalog error when data is imported
LIMS-1996: On new system with no instrument data is difficult to get going.
LIMS-2005: Click on Validations tab of Instruments it give error
LIMS-1806: Instrument Interface. AQ2. Seal Analytical - Error
LIMS-2002: Error creating Analysis Requests from batch.
LIMS-1996: On new system with no instrument data it is difficult to get going. The warnings could be confusing
LIMS-1312: Transposed Worksheet view, ARs in columns
LIMS-1760: Customised AR Import spreadsheets (refactored, support importing to Batch)
LIMS-1548: Client-specific Sampling Round Templates
LIMS-1546: Sampling Round Template Creation and Edit view
LIMS-1944: Prevent concurrent form submissions from clobbering each other's results
LIMS-1930: AssertionError: Having an orphan size, higher than batch size is undefined
LIMS-1959: Not possible to create an AR
LIMS-1956: Error upgrading to 319
LIMS-1934: Hyperlinks in invoices
LIMS-1943: Stickers preview and custom stickers templates support
LIMS-1855: Small Sticker layout. QR-code capabilities
LIMS-1627: Pricing per Analysis Profile
HEALTH-279: AS IDs to be near top of page. Columns in AS list
LIMS-1625: Instrument tab titles and headers do not correspond
LIMS-1924: Instrument tab very miss-titled. Internal Calibration Tests
LIMS-1922: Instrument out of date typo and improvement
HEALTH-175: Supplier does not resolve on Instrument view page
LIMS-1887: uniquefield validator doesn't work properly
LIMS-1869: Not possible to create an Analysis Request
LIMS-1867: Auto-header, auto-footer and auto-pagination in results reports
LIMS-1743: Reports: ISO (A4) or ANSI (letter) pdf report size
LIMS-1695: Invoice export function missing
LIMS-1812: Use asynchronous requests for expanding categories in listings
LIMS-1811: Refactor AR Add form Javascript, and related code.
LIMS-1818: Instrument Interface. Eltra CS-2000
LIMS-1817: Instrument Interface. Rigaku Supermini XRF
- New System Dashboard for LabManagers and Admins

3.1.8.3 (2015-10-01)
--------------------
LIMS-1755: PDF writer should be using a world-writeable tmp location
LIMS-2041: Resolve ${analysis_keyword) in instrument import alert.
LIMS-2041: Resolve translation syntax error in instrument import alert
LIMS-1933: Secondary Sample selection in Client Batches does not locate samples

3.1.8.2 (2015-09-27)
--------------------
LIMS-1996: On new system with no instrument data is difficult to get going.
LIMS-1760: Customised AR Import spreadsheets (refactored, support importing to Batch)
LIMS-1930: AssertionError: Having an orphan size, higher than batch size is undefined
LIMS-1818: Instrument Interface. Eltra CS-2000
LIMS-1817: Instrument Interface. Rigaku Supermini XRF
LIMS-2037: Gracefully anticipate missing analysis workflow history
LIMS-2035: Prevent Weasyprint flooding due to asyncronous publish

3.1.8.1 (2015-06-23)
--------------------
LIMS-1806: Instrument Interface. AQ2. Seal Analytical - Error
LIMS-1760: Customised AR Import spreadsheets (refactored, support importing to Batch)
Fix portlets.xml for Plone 4.3.6 compatibility

3.1.8 (2015-06-03)
------------------
LIMS-1923: Typo InstrumentCalibration
HEALTH-287: Hyperlink in Instrument messages
LIMS-1929: Translation error on Instrument Document page
LIMS-1928 Asset Number on Instruments' Certificate tab should use Instrument's default
LIMS-1929: Translation error on Instrument Document page
LIMS-1773: Instrument. Thermo Fisher ELISA Spectrophotometer
LIMS-1697: Error updating bika.lims 317 to 318 via quickinstaller
LIMS-1820: QC Graphs DateTime's X-Axis not well sorted
LIMS-280 : System IDs starting from a specific value
LIMS-1819: Bika LIMS in footer, not Bika Lab Systems
LIMS-1808: Uncertainty calculation on DL
LIMS-1522: Site Error adding display columns to sorted AR list
LIMS-1705: Invoices. Currency unit overcooked
LIMS-1806: Instrument Interface. AQ2. Seal Analytical
LIMS-1770: FIAStar import 'no header'
LIMS-1771: Instrument. Scil Vet abc Plus
LIMS-1772: Instrument. VetScan VS2
LIMS-1507: Bika must notify why is not possible to publish an AR
LIMS-1805: Instrument Interface. Horiba JY ICP
LIMS-1710: UnicodeEncode error while creating an Invoice from AR view
WINE-44: Sample stickers uses Partition ID only if ShowPartitions option is enabled
LIMS-1634: AR Import fields (ClientRef, ClientSid) not importing correctly
LIMS-1474: Disposed date is not shown in Sample View
LIMS-1779: Results report new fields and improvements
LIMS-1775: Allow to select LDL or UDL defaults in results with readonly mode
LIMS-1769: Allow to use LDL and UDL in calculations.
LIMS-1700: Lower and Upper Detection Limits (LDL/UDL). Allow manual input
LIMS-1379: Allow manual uncertainty value input
LIMS-1324: Allow to hide analyses in results reports
LIMS-1754: Easy install for LIMS' add-ons was not possible
LIMS-1741: Fixed unwanted overlay when trying to save supply order
LIMS-1748: Error in adding supply order when a product has no price
LIMS-1745: Retracted analyses in duplicates
LIMS-1629: Pdf reports should split analysis results in different pages according to the lab department
Some new ID Generator's features, as the possibility of select the separator type
LIMS-1738: Regression. 'NoneType' object has no attribute 'getResultsRangeDict'
LIMS-1739: Error with results interpretation field of an AR lacking departments
LIMS-1740: Error when trying to view any Sample
LIMS-1724: Fixed missing start and end dates on reports
LIMS-1628: There should be a results interpretation field per lab department
LIMS-1737: Error when adding pricelists of lab products with no volume and unit
LIMS-1696: Decimal mark conversion is not working with "<0,002" results type
LIMS-1729: Analysis Specification Not applying to Sample when Selected
LIMS-1507: Do not cause exception on SMTPServerDisconnect when publishing AR results.


3.1.7 (2015-02-26)
------------------
LIMS-1693: Error trying to save a new AR
LIMS-1570: Instrument interface: Roche Cobas Taqman 48
LIMS-1520: Allow to invalidate verified ARs
LIMS-1690: Typo. Instrument page
LIMS-1688: After AR invalidation, ARs list throws an error
LIMS-1569: Instrument interface: Beckman Coulter Access 2
LIMS-1689: Error while creating a new invoice batch
LIMS-1266: Sampling date format error
LIMS-1365: Batch search parameters on Work sheets/Work sheets insides Batches
LIMS-1428: After receiving a sample with Sampling Workflow enable is not possible to input results
LIMS-1540: When accent characters are used in a "Sample Type" name, it is not possible to create a new AR
LIMS-1617: Error with bin/test
LIMS-1571: Instrument interface: Sysmex XS-1000i
LIMS-1574: Fixed AR and Analysis attachments
LIMS-1670: Fixed windows incompatibility in TAL (referencewidget.pt)
LIMS-1594: Added option to select landing page for clients in configuration registry
LIMS-1594: Re-ordered tabs on Client home page
LIMS-1520: Allow to invalidate verified ARs
LIMS-1539: Printable Worksheets. In both AR by row or column orientations
LIMS-1199: Worksheet totals in WS lists
LIMS-257: Set Blank and Warning icons in Reference Sample main view
LIMS-1636: Batch Sample View crash
LIMS-1524: Invalidate email does not have variables populated
LIMS-1572: Instrument interface: Sysmex XS-500i
LIMS-1575: Thermo Arena 20XT
LIMS-1423: Save details when AR workflow action kicked off
LIMS-1624: Import default test.xlsx fails
LIMS-1614: Error when selecting Analysis Administration Tab after receiving a sample with Sampling Workflow enabled
LIMS-1605: Tescan TIMA interface
LIMS-1604: BioDrop uLite interface
LIMS-1603: Life Technologies Qubit interface
LIMS-1517: Storage field tag untranslated?
LIMS-1518: Storage Location table
LIMS-1527: CC Contact on AR view (edit) offers all contacts in system
LIMS-1536: Add button [Add], to alow quickly addings in referencewidget
LIMS-1587: Better support for extension of custom sample labels
LIMS-1622: Version Check does not correctly check cache
LIMS-1623: Implement bika-frontpage as a BrowserView


3.1.6 (2014-12-17)
------------------
LIMS-1530: Scrambled Analysis Category order in Published Results
LIMS-1529: Error while inserting an AR with container-based partitioning is required
LIMS-1460: Additional field in AR for comments or results interpretation
LIMS-1441: An error message related to partitions unit is shown when selecting analysis during AR creation
LIMS-1470: AS Setup. File attachment field tag is missing
LIMS-1422: Results doesn't display yes/no once verified but 1 or 0
LIMS-1486: Typos in instrument messages
LIMS-1498: Published Results not Showing for Logged Clients
LIMS-1445: Scientific names should be written in italics in published reports
LIMS-1389: Units in results publishing should allow super(sub)script format, for example in cm2 or m3
LIMS-1500: Alere Pima's Instrument Interfice
LIMS-1457: Exponential notation in published AR pdf should be formatted like a×10^b instead of ae^+b
LIMS-1334: Calculate result precision from Uncertainty value
LIMS-1446: After retracting a published AR the Sample gets cancelled
LIMS-1390: More workflow for Batches
LIMS-1378: Bulking up Batches
LIMS-1479: new-version and upgrade-steps should be python viewlets
LIMS-1362: File attachment uploads to Batches
LIMS-1404: New Batch attributes (and their integration with existing ones on Batch views)
LIMS-1467: Sample Point Lookup doesn't work on AR modify
LIMS-1363: Batches per Client
LIMS-1405: New Sample and AR attributes
LIMS-1085: Allow Clients to add Attachments to ARs
LIMS-1444: In AR published report accredited analysis services are not marked as accredited
LIMS-1443: In published reports the publishing date is not shown in the pdf
LIMS-1420: Status filter is not kept after moving to next page
LIMS-1442: Sample Type is not filtred by Sample Point
LIMS-1448: Reports: when you click on "Analysis turnaround time" displays others
LIMS-1440: Error when trying to publish with analysis from different categories
LIMS-1459: Error when checking instrument validity in manage_results
LIMS-1430: Create an AR from batch allows you to introduce a non existent Client and Contacts don't work properly

- After modifying analysis Category, reindex category name and UID for all subordinate analyses
- Setup data import improvements and fixes
- Simplify installation with a custom Plone overview and add site


3.1.5 (2014-10-06)
------------------

LIMS-1082: Report Barcode. Was images for pdf/print reports etc
LIMS-1159: reapply fix for samplepoint visibility
LIMS-1325: WSTemplate loading incompatible reference analyses
LIMS-1333: Batch label replace with standard Plone keyword widget
LIMS-1335: Reference Definitions don't sort alphabetically on WS Template lay-outs
LIMS-1345: Analysis profiles don't sort
LIMS-1347: Analysis/AR background colour to be different to for Receive and To be Sampled
LIMS-1360: Number of analyses in ARs folder view
LIMS-1374: Auto label printing does not happen for an AR drop-down receive
LIMS-1377: Error when trying to publish after updating branch hotfix/next or develop
LIMS-1378: Add AR/Sample default fields to Batch
LIMS-1395: front page issue tracker url
LIMS-1402: If no date is chosen, it will never expire." not been accomplished
LIMS-1416: If a sample point has a default sample type the field is not pulled automatically during AR template creation
LIMS-1425: Verify Workflow (bika_listing) recursion

- added 'getusers' method to JSON API
- Added 'remove' method to JSON API
- Added AR 'Copy to new' action in more contexts
- Added basic handling of custom Sample Preparation Workflows
- Added decimal mark configuration for result reports
- Added help info regards to new templates creation
- Added IAcquireFieldDefaults - acquire field defaults through acquisition
- Added IATWidgetVisibility - runtime show/hide of AT edit/view widgets
- Added watermark on invalid reports
- Added watermark on provisional reports
- Alert panel when upgrades are available
- All relevant specification ranges are persisted when copying ARs or adding analyses
- Allow comma entry in numbers for e.g. German users
- Bika LIMS javascripts refactoring and optimization
- Fix ZeroDivisionError in variation calculation for DuplicateAnalysis
- Fixed spreadsheet load errors in Windows.
- Fixed template rendering errors in Windows
- JSONAPI update: always use field mutator if available
- JSONAPI: Added 'remove' and 'getusers' methods.
- Refactored ARSpecs, and added ResultsRange field to the AR

3.1.4.1 (2014-07-24)
--------------------

3.1.4 release was broken, simple ARs could not be created.



3.1.4.1 (2014-07-24)
--------------------

3.1.4 release was broken, simple ARs could not be created.

LIMS-1339: Published reports should use "±" symbol instead of "+/-"
LIMS-1327: Instrument from worksheet
LIMS-1328: Instrument calibration test graphs do not work on multiple samples
LIMS-1347: Analysis/AR background colour to be different to for Receive and To be Sampled
LIMS-1353: Analyses don't sort in Attachment look-up

Preview for Results reports
    - Single/Multi-AR preview
    - Allows to cancel the pre-publish/publish process
    - Allows to make visible/invisible the QC analyses
    - Allows to add new custom-made templates
    - JS machinery allowed for pdf reporting

3.1.4 (2014-07-23)
------------------

LIMS-113: Allow percentage value for AS uncertainty
LIMS-1087: Prevent listing of empty categories
LIMS-1203: Fix Batch-AnalysisRequests query
LIMS-1207: LIMS-113 Allow percentage value for AS uncertainty
LIMS-1221: use folder icon for ARImports in nav
LIMS-1240: fix permissions for "Copy To New" in AR lists
LIMS-1330: handle duplicate of reference analysis
LIMS-1340: soft-cache validator results
LIMS-1343: Prevent sudden death if no version information is available
LIMS-1352: SamplingWorkflow not saved to sample
LIMS-334: Add Service/ExponentialFormatPrecision
LIMS-334: Added ExponentialFormatThreshold setting
LIMS-334: Allow exponential notation entry in numeric fields
LIMS-334: Exponent Format used for analysis Result
LIMS-334: Remove duplicate getFormattedResult code
LIMS-83: Update Method->calculation reference version when Calculation changes

- Formula statements can be written on multiple lines for clarity.

- Replace kss-bbb ajax-spinner with a quieter one

- bika.lims.utils.log logs location url correctly

3.1.3 (2014-07-17)
------------------

Missing fixes from 3.1.2

LIMS-671: Preferred/Restricted client categories
LIMS-1251: Supply order permission error
LIMS-1272: Currency in Price Lists
LIMS-1310: Broken AnalysisProfile selector in AR Add form.

3.1.2 (2014-07-15)
------------------

LIMS-1292: UI fix Retracted ARs workfow: Warning msg on "full" retract.
LIMS.1287: UI fix Report parameter formatting
LIMS-1230: UI fix Livesearch's box
LIMS-1257: UI fix Long titles in Analysis Profiles, Sample Points, etc.
LIMS-1214: UI fix More columns
LIMS-1199: UI fix Worksheet listing: better columns
LIMS-1303: jsi18n strings must be added to bika-manual.pot.  i18ndude cannot find.
LIMS-1310: Filter SamplePoints by client in AR Template Edit View
LIMS-1256: Client objects included in AR-Add filters for Sample Point etc.
LIMS-1290: Allows Analyst to retract analyses, without giving extra permissions.
LIMS-1218: Slightly nicer monkey patch for translating content object ID's and titles.
LIMS-1070: Accreditation text can be customised in bika_setup
LIMS-1245: off-by-one in part indicators in ar_add
LIMS-1240: Hide "copy to new" from Analyst users

LIMS-1059: Added worksheet rejection workflow
    RejectAnalysis (Analysis subclass (has IAnalysis!)) workflow transition.
    Does not retract individual Analysis objects - instead, forces their state
        back to "Received", and assigns them onto newly created WS.
    Sets attributes on src and dst worksheets:
        WS instance rejected worksheet attribute: .replaced_by = UID
        WS instance replacement worksheet attribute: .replaces_rejected_worksheet:UID

Fixed some i18n and encoding snags, and updated translations.

3.1.1 (2014-06-29)
------------------

Some bugs which only appear while running Windows, have been fixed.

LIMS-1281: Fix Restricted and Default categories in ar_add
LIMS-1275: Fix lax Aalyst permissions
LIMS-1301: jsonapi can set ReferenceField=""
LIMS-1221: Icon for ARImports folder in Navigation
LIMS-1252: AR Published Results Signature Block formatting
LIMS-1297: Update frontpage


3.1 (2014-06-23)
----------------

- Product and Analysis specifications per AR
- Incorrect published results invalidation workflow
- Improved re-testing workflow
- Adjustment factors on worksheets
- Using '< n' and '> n' results values
- Sample Storage locations
- Sample Categories
- Analysis Prioritisation
- Bulk AR creation from file
- Results reports inclusion of relevant QC results
- Supply Inventory and Orders
- JSON interface
- Management Reports export to CSV
- Enhancements to AR Batching
- Enhancements to Results Reports

- Instrument management module

    Calibration certificates, maintenance, Instrument QC
    Method, Instrument and Analysis integrity

- Instrument interfaces

     Agilent MS 'Masshunter Quant'
     Thermo Gallery
     Foss Winescan FT 120, Auto

- Invoices

   Per AR, Analysis per Invoice line.
   Per Supply Order, inventory item per Invoice line
   Invoices by email
   Invoice 'batches' for selected time period, ARs aand Orders per Invoice line
   Invoice batch export to accounts systems
   Price lists. Analysis Services and Supplies

3.1.3036 (2014-05-30)
---------------------

Added two checboxes in BikaSetup > Security:
- Allow access to worksheets only to assigned analysts (Y/N)
- Only lab managers can create and amange new worksheets (Y/N)

** IMPORTANT NOTES **
The 3036 upgrade sets the above options to true by default, so after
being upgraded, only the labmanagers will be able to manage WS and the
analysts will only have access to the worksheets to which they are
assigned. These defaults can be changed in BikaSetup > Security.

3.0 (2014-03-15)
----------------

- Fix some out-dated dependencies that prevented the app from loading.

- Development of the current bika 3.0 code has slowed, and our efforts have been focused on
the 3.01a branch for some time.

3.0rc3.5.1 (2013-10-25)
-----------------------

Fix CSS AR Publication error

3.0rc3.5.1 (2013-10-25)
-----------------------

Fix error displaying client sample views

3.0rc3.5 (2013-10-24)
---------------------

Requires Plone 4.3.  For information on upgrading Plone, visit
http://plone.org/documentation/manual/upgrade-guide

- Fix a serious error saving Analysis results.
- Improve upgrade handling in genericsetup profile
- Fix errors in setupdata loader
- Force UTF-8 encoding of usernames (imported client contacts can now login)
- Removed outdated test setup data
- Handle duplicate request values in bika_listing
- ID server handles changes in ID schemes without error
- Remove folder-full-view from front-page view
- Updated workflow and permissions to prevent some silly errors
- Add robot tests
- Add default robots.txt

3.0rc3.2 (2013-06-28)
---------------------

- Fix site-error displaying upgraded instruments
- Fix spinner (KSS is not always enabled)
- Add extra save button in ar_add
- Label Printing: "Return to list" uses browser history
- Bold worksheet position indicators
- Remove version.txt (use only setup.py for version)

3.0rc3.1 (2013-06-27)
---------------------

- Fix permission name in upgrade step

3.0rc3 (2013-06-25)
-------------------

- Many instrument management improvements! (Merge branch 'imm')
- Removed ReferenceManufacturer (use of generic Manufacturer instead)
- Removed ReferenceSupplier (use Supplier instead)
- Improve service/calculation interim field widgets
  Allows service to include custom fields (without calculation selected)
- Fix services display table categorisation in Analysis Specification views
- Stop focusing the search gadget input when page load completes. (revert)
- Limit access to Import tab (BIKA: Manage Bika)
- New permission: "BIKA: Import Instrument Results"
- New permission: "BIKA: Manage Login Details" - edit contact login details
- Some late changes to better handle the updates to ID creation
- Plone 4.3 compatibility (incomplete)
- Use Collections as a base for Queries (incomplete)
- Many many bugfixes.

3.0rc2.3 (2013-01-29)
-------------------

- Fix bad HTML

3.0rc2.2 (2013-01-28)
-------------------

- Fix an error during AR Publish

3.0rc2.1 (2013-01-21)
-------------------

- Fix bad HTML
- Pin collective.js.jqueryui version to 1.8.16.9

3.0rc2 (2013-01-21)
-------------------

- Updated all translations and added Brazilian Portuguese
- RecordsWidget: subfield_types include "date"
- RecordsWidget: Automatic combogrid lookups
- Added all bika types to Search and Live Search
- Transition SamplePartition IDs to new format (SampleType-000?-P?
- Always handle non-ASCII characters: UTF-8 encoding everywhere
- Accept un-floatable (text) results for analyses
- Hidden InterimFields in Calculations
- Added InterimFields on AnalysisServices for overriding Calculation Interimfields.
- Disable KSS inline-validation
- Categorized analyses in AR views
- Added remarks for individual analyses
- Improved Javascript i18n handling
- Improved default permissions
- New reports
    - Added 'Analysis summary per department' (merge of 'Analyses lab department weekly' and 'Analyses request summary by date range'
    - Added 'Analyses performed as % of total' report
    - Added Analyses per lab department report
    - Added 'Samples received vs. samples reported' report
    - Added Daily Samples Received report
- Many many bugfixes.

3.0rc1 (2012-10-01)
-------------------


- Removed Bika Health data from released egg
- Remove remarks from portal_factory screens
- Add Month/Year selectors to default datetime widget
- ClientFolder default sorting.
- Date formats for jquery datepicker
- Don't overwrite the Title specified in @@plone-addsite
- Bug fixes

3.0rc1 (2012-09-25)
-------------------

### Changes

- Requires Python 2.7 (Plone 4.2)
- Add GNUPlot dependency
- Added client sample points
- Added Sampling Deviation selections
- Added Ad-Hoc sample flag
- Added Sample Matrices (Sampletype categorisation)
- Added custom ResultsFooter field in bika setup
- Added PDF Attachments to published results
- Electronic signature included in Results and Reports
- Login details form to create users for LabContacts
- Sampling workflow is disabled by default
- Methods are versioned by default
- Methods are publicly accessible by default
- Queries WIP
- Reports WIP
- Modified label layouts for easier customisation
- Cleaned print styles
- Use plonelocales for handling Date/Time formats
- SMS and Fax setup items are disabled by default

2012-06-21
----------

- Partitioning & Preservation automation
- Reports
- Sample point & types relations in UI
- AR template enhancements
- Sample and AR layout improvements
- Labels
- Configuration logs
- Faster indexing
- JavaScript optimisation
- Better IE compatibility
- Set-up worksheet improvements
- Updated translations
- Workflow tweaks
- Tweaks to Icons, Views & Lists

2012-04-23
----------

- Optional sampling and preservation workflows and roles.
- Sample partitioning.
- AR templates - Sample point & Sample type restrictions.
- Reports - framework only. 'Analysis per service' shows what is planned.
- Improved i18n handling, and updated strings from Transifex.
- Numerous performance enhancements
- Analysis Service & Method associations.
- An improved Analysis Service pop-up window.
- Sample Type and Sample Point relationship.
- Currency selection from zope locales
- Combined AR View and Edit tabs.
- Re-factored AR 'Add/Remove Analyses' screen
- Store the date of capture for analysis results
- Append only remarks fields on more objects.

2012-01-23
----------

 - Made Bika compatible with Plone 4.1
 - Sampler and Preserver roles, users and permissions
 - Sampling and Preservation workflows
 - Inactive and Cancellation Workflows
 - Pre-preserved Containers
 - Automatic versioning for some bika_setup types
 - Analyst and Instrument on Worksheet templates
 - XLSX setup data loader
 - Sample disposal date based on date sampled, not date received.
 - Internal ID Server by default
 - user defined calculations and interim fields
 - Dry Matter results option does not appear until enabled in Site Setup
 - Accreditation portlet disabled until enabled in Site Setup
 - BikaListingView
 - New icons
 - (mostly) usable at 800x600
 - Column display toggles
 - Future dated samples and ARs
 - Accreditation template: i18n in locales/manual.pot/accreditation_*
 - intermediate workflow state for analyses requiring attachments
 - Labmanager has Site Administrator role (not Manager)
 - 'Indeterminate' results
 - use portal_factory everywhere
 - working test suite
 - static resource directories
 - Merged BikaMembers types
 - CoordinateField/Widget
 - DurationField/Widget
 - CustomRecordsWidget

2.3.3 Bug fix release
---------------------

 - Inclusion of BikaMembers 0.0.3. No changes to bika code, version bumped
   to facilitate release of new BikaMembers version.

2.3
---

 - Analysis categories introduced
 - Analysis service result restrictions - specification of possible results
 - Allow site and client specification of email and fax subject line content
 - Additional instrument/export formats:
   WinescanFT120, WinescanAuto, FIAStar and Bartelt's data-collector
 - Export worksheet analyses to instruments
 - PDF as a result output option
 - SMS result output option
 - Result publication options synchronized and signatures added to emails
 - Email batching of query results conforms to result mailing
 - IDServer batching of unique id request
 - Optmization of worksheet searching on selection criteria
 - Extract tab added with extract for analysis services or profiles
 - Batch update of analysis service prices
 - German translation module added
 - Added a light query form which excludes analysis category and service
 - Batch size setting in analysis request lists
 - BikaMembers replaces UpfrontContacts
 - ATSchemaEditor removed
 - Significant performance improvements

 - Resolve client action conflicts
 - Sampled date validation
 - Drymatter formatting on output corrected
 - Correct default none workflows
 - Review portlet optimization
 - Pricelist prints blank for analysis service with price not defined

2.2
---

 - Attachments permitted on analysis requests and analyses
 - Worksheet resequencing, and sort order for worksheet analysis selection
 - Worksheet deletion only available for open worksheets
 - Portlet to provide export of analysis services and analysis profiles
 - Requirement for unique analysis service names, analysis service keywords,
 - instrument import keywords and analysis profile keywords enforced.
 - Report headings and formats standardized accross different reports
 - AR import alternative layout provided with selection, including profiles
 - Progress bar introduced for long running processes

2.1.1
-----

 - Disposal Date for Samples and Retention Period per Sample Type added.
 - Various new search criteria added.
 - Standard Manufacturers introduced.
 - Labels for Standard Samples introduced.
 - "Print" and "Email" facilities introduced for lists of Standard Samples and Standard Stocks.
 - "Duplicate" facility for Analysis Services introduced.
 - Addresses added to top of emailed query results.
 - Labels for Samples and Analysis Requests changed.
 - Analysis Services can have multiple Methods.
 - Change log introduced for Methods.
 - Methods added to left navigation bar.
 - List of Methods included in pop-up for Analyses.
 - Documents may be uploaded for Methods.

2.1
---

 - Sample object and workflow introduced
 - Results specifications, lab and per client
 - Analysis profiles
 - Worksheet template engine
 - Interface to Bika Calendar
 - Import of analysisrequests from csv file
 -  Export of results to csv file
 - Print as publication option
 - Lab Departments, lab contacts, and department manager introduced
 - Quality Control calculations. Control, blank and duplicate analyses.
 - QC graphs, normal distribution, trends and duplicate variation
 - Various analysis calculations allowed. Described by Calculation Type
 - Dependant Calcs introduced. Where an analysis result is calculated from
 -  other analyses: e.g. AnalysisX = AnalysisY - Analysis Z
 - Dry matter result reporting. Results are reported on sample as received,
 -  and also as dry matter result on dried sample
 - Re-publication, Pre publication of individual results and per Client
 - Many reports including Turn around, analyses repeated and out of spec

1.2.1
-----


 - Removed invoice line item descriptions from core code to allow skin
   integration
 - Create dummy titration values for analyses imported from instrument
 - More language translations

1.2.0
-----

 - Statements renamed to Invoices
 - Jobcards renamed to Worksheets
 - New identification fields added to analysis request
 - Client Reference, Sample Type and Sample Point
 - Welcome page introduced
 - Late analyses list linked from late analyses portlet
 - Icon changes
 - Accreditation body logo and details added to laboratory info
 - Accreditation logo, disclaimers added throughout web site
 - Laboratory confidence level value data driven from laboratory info
 - Analyses methods provided as pop-up where analyses are listed
 - Titration factors and titration volumes added to analyses and worksheets
 - Measure of uncertainties introduced per analysis and intercept
 - Two new specialist roles created - verifier and publisher
 - Sample test data load script - load_sample_data.py
 - Implement generic instrument data import tool
 - Login portlet added
 - Modifications required to support interlab
   Permit analysis parent (sample) to be in 'released' state.
   Reference SampleID on AnalysisRequest-

 - 1566324: Logged in page redirected to welcome page.
 - 1573299: LiveSearch - Added permissions to InvoiceLineItem.
 - 1573083: Status Drop Down - Invoicing
 - 1551957: Contacts not visible to other contacts. Correct local owner role
 - 1566334: position of 'add new ar' button changed to conform to other forms
 - 1532008: query results sort order most recent first
 - 1532770: Order default listing correction
 - 1558458: Member discount data driven in messages on AR forms
 - 1538354: SubTotal and VAT calculation on edit AR
 - 1532796: AR edit - allow change of contact

1.1.3
-----

 This is a bug fix release. Migration from older versions has also
 been improved greatly.

 Please note that AnalysisRequest now has a custom mutator that
 expects the title of the Cultivar, not the UID. This will impact
 anybode that customised the *analysisrequed_add.cpy* controller
 script and the *validate_analysisrequest_add_form.vpy* validation
 script.


 - 1423182: IndexError on surfing to LIMS pages without being logged on
 - 1423238: Orders - Dispatch date
 - 1429992: AR edit tab - Cultivar uneditable
 - 1429996: Cultivar names to allow numbers
 - 1429999: Late analysis alert - 'More...' URL
 - 1430002: Sample due alerts - 'More...' URL
 - 1433787: Security - Clients
 - 1434100: Search - Index & Attribute errors
 - 1418473: Updated start-id-server.bat for Win2K & Win XP

1.1.2
-----

 - 1423205: Show logs to labmanager set-up
 - 1291750: Added default ID prefixes for Order and Statement
 - 1424589: Late analysis alert to be calulated on date received

1.1.1
-----


 - Updated portlets with Plone 2.1 style definition list markup

 - 1423179: Clients must not see JobCard links on Analysis Requests
 - 1423182: IndexError on surfing to LIMS pages without being logged on
 - 1423188: Site map - Clients should not have access to ...
 - 1423191: Link rot - 'logged in' page
 - 1423193: Groups folder should not be shown
 - 1423194: No 'More...' if there are less than 5
 - 1423204: AR view - Missing tabs and status drop down
 - 1423209: Schema Editor - Drop Down List Issue (Select)
 - 1423234: Late Analysis alert shows for anonymous visitors
 - 1423363: Report Analysis Totals
 - 1423386: Email publication error

1.1.0
-----

 - Made Bika compatibable with Plone 2.1
 - Added Spanish translation contributed by Luis Espinoza
 - Added Italian translation contributed by Pierpaolo Baldan
 - Added Dutch translation contributed by Joris Goudriaan
 - Added Portugese translation contributed by Nuno R. Pinhão
 - The schemas of Client, Contact, AnalysisRequest and Order can be
   edited in the through-the-web schema editor, ATSchemaEditorNG.
 - The maximum time allowed for the publication of results can now be
   set per analysis service. The portlet
   'skins/bika/portlet_late_analysis.pt' has been added to alert lab
   users when analyses are late.
 - Analyses on an AnalysisRequest have a reference to a Jobcard,
   rendered as a hyperlink on the AnalysisRequest view.
 - A bug has been fixed where 'not_requested' analyses were checked
   on the AnalysisRequest edit form.
 - Enabled 'changed_state' folder button globally and disabled on
   AnalysisRequest and Jobcard.

1.0.1
-----

 - Updated 'skins/bika/date_components_support.py' with latest
   version of script in Plone 2.0.5
 - Modified access to transitions in workflow scripts, normal
   attribute access seems to guarded since Zope 2.7.5.
 - Added CHANGES.txt and README.txt
 - Added windows batch script for ID server
   (scripts/start-id-server.bat)<|MERGE_RESOLUTION|>--- conflicted
+++ resolved
@@ -43,7 +43,6 @@
 - Add Bika LIMS TAL report reference in reports preview
 - Simplify instrument interface creation for basic CSV files
 
-<<<<<<< HEAD
 3.1.11 (2016-04-22)
 -----------------------------
 LIMS-2181: An analysis is not stopped from using an invalid instrument
@@ -51,12 +50,10 @@
 3.1.12 (unreleased)
 -----------------------------
 HEALTH-569 Bar code printing not working on sample registration
-=======
 3.1.12 (2016-12-15)
 -----------------------------
 HEALTH-569 Bar code printing not working on sample registration
 - Pinned CairoSVG to 1.0.20 (support for Python 2 removed in later versions)
->>>>>>> c0567125
 
 3.1.11 (2016-04-22)
 -----------------------------
