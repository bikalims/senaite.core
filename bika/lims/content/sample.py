--- conflicted
+++ resolved
@@ -854,8 +854,6 @@
         workflow = getToolByName(self, 'portal_workflow')
         return workflow.getInfoFor(self, 'review_state')
 
-<<<<<<< HEAD
-=======
     def getPreparationWorkflows(self):
         """Return a list of sample preparation workflows.  These are identified
         by scanning all workflow IDs for those beginning with "sampleprep".
@@ -869,7 +867,6 @@
             prep_workflows.append([workflow_id, workflow.title])
         return DisplayList(prep_workflows)
 
->>>>>>> fffa0aa5
     def workflow_script_receive(self):
         workflow = getToolByName(self, 'portal_workflow')
         self.setDateReceived(DateTime())
@@ -983,19 +980,6 @@
                 if ar_state == 'active':
                     workflow.doActionFor(ar, 'cancel')
 
-<<<<<<< HEAD
-=======
-    def workflow_script_schedule_sampling(self):
-        """
-        This function runs all the needed process for that action
-        """
-        workflow = getToolByName(self, 'portal_workflow')
-        # transact the related analysis requests
-        ars = self.getAnalysisRequests()
-        for ar in ars:
-            doActionFor(ar, 'schedule_sampling')
-
->>>>>>> fffa0aa5
     def workflow_script_reject(self):
         workflow = getToolByName(self, 'portal_workflow')
         for ar in self.getAnalysisRequests():
@@ -1008,6 +992,28 @@
             if workflow.getInfoFor(part, 'review_state') != 'rejected':
                 workflow.doActionFor(part, "reject")
 
+    def workflow_script_schedule_sampling(self):
+        """
+        This function runs all the needed process for that action
+        """
+        workflow = getToolByName(self, 'portal_workflow')
+        # transact the related analysis requests
+        ars = self.getAnalysisRequests()
+        for ar in ars:
+            doActionFor(ar, 'schedule_sampling')
+
+    def workflow_script_reject(self):
+        workflow = getToolByName(self, 'portal_workflow')
+        for ar in self.getAnalysisRequests():
+            if workflow.getInfoFor(ar, 'review_state') != 'rejected':
+                # Setting the rejection reasons in ar
+                ar.setRejectionReasons(self.getRejectionReasons())
+                workflow.doActionFor(ar, "reject")
+        parts = self.objectValues('SamplePartition')
+        for part in parts:
+            if workflow.getInfoFor(part, 'review_state') != 'rejected':
+                workflow.doActionFor(part, "reject")
+
     def guard_receive_transition(self):
         """Prevent the receive transition from being available if object
         is cancelled
@@ -1020,15 +1026,6 @@
         """
         if not isBasicTransitionAllowed(self):
             return False
-<<<<<<< HEAD
-        # check if any related ARs have fields analyses with no result.
-        for ar in self.getAnalysisRequests():
-            field_analyses = ar.getAnalyses(getPointOfCapture='field',
-                                            full_objects=True)
-            no_results = [a for a in field_analyses if a.getResult() == '']
-            if no_results:
-                return False
-=======
         if self.getPreparationWorkflow():
             return True
         return False
@@ -1069,7 +1066,6 @@
         transitions = sp_wf
         if len(transitions) > 0:
             return False
->>>>>>> fffa0aa5
         return True
 
     def guard_schedule_sampling_transition(self):
