# This file is part of Bika LIMS
#
# Copyright 2011-2017 by it's authors.
# Some rights reserved. See LICENSE.txt, AUTHORS.txt.
from Acquisition import aq_inner
from Acquisition import aq_parent

from bika.lims import logger
from bika.lims.upgrade import upgradestep
from bika.lims.upgrade.utils import UpgradeUtils
from plone.api.portal import get_tool
from bika.lims.catalog import CATALOG_ANALYSIS_REQUEST_LISTING

from Products.CMFCore.Expression import Expression
from Products.CMFCore.utils import getToolByName

from bika.lims.catalog.report_catalog import bika_catalog_report_definition
from bika.lims.catalog.report_catalog import CATALOG_REPORT_LISTING

product = 'bika.lims'
version = '3.2.0.1707'


@upgradestep(product, version)
def upgrade(tool):
    portal = aq_parent(aq_inner(tool))
    setup = portal.portal_setup
    ut = UpgradeUtils(portal)
    ufrom = ut.getInstalledVersion(product)
    if ut.isOlderVersion(product, version):
        logger.info("Skipping upgrade of {0}: {1} > {2}".format(
            product, ufrom, version))
        # The currently installed version is more recent than the target
        # version of this upgradestep
        return True

    logger.info("Upgrading {0}: {1} -> {2}".format(product, ufrom, version))
    # importing toolset in order to add bika_catalog_report
    setup.runImportStepFromProfile('profile-bika.lims:default', 'toolset')
    # Renames some guard expressions from several transitions
    set_guard_expressions(portal)
<<<<<<< HEAD

    # Add missing Geo Columns to AR Catalog
    ut.addColumn(CATALOG_ANALYSIS_REQUEST_LISTING, 'getDistrict')
    ut.addColumn(CATALOG_ANALYSIS_REQUEST_LISTING, 'getProvince')
    ut.refreshCatalogs()

=======
    create_report_catalog(portal, ut)
    ut.refreshCatalogs()
>>>>>>> 0f7eb1c2
    logger.info("{0} upgraded to version {1}".format(product, version))
    return True


def set_guard_expressions(portal):
    """Rename guard expressions of some workflow transitions
    """
    logger.info('Renaming guard expressions...')
    torename = {
        'bika_ar_workflow.publish': 'python:here.guard_publish_transition()',
    }
    wtool = get_tool('portal_workflow')
    workflowids = wtool.getWorkflowIds()
    for wfid in workflowids:
        workflow = wtool.getWorkflowById(wfid)
        transitions = workflow.transitions
        for transid in transitions.objectIds():
            for torenid, newguard in torename.items():
                tokens = torenid.split('.')
                if tokens[0] == wfid and tokens[1] == transid:
                    transition = transitions[transid]
                    guard = transition.getGuard()
                    guard.expr = Expression(newguard)
                    transition.guard = guard
                    logger.info("Guard from transition '{0}' set to '{1}'"
                                .format(torenid, newguard))


def create_report_catalog(portal, upgrade_utils):
    logger.info('Creating Report catalog')
    at = getToolByName(portal, 'archetype_tool')
    catalog_dict = bika_catalog_report_definition.get(CATALOG_REPORT_LISTING, {})
    report_indexes = catalog_dict.get('indexes', {})
    report_columns = catalog_dict.get('columns', [])
    # create report catalog indexes
    for idx in report_indexes:
        upgrade_utils.addIndex(CATALOG_REPORT_LISTING, idx, report_indexes[idx])
    # create report catalog columns
    for col in report_columns:
        upgrade_utils.addColumn(CATALOG_REPORT_LISTING, col)
    # define objects to be catalogued
    at.setCatalogsByType('Report', [CATALOG_REPORT_LISTING, ])
    # retrieve brains of objects to be catalogued from UID catalog
    logger.info('Recovering reports to reindex')
    bika_catalog = getToolByName(portal, 'bika_catalog')
    reports_brains = bika_catalog(portal_type='Report')
    i = 0  # already indexed objects counter
    # reindex the found objects in report catalog and uncatalog them from bika_catalog
    logger.info('Reindexing reports')
    for brain in reports_brains:
        if i % 100 == 0:
            logger.info('Reindexed {}/{} reports'.format(i, len(reports_brains)))
        report_obj = brain.getObject()
        report_obj.reindexObject()
        # uncatalog reports from bika_catalog
        path_uid = '/'.join(report_obj.getPhysicalPath())
        bika_catalog.uncatalog_object(path_uid)
        i += 1
    logger.info('Reindexed {}/{} reports'.format(len(reports_brains), len(reports_brains)))<|MERGE_RESOLUTION|>--- conflicted
+++ resolved
@@ -39,17 +39,15 @@
     setup.runImportStepFromProfile('profile-bika.lims:default', 'toolset')
     # Renames some guard expressions from several transitions
     set_guard_expressions(portal)
-<<<<<<< HEAD
 
     # Add missing Geo Columns to AR Catalog
     ut.addColumn(CATALOG_ANALYSIS_REQUEST_LISTING, 'getDistrict')
     ut.addColumn(CATALOG_ANALYSIS_REQUEST_LISTING, 'getProvince')
     ut.refreshCatalogs()
 
-=======
     create_report_catalog(portal, ut)
     ut.refreshCatalogs()
->>>>>>> 0f7eb1c2
+
     logger.info("{0} upgraded to version {1}".format(product, version))
     return True
 
