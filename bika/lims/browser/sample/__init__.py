--- conflicted
+++ resolved
@@ -1,14 +1,8 @@
-<<<<<<< HEAD
-import json
-import plone
-from bika.lims.workflow import doActionFor
-=======
 # This file is part of Bika LIMS
 #
 # Copyright 2011-2016 by it's authors.
 # Some rights reserved. See LICENSE.txt, AUTHORS.txt.
 
->>>>>>> 5438d794
 # calling the classes here we avoid other functions to fail when looking
 # for any resource in the 'old' sample.py file
 from .ajax import ajaxGetSampleTypeInfo
@@ -19,6 +13,10 @@
 from .printform import SamplesPrint
 from .view import SampleView
 from .view import SamplesView
+
+import json
+import plone
+from bika.lims.workflow import doActionFor
 
 
 class doActionForSample(object):
