# This file is part of Bika LIMS
#
# Copyright 2011-2016 by it's authors.
# Some rights reserved. See LICENSE.txt, AUTHORS.txt.

import datetime
import json
from calendar import monthrange

from DateTime import DateTime
from Products.Archetypes.public import DisplayList
from Products.CMFCore.utils import getToolByName
from Products.Five.browser.pagetemplatefile import ViewPageTemplateFile
from plone import api
from plone import protect

from bika.lims import bikaMessageFactory as _
from bika.lims import logger
from bika.lims.browser import BrowserView
from bika.lims.catalog import CATALOG_ANALYSIS_LISTING
from bika.lims.catalog import CATALOG_ANALYSIS_REQUEST_LISTING
from bika.lims.catalog import CATALOG_WORKSHEET_LISTING
from bika.lims.utils import get_strings
from bika.lims.utils import get_unicode

DASHBOARD_FILTER_COOKIE = 'dashboard_filter_cookie'


def get_dashboard_registry_record():
    """
    Return the 'bika.lims.dashboard_panels_visibility' values.
    :return: A dictionary or None
    """
    registry = api.portal.get_registry_record(
        'bika.lims.dashboard_panels_visibility')
    if registry is None:
        logger.warn('Registry bika.lims.dashboard_panels_visibility not '
                    'found.')
        return None
    return registry


def set_dashboard_registry_record(registry_info):
    """
    Sets the 'bika.lims.dashboard_panels_visibility' values.

    :param registry_info: A dictionary type object with all its values as
    *unicode* objects.
    :return: A dictionary or None
    """
    api.portal.set_registry_record(
        'bika.lims.dashboard_panels_visibility', registry_info)


def setup_dashboard_panels_visibility_registry(section_name):
    """
    It gives 'yes' values to all roles inside 'section_name' key values in
    'bika.lims.dashboard_panels_visibility' registry.
    :param section_name:
    :return: An string like: "role1,yes,role2,no,rol3,no"
    """
    registry_info = get_dashboard_registry_record()
    if registry_info is None:
        return None
    role_permissions_list = []
    # Getting roles defined in the system
    roles = []
    acl_users = api.get_tool("acl_users")
    roles_tree = acl_users.portal_role_manager.listRoleIds()
    for role in roles_tree:
        roles.append(role)
    # Set view permissions to each role as 'yes':
    # "role1,yes,role2,no,rol3,no"
    for role in roles:
        role_permissions_list.append(role)
        role_permissions_list.append('yes')
    role_permissions = ','.join(role_permissions_list)

    # Set permissions string into dict
    registry_info[section_name] = get_unicode(role_permissions)
    # Set new values to registry record
    set_dashboard_registry_record(registry_info)
    return registry_info


def is_panel_visible_for_user(panel, user):
    """
    Checks if the user is allowed to see the panel
    :param panel: panel ID as tring
    :param user: a MemberData object
    :return: Boolean
    """
    roles = user.getRoles()
    panels_visibility = get_strings(get_dashboard_registry_record())
    pairs = panels_visibility.get(panel).split(',')
    for i in range(len(pairs)):
        if i % 2 == 0 and pairs[i] in roles:
            if pairs[i+1] == 'yes':
                return True
    return False


class DashboardView(BrowserView):
    template = ViewPageTemplateFile("templates/dashboard.pt")

    def __init__(self, context, request):
        BrowserView.__init__(self, context, request)
        self.dashboard_cookie = None
        self.member = None

    def __call__(self):
        tofrontpage = False
        mtool=getToolByName(self.context, 'portal_membership')
        if mtool.isAnonymousUser() or \
                not self.context.bika_setup.getDashboardByDefault():
            tofrontpage = True

        if tofrontpage:
            self.request.response.redirect(self.portal_url + "/bika-frontpage")
        else:
            self._init_date_range()
            self.dashboard_cookie = self.check_dashboard_cookie()
            return self.template()

    def check_dashboard_cookie(self):
        """
        Check if the dashboard cookie should exist through bikasetup
        configuration.

        If it should exist but doesn't exist yet, the function creates it
        with all values as default.
        If it should exist and already exists, it returns the value.
        Otherwise, the function returns None.

        :return: a dictionary of strings
        """
        # Getting cookie
        cookie_raw = self.request.get(DASHBOARD_FILTER_COOKIE, None)
        # If it doesn't exist, create it with default values
        if cookie_raw is None:
            cookie_raw = self._create_raw_data()
            self.request.response.setCookie(
                DASHBOARD_FILTER_COOKIE,
                json.dumps(cookie_raw),
                quoted=False,
                path='/')
            return cookie_raw
        return get_strings(json.loads(cookie_raw))

    def is_filter_selected(self, selection_id, value):
        """
        Compares whether the 'selection_id' parameter value saved in the
        cookie is the same value as the "value" parameter.

        :param selection_id: a string as a dashboard_cookie key.
        :param value: The value to compare against the value from
        dashboard_cookie key.
        :return: Boolean.
        """
        selected = self.dashboard_cookie.get(selection_id)
        return selected == value

    def is_admin_user(self):
        """
        Checks if the user is the admin or a SiteAdmin user.
        :return: Boolean
        """
        user = api.user.get_current()
        username = user and user.getUserName() or None
        if username == 'admin':
            return True
        roles = user.getRoles()
        if 'Site Administrator' in roles:
            return True
        return False

    def _create_raw_data(self):
        """
        Gathers the different sections ids and creates a string as first
        cookie data.

        :return: A dictionary like:
            {'analyses':'all','analysisrequest':'all','worksheets':'all'}
        """
        result = {}
        for section in self.get_sections():
            result[section.get('id')] = 'all'
        return result

    def _init_date_range(self):
        """ Sets the date range from which the data must be retrieved.
            Sets the values to the class parameters 'date_from',
            'date_to', 'date_range', and self.periodicity
            Calculates the date range according to the value of the
            request's 'p' parameter:
            - 'd' (daily)
            - 'w' (weekly)
            - 'm' (monthly)
            - 'q' (quarterly)
            - 'b' (biannual)
            - 'y' (yearly)
            - 'a' (all-time)
        """
        # By default, weekly
        self.periodicity = self.request.get('p', 'w')
        if (self.periodicity == 'd'):
            # Daily
            self.date_from = DateTime()
            self.date_to = DateTime() + 1
            # For time-evolution data, load last 30 days
            self.min_date = self.date_from - 30
        elif (self.periodicity == 'm'):
            # Monthly
            today = datetime.date.today()
            self.date_from = DateTime(today.year, today.month, 1)
            self.date_to = DateTime(today.year, today.month, monthrange(today.year, today.month)[1], 23, 59, 59)
            # For time-evolution data, load last two years
            min_year = today.year - 1 if today.month == 12 else today.year - 2
            min_month = 1 if today.month == 12 else today.month
            self.min_date = DateTime(min_year, min_month, 1)
        elif (self.periodicity == 'q'):
            # Quarterly
            today = datetime.date.today()
            m = (((today.month-1)/3)*3)+1
            self.date_from = DateTime(today.year, m, 1)
            self.date_to = DateTime(today.year, m+2, monthrange(today.year, m+2)[1], 23, 59, 59)
            # For time-evolution data, load last four years
            min_year = today.year - 4 if today.month == 12 else today.year - 5
            self.min_date = DateTime(min_year, m, 1)
        elif (self.periodicity == 'b'):
            # Biannual
            today = datetime.date.today()
            m = (((today.month-1)/6)*6)+1
            self.date_from = DateTime(today.year, m, 1)
            self.date_to = DateTime(today.year, m+5, monthrange(today.year, m+5)[1], 23, 59, 59)
            # For time-evolution data, load last ten years
            min_year = today.year - 10 if today.month == 12 else today.year - 11
            self.min_date = DateTime(min_year, m, 1)
        elif (self.periodicity == 'y'):
            # Yearly
            today = datetime.date.today()
            self.date_from = DateTime(today.year, 1, 1)
            self.date_to = DateTime(today.year, 12, 31, 23, 59, 59)
            # For time-evolution data, load last 15 years
            min_year = today.year - 15 if today.month == 12 else today.year - 16
            self.min_date = DateTime(min_year, 1, 1)
        elif (self.periodicity == 'a'):
            # All time
            today = datetime.date.today()
            self.date_from = DateTime('1990-01-01 00:00:00')
            self.date_to = DateTime(today.year, 12, 31, 23, 59, 59)
            # For time-evolution data, load last 15 years
            min_year = today.year - 15 if today.month == 12 else today.year - 16
            self.min_date = DateTime(min_year, 1, 1)
        else:
            # weekly
            today = datetime.date.today()
            year, weeknum, dow = today.isocalendar()
            self.date_from = DateTime() - dow
            self.date_to = self.date_from + 7
            # For time-evolution data, load last six months
            min_year = today.year if today.month > 6 else today.year - 1
            min_month = today.month - 6 if today.month > 6 else (today.month - 6)+12
            self.min_date = DateTime(min_year, min_month, 1)

        self.date_range = {'query': (self.date_from, self.date_to), 'range': 'min:max'}
        self.base_date_range = {'query': (DateTime('1990-01-01 00:00:00'), DateTime()+1), 'range':'min:max'}
        self.min_date_range = {'query': (self.min_date, self.date_to), 'range': 'min:max'}

    def get_sections(self):
        """ Returns an array with the sections to be displayed.
            Every section is a dictionary with the following structure:
                {'id': <section_identifier>,
                 'title': <section_title>,
                'panels': <array of panels>}
        """
        sections = []
        user = api.user.get_current()
        if is_panel_visible_for_user('analyses', user):
            sections.append(self.get_analyses_section())
        if is_panel_visible_for_user('analysisrequests', user):
            sections.append(self.get_analysisrequests_section())
        if is_panel_visible_for_user('worksheets', user):
            sections.append(self.get_worksheets_section())
        return sections

    def get_filter_options(self):
        """
        Returns dasboard filter options.
        :return: Boolean
        """
        dash_opt = DisplayList((
            ('all', _('All')),
            ('mine', _('Mine')),
        ))
        return dash_opt

    def _getStatistics(self, name, description, url, catalog, criterias, total):
        out = {'type':        'simple-panel',
               'name':        name,
               'class':       'informative',
               'description': description,
               'total':       total,
               'link':        self.portal_url + '/' + url}

        results = 0
        ratio = 0
        if total > 0:
            results = len(catalog(criterias))
            results = results if total >= results else total
            ratio = (float(results)/float(total))*100 if results > 0 else 0
        ratio = str("%%.%sf" % 1) % ratio
        out['legend'] = _('of') + " " + str(total) + ' (' + ratio +'%)'
        out['number'] = results
        return out

    def get_analysisrequests_section(self):
        """ Returns the section dictionary related with Analysis
            Requests, that contains some informative panels (like
            ARs to be verified, ARs to be published, etc.)
        """
        out = []
        catalog = getToolByName(self.context, CATALOG_ANALYSIS_REQUEST_LISTING)
        query = {'portal_type': "AnalysisRequest",
                 'cancellation_state': ['active']}
        filtering_allowed = self.context.bika_setup.getAllowDepartmentFiltering()
        if filtering_allowed:
            cookie_dep_uid = self.request.get('filter_by_department_info', '').split(',') if filtering_allowed else ''
            query['getDepartmentUIDs'] = { "query": cookie_dep_uid,"operator":"or" }

        # Check if dashboard_cookie contains any values to query
        # elements by
        query = self._update_criteria_with_filters(query, 'analysisrequests')

        # Active Analysis Requests (All)
        total = len(catalog(query))

        # Sampling workflow enabled?
        if (self.context.bika_setup.getSamplingWorkflowEnabled()):
            # Analysis Requests awaiting to be sampled or scheduled
            name = _('Analysis Requests to be sampled')
            desc = _("To be sampled")
            purl = 'samples?samples_review_state=to_be_sampled'
            query['review_state'] = ['to_be_sampled', ]
            out.append(self._getStatistics(name, desc, purl, catalog, query, total))

            # Analysis Requests awaiting to be preserved
            name = _('Analysis Requests to be preserved')
            desc = _("To be preserved")
            purl = 'samples?samples_review_state=to_be_preserved'
            query['review_state'] = ['to_be_preserved', ]
            out.append(self._getStatistics(name, desc, purl, catalog, query, total))

            # Analysis Requests scheduled for Sampling
            name = _('Analysis Requests scheduled for sampling')
            desc = _("Sampling scheduled")
            purl = 'samples?samples_review_state=scheduled_sampling'
            query['review_state'] = ['scheduled_sampling', ]
            out.append(self._getStatistics(name, desc, purl, catalog, query, total))

        # Analysis Requests awaiting for reception
        name = _('Analysis Requests to be received')
        desc = _("Reception pending")
        purl = 'analysisrequests?analysisrequests_review_state=sample_due'
        query['review_state'] = ['sample_due', ]
        out.append(self._getStatistics(name, desc, purl, catalog, query, total))

        # Analysis Requests under way
        name = _('Analysis Requests with results pending')
        desc = _("Results pending")
        purl = 'analysisrequests?analysisrequests_review_state=sample_received'
        query['review_state'] = ['attachment_due',
                                 'sample_received',
                                 'assigned']
        out.append(self._getStatistics(name, desc, purl, catalog, query, total))

        # Analysis Requests to be verified
        name = _('Analysis Requests to be verified')
        desc = _("To be verified")
        purl = 'analysisrequests?analysisrequests_review_state=to_be_verified'
        query['review_state'] = ['to_be_verified', ]
        out.append(self._getStatistics(name, desc, purl, catalog, query, total))

        # Analysis Requests verified (to be published)
        name = _('Analysis Requests verified')
        desc = _("Verified")
        purl = 'analysisrequests?analysisrequests_review_state=verified'
        query['review_state'] = ['verified', ]
        out.append(self._getStatistics(name, desc, purl, catalog, query, total))

        # Analysis Requests published
        name = _('Analysis Requests published')
        desc = _("Published")
        purl = 'analysisrequests?analysisrequests_review_state=published'
        query['review_state'] = ['published', ]
        out.append(self._getStatistics(name, desc, purl, catalog, query, total))

        # Chart with the evolution of ARs over a period, grouped by
        # periodicity
        del query['review_state']
        query['sort_on'] = 'created'
        query['created'] = self.min_date_range
        outevo = self._fill_dates_evo(catalog, query)
        out.append({'type':         'bar-chart-panel',
                    'name':         _('Evolution of Analysis Requests'),
                    'class':        'informative',
                    'description':  _('Evolution of Analysis Requests'),
                    'data':         json.dumps(outevo),
                    'datacolors':   json.dumps(self.get_colors_palette())})

        return {'id': 'analysisrequests',
                'title': _('Analysis Requests'),
                'panels': out}

    def get_worksheets_section(self):
        """ Returns the section dictionary related with Worksheets,
            that contains some informative panels (like
            WS to be verified, WS with results pending, etc.)
        """
        out = []
        bc = getToolByName(self.context, CATALOG_WORKSHEET_LISTING)
        query = {'portal_type':"Worksheet",}
        filtering_allowed = self.context.bika_setup.getAllowDepartmentFiltering()
        if filtering_allowed:
            cookie_dep_uid = self.request.get('filter_by_department_info', '').split(',') if filtering_allowed else ''
            query['getDepartmentUIDs'] = { "query": cookie_dep_uid,"operator":"or" }

        # Check if dashboard_cookie contains any values to query
        # elements by
        query = self._update_criteria_with_filters(query, 'worksheets')

        # Active Worksheets (all)
        total = len(bc(query))

        # Open worksheets
        name = _('Results pending')
        desc = _('Results pending')
        purl = 'worksheets?list_review_state=open'
        query['review_state'] = ['open', 'attachment_due']
        out.append(self._getStatistics(name, desc, purl, bc, query, total))

        # Worksheets to be verified
        name = _('To be verified')
        desc =_('To be verified')
        purl = 'worksheets?list_review_state=to_be_verified'
        query['review_state'] = ['to_be_verified', ]
        out.append(self._getStatistics(name, desc, purl, bc, query, total))

        # Worksheets verified
        name = _('Verified')
        desc =_('Verified')
        purl = 'worksheets?list_review_state=verified'
        query['review_state'] = ['verified', ]
        out.append(self._getStatistics(name, desc, purl, bc, query, total))

        # Chart with the evolution of WSs over a period, grouped by
        # periodicity
        del query['review_state']
        query['sort_on'] = 'created'
        query['created'] = self.min_date_range
        outevo = self._fill_dates_evo(bc, query)
        out.append({'type':         'bar-chart-panel',
                    'name':         _('Evolution of Worksheets'),
                    'class':        'informative',
                    'description':  _('Evolution of Worksheets'),
                    'data':         json.dumps(outevo),
                    'datacolors':   json.dumps(self.get_colors_palette())})

        return {'id': 'worksheets',
                'title': _('Worksheets'),
                'panels': out}

    def get_analyses_section(self):
        """ Returns the section dictionary related with Analyses,
            that contains some informative panels (analyses pending
            analyses assigned, etc.)

            sample_registered, not_requested, published, retracted,
            sample_due, sample_received, sample_prep, sampled, to_be_preserved,
            to_be_sampled, , to_be_verified, rejected, verified, to_be_verified,
            assigned
        """
        out = []
        bc = getToolByName(self.context, CATALOG_ANALYSIS_LISTING)
        query = {'portal_type': "Analysis",
                 'cancellation_state': ['active']}
        filtering_allowed = self.context.bika_setup.getAllowDepartmentFiltering()
        if filtering_allowed:
            cookie_dep_uid = self.request.get('filter_by_department_info', '').split(',') if filtering_allowed else ''
            query['getDepartmentUID'] = { "query": cookie_dep_uid,"operator":"or" }

        # Check if dashboard_cookie contains any values to query elements by
        query = self._update_criteria_with_filters(query, 'analyses')

        # Active Analyses (All)
        total = len(bc(query))

        # Analyses to be assigned
        name = _('Assignment pending')
        desc = _('Assignment pending')
        purl = 'aggregatedanalyses'
        query['review_state'] = ['sample_received', ]
        out.append(self._getStatistics(name, desc, purl, bc, query, total))

        # Analyses pending
        name = _('Results pending')
        desc = _('Results pending')
        purl = 'aggregatedanalyses'
        query['review_state'] = ['assigned','attachment_due']
        out.append(self._getStatistics(name, desc, purl, bc, query, total))

        # Analyses to be verified
        name = _('To be verified')
        desc = _('To be verified')
        purl = 'aggregatedanalyses'
        query['review_state'] = ['to_be_verified', ]
        out.append(self._getStatistics(name, desc, purl, bc, query, total))

        # Analyses verified
        name = _('Verified')
        desc = _('Verified')
        purl = 'aggregatedanalyses'
        query['review_state'] = ['verified', ]
        out.append(self._getStatistics(name, desc, purl, bc, query, total))

        # Chart with the evolution of Analyses over a period, grouped by
        # periodicity
        del query['review_state']
        query['sort_on'] = 'created'
        query['created'] = self.min_date_range
        outevo = self._fill_dates_evo(bc, query)
        out.append({'type':         'bar-chart-panel',
                    'name':         _('Evolution of Analyses'),
                    'class':        'informative',
                    'description':  _('Evolution of Analyses'),
                    'data':         json.dumps(outevo),
                    'datacolors':   json.dumps(self.get_colors_palette())})
        return {'id': 'analyses',
                'title': _('Analyses'),
                'panels': out}

    def get_states_map(self, portal_type):
        if portal_type == 'Analysis':
            return {'to_be_sampled':   _('Sample reception pending'),
                    'sample_due':      _('Sample reception pending'),
                    'sample_received': _('Assignment pending'),
                    'assigned':        _('Results pending'),
                    'attachment_due':  _('Results pending'),
                    'to_be_verified':  _('To be verified'),
                    'rejected':        _('Rejected'),
                    'retracted':       _('Retracted'),
                    'verified':        _('Verified'),
                    'published':       _('Published')}
        elif portal_type == 'AnalysisRequest':
            return {'to_be_sampled':       _('To be sampled'),
                    'to_be_preserved':     _('To be preserved'),
                    'scheduled_sampling':  _('Sampling scheduled'),
                    'sample_due':          _('Reception pending'),
                    'rejected':            _('Rejected'),
                    'sample_received':     _('Results pending'),
                    'assigned':            _('Results pending'),
                    'attachment_due':      _('Results pending'),
                    'to_be_verified':      _('To be verified'),
                    'verified':            _('Verified'),
                    'published':           _('Published')}
        elif portal_type == 'Worksheet':
            return {'open':            _('Results pending'),
                    'attachment_due':  _('Results pending'),
                    'to_be_verified':  _('To be verified'),
                    'verified':        _('Verified')}

    def get_colors_palette(self):
        return {
            'to_be_sampled':                '#FA6900',
            _('To be sampled'):             '#FA6900',

            'to_be_preserved':              '#C44D58',
            _('To be preserved'):           '#C44D58',

            'scheduled_sampling':           '#FA6900',
            _('Sampling scheduled'):        '#FA6900',

            'sample_due':                   '#F38630',
            _('Sample reception pending'):  '#F38630',
            _('Reception pending'):         '#F38630',

            'sample_received':              '#E0E4CC',
            _('Assignment pending'):        '#E0E4CC',

            'assigned':                     '#dcdcdc',
            'attachment_due':               '#dcdcdc',
            'open':                         '#dcdcdc',
            _('Results pending'):           '#dcdcdc',

            'rejected':                     '#FF6B6B',
            'retracted':                    '#FF6B6B',
            _('Rejected'):                  '#FF6B6B',
            _('Retracted'):                 '#FF6B6B',

            'to_be_verified':               '#A7DBD8',
            _('To be verified'):            '#A7DBD8',

            'verified':                     '#69D2E7',
            _('Verified'):                  '#69D2E7',

            'published':                    '#83AF9B',
            _('Published'):                 '#83AF9B',
        }

    def _getDateStr(self, period, created):
        if period == 'y':
            created = created.year()
        elif period == 'b':
            m = (((created.month()-1)/6)*6)+1
            created = '%s-%s' % (str(created.year())[2:], str(m).zfill(2))
        elif period == 'q':
            m = (((created.month()-1)/3)*3)+1
            created = '%s-%s' % (str(created.year())[2:], str(m).zfill(2))
        elif period == 'm':
            created = '%s-%s' % (str(created.year())[2:], str(created.month()).zfill(2))
        elif period == 'w':
            d = (((created.day()-1)/7)*7)+1
            year, weeknum, dow = created.asdatetime().isocalendar()
            created = created - dow
            created = '%s-%s-%s' % (str(created.year())[2:], str(created.month()).zfill(2), str(created.day()).zfill(2))
        elif period == 'a':
            # All time, but evolution chart grouped by year
            created = created.year()
        else:
            created = '%s-%s-%s' % (str(created.year())[2:], str(created.month()).zfill(2), str(created.day()).zfill(2))
        return created

    def _fill_dates_evo(self, catalog, query):
        outevoidx = {}
        outevo = []
        days = 1
        if self.periodicity == 'y':
            days = 336
        elif self.periodicity == 'b':
            days = 168
        elif self.periodicity == 'q':
            days = 84
        elif self.periodicity == 'm':
            days = 28
        elif self.periodicity == 'w':
            days = 7
        elif self.periodicity == 'a':
            days = 336

        otherstate = _('Other status')
        statesmap = self.get_states_map(query['portal_type'])
        stats = statesmap.values()
        stats.sort()
        stats.append(otherstate)
        statscount = {s:0 for s in stats}
        # Add first all periods, cause we want all segments to be displayed
        curr = self.min_date.asdatetime()
        end = self.date_to.asdatetime()
        while curr < end:
            currstr = self._getDateStr(self.periodicity, DateTime(curr))
            if currstr not in outevoidx:
                outdict = {'date':currstr}
                for k in stats:
                    outdict[k] = 0
                outevo.append(outdict)
                outevoidx[currstr] = len(outevo)-1
            curr = curr + datetime.timedelta(days=days)
        for brain in catalog(query):
            # Check if we can use the brain
            if query.get('portal_type', '') in ['AnalysisRequest', 'Analysis']:
                created = brain.created
            # I not, get the object
            else:
                created = brain.getObject().created()
            state = brain.review_state
            if state not in statesmap:
                logger.warn("'%s' State for '%s' not available" % (state, query['portal_type']))
            state = statesmap[state] if state in statesmap else otherstate
            created = self._getDateStr(self.periodicity, created)
            if created in outevoidx:
                oidx = outevoidx[created]
                statscount[state] += 1
                if state in outevo[oidx]:
                    outevo[oidx][state] += 1
                else:
                    outevo[oidx][state] = 1
            else:
                # Create new row
                currow = {'date': created,
                          state: 1 }
                outevo.append(currow)

        # Remove all those states for which there is no data
        rstates = [k for k,v in statscount.items() if v==0]
        for o in outevo:
            for r in rstates:
                if r in o:
                    del o[r]

        return outevo

    def _update_criteria_with_filters(self, query, section_name):
        """
        This method updates the 'query' dictionary with the criteria stored in
        dashboard cookie.

        :param query: A dictionary with search criteria.
        :param section_name: The dashboard section name
        :return: The 'query' dictionary
        """
        if self.dashboard_cookie is None:
            return query
        cookie_criteria = self.dashboard_cookie.get(section_name)
        if cookie_criteria == 'mine':
            query['Creator'] = self.member.getId()
<<<<<<< HEAD
            return query
        return query

    def get_dashboard_panels_visibility(self, section_name):
        """
        Return a list of pairs as values that represents the role-permission
        view relation for the panel section.
        :param section_name: the panels section id.
        :return: a list of tuples.
        """
        result = []
        registry_info = get_dashboard_registry_record()
        if registry_info is None:
            return result
        pairs = registry_info.get(section_name)
        pairs = get_strings(pairs)
        if pairs is None:
            return result
        if pairs == 'null':
            # Registry hasn't been set yet
            setup_dashboard_panels_visibility_registry(section_name)
            return self.get_dashboard_panels_visibility(section_name)
        pairs = pairs.split(',')
        result = [
            (pairs[i], pairs[i+1]) for i in range(len(pairs)) if i % 2 == 0]
        return result


class DashboardViewPermissionUpdate(BrowserView):
    """
    Updates the values in 'bika.lims.dashboard_panels_visibility' registry.
    """

    def __call__(self):
        protect.CheckAuthenticator(self.request)
        # Getting values from post
        section_name = self.request.get('section_name', None)
        if section_name is None:
            return None
        role_id = self.request.get('role_id', None)
        if role_id is None:
            return None
        check_state = self.request.get('check_state', None)
        if check_state is None:
            return None
        elif check_state == 'false':
            check_state = 'no'
        else:
            check_state = 'yes'
        # Update registry
        registry_info = get_dashboard_registry_record()
        pairs = registry_info.get(section_name)
        pairs = get_strings(pairs)
        if pairs is None:
            return None
        if pairs == 'null':
            # Registry hasn't been set yet
            return None
        pairs = pairs.split(',')

        for i in range(len(pairs)):
            if i % 2 == 0 and pairs[i] == role_id:
                # update record
                pairs[i + 1] = check_state
        role_permissions = ','.join(pairs)
        # Set permissions string into dict
        registry_info[section_name] = get_unicode(role_permissions)
        set_dashboard_registry_record(registry_info)
        return True
=======
        return query
>>>>>>> 2a12f908
<|MERGE_RESOLUTION|>--- conflicted
+++ resolved
@@ -713,8 +713,6 @@
         cookie_criteria = self.dashboard_cookie.get(section_name)
         if cookie_criteria == 'mine':
             query['Creator'] = self.member.getId()
-<<<<<<< HEAD
-            return query
         return query
 
     def get_dashboard_panels_visibility(self, section_name):
@@ -782,7 +780,4 @@
         # Set permissions string into dict
         registry_info[section_name] = get_unicode(role_permissions)
         set_dashboard_registry_record(registry_info)
-        return True
-=======
-        return query
->>>>>>> 2a12f908
+        return True