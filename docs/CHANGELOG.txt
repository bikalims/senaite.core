3.2.1 (unreleased)
------------------
LIMS-2208: WinescanCSVParser class instance variable misspelling
LIMS-1832: New Results Template, COA. Multiple ARs in columns
LIMS-2148: Unable to sort Bika Listing tables
LIMS-1774: Shiny graphs for result ranges
- Replacement of pagination by 'Show more' in tables makes the app faster
- Add Bika LIMS TAL report reference in reports preview
- Simplify instrument interface creation for basic CSV files

3.1.x Long Term Support (LTS)
-----------------------------
LIMS-2015: Column spacing on Client look-up
LIMS-1807: Validation for Start Date - End date relationship while creating invoices and price lists
LIMS-1991: Sort Order for Analysis Categories and Services
LIMS-1521: Date verified column for AR lists
LIMS-2194 Error when submitting a result

3.1.11 (2016-01-25)
-------------------
WINE-125: Client users receive unauthorized when viewing some published ARs
<<<<<<< HEAD
=======
LIMS-1991: Sort Order for Analysis Categories and Services
Fix error caused by extra indentation in `bika.lims.browser.analysisrequests.analysisrequest.py`
>>>>>>> 3aeeae2f

3.1.10 (2016-01-13)
-------------------
- Updated Plone to 4.3.7
- Dashboard: replace multi-bar charts by stacked-bar charts
LIMS-2177: template_set error when no template has been selected
HEALTH-410: AR Create. Auto-complete Contact field if only 1
LIMS-2175: "NaN" is shown automatically for result fields that have AS with "LDL" enabled and then an error is shown after submitting a result
LIMS-1917: Inconsistencies related to significant digits in uncertainties
LIMS-2143: Statements vs Invoices
LIMS-1989: Retracting a published AR fails if one or more ASs has been retracted before publishing
LIMS-2071: Can't generate Invoice Batch/Monthly Statements
WINE-71: Instrument. BBK WS export to FIA fails
WINE-72: Instrument. BBK WineScan Auto Import fails
WINE-58: Instrument. BBK FIAStar import fails
WINE-76: WineScan FT120 Import warnings incorrect?
LIMS-1906: Spaces should be stripped out of the keywords coming from the Instrument
LIMS-2117: Analysis Categories don't expand on Analysis Specification creation
LIMS-1933: Regression: Selecting secondary AR in client batches, fails.
LIMS-2075: Ensure hiding of pricing information when disabled in site-setup
LIMS-2081: AR Batch Import WorkflowException after edit
LIMS-2106: Attribute error when creating AR inside batch with no client.
LIMS-2080: Correctly interpret default (empty) values in ARImport CSV file
LIMS-2115: Error rises when saving a Calculation
LIMS-2116: JSONAPI throws an UnicodeDecodeError
LIMS-2114: AR Import with Profiles, no Analyses are created
LIMS-2132: Reference Analyses got the same ID
LIMS-2133: Once in a while, specs var is going empty in results reports
LIMS-2136: Site Error on AR Verification
LIMS-2121: Fix possible Horiba ICP csv handling errors
LIMS-2042: Improving Horiba ICP to avoid Element Symbols as keywords
LIMS-2123: Analysis Categories don't expand in Worksheet Templates
LIMS-1993: Existing Sample look-up for AR Create in Batch does not work
LIMS-2124: QR missing on sticker preview
LIMS-2147: Add ARImport schema fields when creating ARs
LIMS-409: ShowPrices setting was getting ignored in some contexts
LIMS-2062: Cancelled ARs no longer appear in analysisrequest folder listings
LIMS-2076: Cancelled batches appear in listing views
LIMS-2154: Hide inactive ARs from BatchBook view
LIMS-2134: Inactive services appear in AR Create
LIMS-2139: WS Blank and Control Selection renderes whole page
LIMS-2156: Ignore blank index values when calculating ReferenceAnalysesGroupID
LIMS-2157: Cancelled ARs appear in AR listing inside Batches
LIMS-2042: Horiba ICP: Missing 'DefaultResult' for imported rows
LIMS-2030: Assign ARs in alphabetical ID order to WS
LIMS-2167: Cannot assign a QC analysis to an invalid instrument
LIMS-2067: Prevent initial method/instrument query for each analysis
WINE-82: Ignore invalid entry in Sample field during AR creation
LIMS-1717: Workflow transitions in edit context do not take effect
WINE-111: Do not attempt formatting of 'nan' analysis result values
WINE-114: Some users cannot view published ARs (unauthorised)
WINE-122: Transposed worksheet layout failed while rendering empty slots
LIMS-2149: Missing analyses can cause error accessing worksheet
LIMS-1521: Date verified column for AR lists
LIMS-2015: Column spacing on Client look-up
LIMS-1807: Validation for Start Date - End Date relationship
3.1.9 (2015-10-8)
------------------
LIMS-2068: LIMS-2068 Urgent. Analysis Catgories don't expand
LIMS-1875: Able to deactivate instruments and reference samples without logging in
LIMS-2049: Displaying lists doesn't work as expected in 319
LIMS-1908: Navigation tree order
LIMS-1543: Add "Security Seal Intact Y/N" checkbox for partition container
LIMS-1544: Add "File attachment" field on Sample Point
LIMS-1949: Enviromental conditions
LIMS-1549: Sampling Round Templates privileges and permissions
LIMS-1564: Cancelling a Sampling Round
LIMS-2020: Add Sampling Round - Department not available for selection
LIMS-1545: Add "Composite Y/N" checkbox on AR Template
LIMS-1547: AR Templates tab inside Sampling Round Template
LIMS-1561: Editing a Sampling Round
LIMS-1558: Creating Sampling Rounds
LIMS-1965: Modified default navtree order for new installations
LIMS-1987: AR Invoice tab should not be shown if pricing is toggled off
LIMS-1523: Site Error when transitioning AR from 'Manage Analyses' or 'Log' tab
LIMS-1970: Analyses with AR Specifications not displayed properly in AR Add form
LIMS-1969: AR Add error when "Categorise analysis services" is disabled
LIMS-1397: Fix Client Title accessor to prevent catalog error when data is imported
LIMS-1996: On new system with no instrument data is difficult to get going.
LIMS-2005: Click on Validations tab of Instruments it give error
LIMS-1806: Instrument Interface. AQ2. Seal Analytical - Error
LIMS-2002: Error creating Analysis Requests from batch.
LIMS-1996: On new system with no instrument data it is difficult to get going. The warnings could be confusing
LIMS-1312: Transposed Worksheet view, ARs in columns
LIMS-1760: Customised AR Import spreadsheets (refactored, support importing to Batch)
LIMS-1548: Client-specific Sampling Round Templates
LIMS-1546: Sampling Round Template Creation and Edit view
LIMS-1944: Prevent concurrent form submissions from clobbering each other's results
LIMS-1930: AssertionError: Having an orphan size, higher than batch size is undefined
LIMS-1959: Not possible to create an AR
LIMS-1956: Error upgrading to 319
LIMS-1934: Hyperlinks in invoices
LIMS-1943: Stickers preview and custom stickers templates support
LIMS-1855: Small Sticker layout. QR-code capabilities
LIMS-1627: Pricing per Analysis Profile
HEALTH-279: AS IDs to be near top of page. Columns in AS list
LIMS-1625: Instrument tab titles and headers do not correspond
LIMS-1924: Instrument tab very miss-titled. Internal Calibration Tests
LIMS-1922: Instrument out of date typo and improvement
HEALTH-175: Supplier does not resolve on Instrument view page
LIMS-1887: uniquefield validator doesn't work properly
LIMS-1869: Not possible to create an Analysis Request
LIMS-1867: Auto-header, auto-footer and auto-pagination in results reports
LIMS-1743: Reports: ISO (A4) or ANSI (letter) pdf report size
LIMS-1695: Invoice export function missing
LIMS-1812: Use asynchronous requests for expanding categories in listings
LIMS-1811: Refactor AR Add form Javascript, and related code.
LIMS-1818: Instrument Interface. Eltra CS-2000
LIMS-1817: Instrument Interface. Rigaku Supermini XRF
- New System Dashboard for LabManagers and Admins

3.1.8.3 (2015-10-01)
--------------------
LIMS-1755: PDF writer should be using a world-writeable tmp location
LIMS-2041: Resolve ${analysis_keyword) in instrument import alert.
LIMS-2041: Resolve translation syntax error in instrument import alert
LIMS-1933: Secondary Sample selection in Client Batches does not locate samples

3.1.8.2 (2015-09-27)
--------------------
LIMS-1996: On new system with no instrument data is difficult to get going.
LIMS-1760: Customised AR Import spreadsheets (refactored, support importing to Batch)
LIMS-1930: AssertionError: Having an orphan size, higher than batch size is undefined
LIMS-1818: Instrument Interface. Eltra CS-2000
LIMS-1817: Instrument Interface. Rigaku Supermini XRF
LIMS-2037: Gracefully anticipate missing analysis workflow history
LIMS-2035: Prevent Weasyprint flooding due to asyncronous publish

3.1.8.1 (2015-06-23)
--------------------
LIMS-1806: Instrument Interface. AQ2. Seal Analytical - Error
LIMS-1760: Customised AR Import spreadsheets (refactored, support importing to Batch)
Fix portlets.xml for Plone 4.3.6 compatibility

3.1.8 (2015-06-03)
------------------
LIMS-1923: Typo InstrumentCalibration
HEALTH-287: Hyperlink in Instrument messages
LIMS-1929: Translation error on Instrument Document page
LIMS-1928 Asset Number on Instruments' Certificate tab should use Instrument's default
LIMS-1929: Translation error on Instrument Document page
LIMS-1773: Instrument. Thermo Fisher ELISA Spectrophotometer
LIMS-1697: Error updating bika.lims 317 to 318 via quickinstaller
LIMS-1820: QC Graphs DateTime's X-Axis not well sorted
LIMS-280 : System IDs starting from a specific value
LIMS-1819: Bika LIMS in footer, not Bika Lab Systems
LIMS-1808: Uncertainty calculation on DL
LIMS-1522: Site Error adding display columns to sorted AR list
LIMS-1705: Invoices. Currency unit overcooked
LIMS-1806: Instrument Interface. AQ2. Seal Analytical
LIMS-1770: FIAStar import 'no header'
LIMS-1771: Instrument. Scil Vet abc Plus
LIMS-1772: Instrument. VetScan VS2
LIMS-1507: Bika must notify why is not possible to publish an AR
LIMS-1805: Instrument Interface. Horiba JY ICP
LIMS-1710: UnicodeEncode error while creating an Invoice from AR view
WINE-44: Sample stickers uses Partition ID only if ShowPartitions option is enabled
LIMS-1634: AR Import fields (ClientRef, ClientSid) not importing correctly
LIMS-1474: Disposed date is not shown in Sample View
LIMS-1779: Results report new fields and improvements
LIMS-1775: Allow to select LDL or UDL defaults in results with readonly mode
LIMS-1769: Allow to use LDL and UDL in calculations.
LIMS-1700: Lower and Upper Detection Limits (LDL/UDL). Allow manual input
LIMS-1379: Allow manual uncertainty value input
LIMS-1324: Allow to hide analyses in results reports
LIMS-1754: Easy install for LIMS' add-ons was not possible
LIMS-1741: Fixed unwanted overlay when trying to save supply order
LIMS-1748: Error in adding supply order when a product has no price
LIMS-1745: Retracted analyses in duplicates
LIMS-1629: Pdf reports should split analysis results in different pages according to the lab department
Some new ID Generator's features, as the possibility of select the separator type
LIMS-1738: Regression. 'NoneType' object has no attribute 'getResultsRangeDict'
LIMS-1739: Error with results interpretation field of an AR lacking departments
LIMS-1740: Error when trying to view any Sample
LIMS-1724: Fixed missing start and end dates on reports
LIMS-1628: There should be a results interpretation field per lab department
LIMS-1737: Error when adding pricelists of lab products with no volume and unit
LIMS-1696: Decimal mark conversion is not working with "<0,002" results type
LIMS-1729: Analysis Specification Not applying to Sample when Selected
LIMS-1507: Do not cause exception on SMTPServerDisconnect when publishing AR results.


3.1.7 (2015-02-26)
------------------
LIMS-1693: Error trying to save a new AR
LIMS-1570: Instrument interface: Roche Cobas Taqman 48
LIMS-1520: Allow to invalidate verified ARs
LIMS-1690: Typo. Instrument page
LIMS-1688: After AR invalidation, ARs list throws an error
LIMS-1569: Instrument interface: Beckman Coulter Access 2
LIMS-1689: Error while creating a new invoice batch
LIMS-1266: Sampling date format error
LIMS-1365: Batch search parameters on Work sheets/Work sheets insides Batches
LIMS-1428: After receiving a sample with Sampling Workflow enable is not possible to input results
LIMS-1540: When accent characters are used in a "Sample Type" name, it is not possible to create a new AR
LIMS-1617: Error with bin/test
LIMS-1571: Instrument interface: Sysmex XS-1000i
LIMS-1574: Fixed AR and Analysis attachments
LIMS-1670: Fixed windows incompatibility in TAL (referencewidget.pt)
LIMS-1594: Added option to select landing page for clients in configuration registry
LIMS-1594: Re-ordered tabs on Client home page
LIMS-1520: Allow to invalidate verified ARs
LIMS-1539: Printable Worksheets. In both AR by row or column orientations
LIMS-1199: Worksheet totals in WS lists
LIMS-257: Set Blank and Warning icons in Reference Sample main view
LIMS-1636: Batch Sample View crash
LIMS-1524: Invalidate email does not have variables populated
LIMS-1572: Instrument interface: Sysmex XS-500i
LIMS-1575: Thermo Arena 20XT
LIMS-1423: Save details when AR workflow action kicked off
LIMS-1624: Import default test.xlsx fails
LIMS-1614: Error when selecting Analysis Administration Tab after receiving a sample with Sampling Workflow enabled
LIMS-1605: Tescan TIMA interface
LIMS-1604: BioDrop uLite interface
LIMS-1603: Life Technologies Qubit interface
LIMS-1517: Storage field tag untranslated?
LIMS-1518: Storage Location table
LIMS-1527: CC Contact on AR view (edit) offers all contacts in system
LIMS-1536: Add button [Add], to alow quickly addings in referencewidget
LIMS-1587: Better support for extension of custom sample labels
LIMS-1622: Version Check does not correctly check cache
LIMS-1623: Implement bika-frontpage as a BrowserView


3.1.6 (2014-12-17)
------------------
LIMS-1530: Scrambled Analysis Category order in Published Results
LIMS-1529: Error while inserting an AR with container-based partitioning is required
LIMS-1460: Additional field in AR for comments or results interpretation
LIMS-1441: An error message related to partitions unit is shown when selecting analysis during AR creation
LIMS-1470: AS Setup. File attachment field tag is missing
LIMS-1422: Results doesn't display yes/no once verified but 1 or 0
LIMS-1486: Typos in instrument messages
LIMS-1498: Published Results not Showing for Logged Clients
LIMS-1445: Scientific names should be written in italics in published reports
LIMS-1389: Units in results publishing should allow super(sub)script format, for example in cm2 or m3
LIMS-1500: Alere Pima's Instrument Interfice
LIMS-1457: Exponential notation in published AR pdf should be formatted like a×10^b instead of ae^+b
LIMS-1334: Calculate result precision from Uncertainty value
LIMS-1446: After retracting a published AR the Sample gets cancelled
LIMS-1390: More workflow for Batches
LIMS-1378: Bulking up Batches
LIMS-1479: new-version and upgrade-steps should be python viewlets
LIMS-1362: File attachment uploads to Batches
LIMS-1404: New Batch attributes (and their integration with existing ones on Batch views)
LIMS-1467: Sample Point Lookup doesn't work on AR modify
LIMS-1363: Batches per Client
LIMS-1405: New Sample and AR attributes
LIMS-1085: Allow Clients to add Attachments to ARs
LIMS-1444: In AR published report accredited analysis services are not marked as accredited
LIMS-1443: In published reports the publishing date is not shown in the pdf
LIMS-1420: Status filter is not kept after moving to next page
LIMS-1442: Sample Type is not filtred by Sample Point
LIMS-1448: Reports: when you click on "Analysis turnaround time" displays others
LIMS-1440: Error when trying to publish with analysis from different categories
LIMS-1459: Error when checking instrument validity in manage_results
LIMS-1430: Create an AR from batch allows you to introduce a non existent Client and Contacts don't work properly

- After modifying analysis Category, reindex category name and UID for all subordinate analyses
- Setup data import improvements and fixes
- Simplify installation with a custom Plone overview and add site


3.1.5 (2014-10-06)
------------------

LIMS-1082: Report Barcode. Was images for pdf/print reports etc
LIMS-1159: reapply fix for samplepoint visibility
LIMS-1325: WSTemplate loading incompatible reference analyses
LIMS-1333: Batch label replace with standard Plone keyword widget
LIMS-1335: Reference Definitions don't sort alphabetically on WS Template lay-outs
LIMS-1345: Analysis profiles don't sort
LIMS-1347: Analysis/AR background colour to be different to for Receive and To be Sampled
LIMS-1360: Number of analyses in ARs folder view
LIMS-1374: Auto label printing does not happen for an AR drop-down receive
LIMS-1377: Error when trying to publish after updating branch hotfix/next or develop
LIMS-1378: Add AR/Sample default fields to Batch
LIMS-1395: front page issue tracker url
LIMS-1402: If no date is chosen, it will never expire." not been accomplished
LIMS-1416: If a sample point has a default sample type the field is not pulled automatically during AR template creation
LIMS-1425: Verify Workflow (bika_listing) recursion

- added 'getusers' method to JSON API
- Added 'remove' method to JSON API
- Added AR 'Copy to new' action in more contexts
- Added basic handling of custom Sample Preparation Workflows
- Added decimal mark configuration for result reports
- Added help info regards to new templates creation
- Added IAcquireFieldDefaults - acquire field defaults through acquisition
- Added IATWidgetVisibility - runtime show/hide of AT edit/view widgets
- Added watermark on invalid reports
- Added watermark on provisional reports
- Alert panel when upgrades are available
- All relevant specification ranges are persisted when copying ARs or adding analyses
- Allow comma entry in numbers for e.g. German users
- Bika LIMS javascripts refactoring and optimization
- Fix ZeroDivisionError in variation calculation for DuplicateAnalysis
- Fixed spreadsheet load errors in Windows.
- Fixed template rendering errors in Windows
- JSONAPI update: always use field mutator if available
- JSONAPI: Added 'remove' and 'getusers' methods.
- Refactored ARSpecs, and added ResultsRange field to the AR

3.1.4.1 (2014-07-24)
--------------------

3.1.4 release was broken, simple ARs could not be created.



3.1.4.1 (2014-07-24)
--------------------

3.1.4 release was broken, simple ARs could not be created.

LIMS-1339: Published reports should use "±" symbol instead of "+/-"
LIMS-1327: Instrument from worksheet
LIMS-1328: Instrument calibration test graphs do not work on multiple samples
LIMS-1347: Analysis/AR background colour to be different to for Receive and To be Sampled
LIMS-1353: Analyses don't sort in Attachment look-up

Preview for Results reports
    - Single/Multi-AR preview
    - Allows to cancel the pre-publish/publish process
    - Allows to make visible/invisible the QC analyses
    - Allows to add new custom-made templates
    - JS machinery allowed for pdf reporting

3.1.4 (2014-07-23)
------------------

LIMS-113: Allow percentage value for AS uncertainty
LIMS-1087: Prevent listing of empty categories
LIMS-1203: Fix Batch-AnalysisRequests query
LIMS-1207: LIMS-113 Allow percentage value for AS uncertainty
LIMS-1221: use folder icon for ARImports in nav
LIMS-1240: fix permissions for "Copy To New" in AR lists
LIMS-1330: handle duplicate of reference analysis
LIMS-1340: soft-cache validator results
LIMS-1343: Prevent sudden death if no version information is available
LIMS-1352: SamplingWorkflow not saved to sample
LIMS-334: Add Service/ExponentialFormatPrecision
LIMS-334: Added ExponentialFormatThreshold setting
LIMS-334: Allow exponential notation entry in numeric fields
LIMS-334: Exponent Format used for analysis Result
LIMS-334: Remove duplicate getFormattedResult code
LIMS-83: Update Method->calculation reference version when Calculation changes

- Formula statements can be written on multiple lines for clarity.

- Replace kss-bbb ajax-spinner with a quieter one

- bika.lims.utils.log logs location url correctly

3.1.3 (2014-07-17)
------------------

Missing fixes from 3.1.2

LIMS-671: Preferred/Restricted client categories
LIMS-1251: Supply order permission error
LIMS-1272: Currency in Price Lists
LIMS-1310: Broken AnalysisProfile selector in AR Add form.

3.1.2 (2014-07-15)
------------------

LIMS-1292: UI fix Retracted ARs workfow: Warning msg on "full" retract.
LIMS.1287: UI fix Report parameter formatting
LIMS-1230: UI fix Livesearch's box
LIMS-1257: UI fix Long titles in Analysis Profiles, Sample Points, etc.
LIMS-1214: UI fix More columns
LIMS-1199: UI fix Worksheet listing: better columns
LIMS-1303: jsi18n strings must be added to bika-manual.pot.  i18ndude cannot find.
LIMS-1310: Filter SamplePoints by client in AR Template Edit View
LIMS-1256: Client objects included in AR-Add filters for Sample Point etc.
LIMS-1290: Allows Analyst to retract analyses, without giving extra permissions.
LIMS-1218: Slightly nicer monkey patch for translating content object ID's and titles.
LIMS-1070: Accreditation text can be customised in bika_setup
LIMS-1245: off-by-one in part indicators in ar_add
LIMS-1240: Hide "copy to new" from Analyst users

LIMS-1059: Added worksheet rejection workflow
    RejectAnalysis (Analysis subclass (has IAnalysis!)) workflow transition.
    Does not retract individual Analysis objects - instead, forces their state
        back to "Received", and assigns them onto newly created WS.
    Sets attributes on src and dst worksheets:
        WS instance rejected worksheet attribute: .replaced_by = UID
        WS instance replacement worksheet attribute: .replaces_rejected_worksheet:UID

Fixed some i18n and encoding snags, and updated translations.

3.1.1 (2014-06-29)
------------------

Some bugs which only appear while running Windows, have been fixed.

LIMS-1281: Fix Restricted and Default categories in ar_add
LIMS-1275: Fix lax Aalyst permissions
LIMS-1301: jsonapi can set ReferenceField=""
LIMS-1221: Icon for ARImports folder in Navigation
LIMS-1252: AR Published Results Signature Block formatting
LIMS-1297: Update frontpage


3.1 (2014-06-23)
----------------

- Product and Analysis specifications per AR
- Incorrect published results invalidation workflow
- Improved re-testing workflow
- Adjustment factors on worksheets
- Using '< n' and '> n' results values
- Sample Storage locations
- Sample Categories
- Analysis Prioritisation
- Bulk AR creation from file
- Results reports inclusion of relevant QC results
- Supply Inventory and Orders
- JSON interface
- Management Reports export to CSV
- Enhancements to AR Batching
- Enhancements to Results Reports

- Instrument management module

    Calibration certificates, maintenance, Instrument QC
    Method, Instrument and Analysis integrity

- Instrument interfaces

     Agilent MS 'Masshunter Quant'
     Thermo Gallery
     Foss Winescan FT 120, Auto

- Invoices

   Per AR, Analysis per Invoice line.
   Per Supply Order, inventory item per Invoice line
   Invoices by email
   Invoice 'batches' for selected time period, ARs aand Orders per Invoice line
   Invoice batch export to accounts systems
   Price lists. Analysis Services and Supplies

3.1.3036 (2014-05-30)
---------------------

Added two checboxes in BikaSetup > Security:
- Allow access to worksheets only to assigned analysts (Y/N)
- Only lab managers can create and amange new worksheets (Y/N)

** IMPORTANT NOTES **
The 3036 upgrade sets the above options to true by default, so after
being upgraded, only the labmanagers will be able to manage WS and the
analysts will only have access to the worksheets to which they are
assigned. These defaults can be changed in BikaSetup > Security.

3.0 (2014-03-15)
----------------

- Fix some out-dated dependencies that prevented the app from loading.

- Development of the current bika 3.0 code has slowed, and our efforts have been focused on
the 3.01a branch for some time.

3.0rc3.5.1 (2013-10-25)
-----------------------

Fix CSS AR Publication error

3.0rc3.5.1 (2013-10-25)
-----------------------

Fix error displaying client sample views

3.0rc3.5 (2013-10-24)
---------------------

Requires Plone 4.3.  For information on upgrading Plone, visit
http://plone.org/documentation/manual/upgrade-guide

- Fix a serious error saving Analysis results.
- Improve upgrade handling in genericsetup profile
- Fix errors in setupdata loader
- Force UTF-8 encoding of usernames (imported client contacts can now login)
- Removed outdated test setup data
- Handle duplicate request values in bika_listing
- ID server handles changes in ID schemes without error
- Remove folder-full-view from front-page view
- Updated workflow and permissions to prevent some silly errors
- Add robot tests
- Add default robots.txt

3.0rc3.2 (2013-06-28)
---------------------

- Fix site-error displaying upgraded instruments
- Fix spinner (KSS is not always enabled)
- Add extra save button in ar_add
- Label Printing: "Return to list" uses browser history
- Bold worksheet position indicators
- Remove version.txt (use only setup.py for version)

3.0rc3.1 (2013-06-27)
---------------------

- Fix permission name in upgrade step

3.0rc3 (2013-06-25)
-------------------

- Many instrument management improvements! (Merge branch 'imm')
- Removed ReferenceManufacturer (use of generic Manufacturer instead)
- Removed ReferenceSupplier (use Supplier instead)
- Improve service/calculation interim field widgets
  Allows service to include custom fields (without calculation selected)
- Fix services display table categorisation in Analysis Specification views
- Stop focusing the search gadget input when page load completes. (revert)
- Limit access to Import tab (BIKA: Manage Bika)
- New permission: "BIKA: Import Instrument Results"
- New permission: "BIKA: Manage Login Details" - edit contact login details
- Some late changes to better handle the updates to ID creation
- Plone 4.3 compatibility (incomplete)
- Use Collections as a base for Queries (incomplete)
- Many many bugfixes.

3.0rc2.3 (2013-01-29)
-------------------

- Fix bad HTML

3.0rc2.2 (2013-01-28)
-------------------

- Fix an error during AR Publish

3.0rc2.1 (2013-01-21)
-------------------

- Fix bad HTML
- Pin collective.js.jqueryui version to 1.8.16.9

3.0rc2 (2013-01-21)
-------------------

- Updated all translations and added Brazilian Portuguese
- RecordsWidget: subfield_types include "date"
- RecordsWidget: Automatic combogrid lookups
- Added all bika types to Search and Live Search
- Transition SamplePartition IDs to new format (SampleType-000?-P?
- Always handle non-ASCII characters: UTF-8 encoding everywhere
- Accept un-floatable (text) results for analyses
- Hidden InterimFields in Calculations
- Added InterimFields on AnalysisServices for overriding Calculation Interimfields.
- Disable KSS inline-validation
- Categorized analyses in AR views
- Added remarks for individual analyses
- Improved Javascript i18n handling
- Improved default permissions
- New reports
    - Added 'Analysis summary per department' (merge of 'Analyses lab department weekly' and 'Analyses request summary by date range'
    - Added 'Analyses performed as % of total' report
    - Added Analyses per lab department report
    - Added 'Samples received vs. samples reported' report
    - Added Daily Samples Received report
- Many many bugfixes.

3.0rc1 (2012-10-01)
-------------------


- Removed Bika Health data from released egg
- Remove remarks from portal_factory screens
- Add Month/Year selectors to default datetime widget
- ClientFolder default sorting.
- Date formats for jquery datepicker
- Don't overwrite the Title specified in @@plone-addsite
- Bug fixes

3.0rc1 (2012-09-25)
-------------------

### Changes

- Requires Python 2.7 (Plone 4.2)
- Add GNUPlot dependency
- Added client sample points
- Added Sampling Deviation selections
- Added Ad-Hoc sample flag
- Added Sample Matrices (Sampletype categorisation)
- Added custom ResultsFooter field in bika setup
- Added PDF Attachments to published results
- Electronic signature included in Results and Reports
- Login details form to create users for LabContacts
- Sampling workflow is disabled by default
- Methods are versioned by default
- Methods are publicly accessible by default
- Queries WIP
- Reports WIP
- Modified label layouts for easier customisation
- Cleaned print styles
- Use plonelocales for handling Date/Time formats
- SMS and Fax setup items are disabled by default

2012-06-21
----------

- Partitioning & Preservation automation
- Reports
- Sample point & types relations in UI
- AR template enhancements
- Sample and AR layout improvements
- Labels
- Configuration logs
- Faster indexing
- JavaScript optimisation
- Better IE compatibility
- Set-up worksheet improvements
- Updated translations
- Workflow tweaks
- Tweaks to Icons, Views & Lists

2012-04-23
----------

- Optional sampling and preservation workflows and roles.
- Sample partitioning.
- AR templates - Sample point & Sample type restrictions.
- Reports - framework only. 'Analysis per service' shows what is planned.
- Improved i18n handling, and updated strings from Transifex.
- Numerous performance enhancements
- Analysis Service & Method associations.
- An improved Analysis Service pop-up window.
- Sample Type and Sample Point relationship.
- Currency selection from zope locales
- Combined AR View and Edit tabs.
- Re-factored AR 'Add/Remove Analyses' screen
- Store the date of capture for analysis results
- Append only remarks fields on more objects.

2012-01-23
----------

 - Made Bika compatible with Plone 4.1
 - Sampler and Preserver roles, users and permissions
 - Sampling and Preservation workflows
 - Inactive and Cancellation Workflows
 - Pre-preserved Containers
 - Automatic versioning for some bika_setup types
 - Analyst and Instrument on Worksheet templates
 - XLSX setup data loader
 - Sample disposal date based on date sampled, not date received.
 - Internal ID Server by default
 - user defined calculations and interim fields
 - Dry Matter results option does not appear until enabled in Site Setup
 - Accreditation portlet disabled until enabled in Site Setup
 - BikaListingView
 - New icons
 - (mostly) usable at 800x600
 - Column display toggles
 - Future dated samples and ARs
 - Accreditation template: i18n in locales/manual.pot/accreditation_*
 - intermediate workflow state for analyses requiring attachments
 - Labmanager has Site Administrator role (not Manager)
 - 'Indeterminate' results
 - use portal_factory everywhere
 - working test suite
 - static resource directories
 - Merged BikaMembers types
 - CoordinateField/Widget
 - DurationField/Widget
 - CustomRecordsWidget

2.3.3 Bug fix release
---------------------

 - Inclusion of BikaMembers 0.0.3. No changes to bika code, version bumped
   to facilitate release of new BikaMembers version.

2.3
---

 - Analysis categories introduced
 - Analysis service result restrictions - specification of possible results
 - Allow site and client specification of email and fax subject line content
 - Additional instrument/export formats:
   WinescanFT120, WinescanAuto, FIAStar and Bartelt's data-collector
 - Export worksheet analyses to instruments
 - PDF as a result output option
 - SMS result output option
 - Result publication options synchronized and signatures added to emails
 - Email batching of query results conforms to result mailing
 - IDServer batching of unique id request
 - Optmization of worksheet searching on selection criteria
 - Extract tab added with extract for analysis services or profiles
 - Batch update of analysis service prices
 - German translation module added
 - Added a light query form which excludes analysis category and service
 - Batch size setting in analysis request lists
 - BikaMembers replaces UpfrontContacts
 - ATSchemaEditor removed
 - Significant performance improvements

 - Resolve client action conflicts
 - Sampled date validation
 - Drymatter formatting on output corrected
 - Correct default none workflows
 - Review portlet optimization
 - Pricelist prints blank for analysis service with price not defined

2.2
---

 - Attachments permitted on analysis requests and analyses
 - Worksheet resequencing, and sort order for worksheet analysis selection
 - Worksheet deletion only available for open worksheets
 - Portlet to provide export of analysis services and analysis profiles
 - Requirement for unique analysis service names, analysis service keywords,
 - instrument import keywords and analysis profile keywords enforced.
 - Report headings and formats standardized accross different reports
 - AR import alternative layout provided with selection, including profiles
 - Progress bar introduced for long running processes

2.1.1
-----

 - Disposal Date for Samples and Retention Period per Sample Type added.
 - Various new search criteria added.
 - Standard Manufacturers introduced.
 - Labels for Standard Samples introduced.
 - "Print" and "Email" facilities introduced for lists of Standard Samples and Standard Stocks.
 - "Duplicate" facility for Analysis Services introduced.
 - Addresses added to top of emailed query results.
 - Labels for Samples and Analysis Requests changed.
 - Analysis Services can have multiple Methods.
 - Change log introduced for Methods.
 - Methods added to left navigation bar.
 - List of Methods included in pop-up for Analyses.
 - Documents may be uploaded for Methods.

2.1
---

 - Sample object and workflow introduced
 - Results specifications, lab and per client
 - Analysis profiles
 - Worksheet template engine
 - Interface to Bika Calendar
 - Import of analysisrequests from csv file
 -  Export of results to csv file
 - Print as publication option
 - Lab Departments, lab contacts, and department manager introduced
 - Quality Control calculations. Control, blank and duplicate analyses.
 - QC graphs, normal distribution, trends and duplicate variation
 - Various analysis calculations allowed. Described by Calculation Type
 - Dependant Calcs introduced. Where an analysis result is calculated from
 -  other analyses: e.g. AnalysisX = AnalysisY - Analysis Z
 - Dry matter result reporting. Results are reported on sample as received,
 -  and also as dry matter result on dried sample
 - Re-publication, Pre publication of individual results and per Client
 - Many reports including Turn around, analyses repeated and out of spec

1.2.1
-----


 - Removed invoice line item descriptions from core code to allow skin
   integration
 - Create dummy titration values for analyses imported from instrument
 - More language translations

1.2.0
-----

 - Statements renamed to Invoices
 - Jobcards renamed to Worksheets
 - New identification fields added to analysis request
 - Client Reference, Sample Type and Sample Point
 - Welcome page introduced
 - Late analyses list linked from late analyses portlet
 - Icon changes
 - Accreditation body logo and details added to laboratory info
 - Accreditation logo, disclaimers added throughout web site
 - Laboratory confidence level value data driven from laboratory info
 - Analyses methods provided as pop-up where analyses are listed
 - Titration factors and titration volumes added to analyses and worksheets
 - Measure of uncertainties introduced per analysis and intercept
 - Two new specialist roles created - verifier and publisher
 - Sample test data load script - load_sample_data.py
 - Implement generic instrument data import tool
 - Login portlet added
 - Modifications required to support interlab
   Permit analysis parent (sample) to be in 'released' state.
   Reference SampleID on AnalysisRequest-

 - 1566324: Logged in page redirected to welcome page.
 - 1573299: LiveSearch - Added permissions to InvoiceLineItem.
 - 1573083: Status Drop Down - Invoicing
 - 1551957: Contacts not visible to other contacts. Correct local owner role
 - 1566334: position of 'add new ar' button changed to conform to other forms
 - 1532008: query results sort order most recent first
 - 1532770: Order default listing correction
 - 1558458: Member discount data driven in messages on AR forms
 - 1538354: SubTotal and VAT calculation on edit AR
 - 1532796: AR edit - allow change of contact

1.1.3
-----

 This is a bug fix release. Migration from older versions has also
 been improved greatly.

 Please note that AnalysisRequest now has a custom mutator that
 expects the title of the Cultivar, not the UID. This will impact
 anybode that customised the *analysisrequed_add.cpy* controller
 script and the *validate_analysisrequest_add_form.vpy* validation
 script.


 - 1423182: IndexError on surfing to LIMS pages without being logged on
 - 1423238: Orders - Dispatch date
 - 1429992: AR edit tab - Cultivar uneditable
 - 1429996: Cultivar names to allow numbers
 - 1429999: Late analysis alert - 'More...' URL
 - 1430002: Sample due alerts - 'More...' URL
 - 1433787: Security - Clients
 - 1434100: Search - Index & Attribute errors
 - 1418473: Updated start-id-server.bat for Win2K & Win XP

1.1.2
-----

 - 1423205: Show logs to labmanager set-up
 - 1291750: Added default ID prefixes for Order and Statement
 - 1424589: Late analysis alert to be calulated on date received

1.1.1
-----


 - Updated portlets with Plone 2.1 style definition list markup

 - 1423179: Clients must not see JobCard links on Analysis Requests
 - 1423182: IndexError on surfing to LIMS pages without being logged on
 - 1423188: Site map - Clients should not have access to ...
 - 1423191: Link rot - 'logged in' page
 - 1423193: Groups folder should not be shown
 - 1423194: No 'More...' if there are less than 5
 - 1423204: AR view - Missing tabs and status drop down
 - 1423209: Schema Editor - Drop Down List Issue (Select)
 - 1423234: Late Analysis alert shows for anonymous visitors
 - 1423363: Report Analysis Totals
 - 1423386: Email publication error

1.1.0
-----

 - Made Bika compatibable with Plone 2.1
 - Added Spanish translation contributed by Luis Espinoza
 - Added Italian translation contributed by Pierpaolo Baldan
 - Added Dutch translation contributed by Joris Goudriaan
 - Added Portugese translation contributed by Nuno R. Pinhão
 - The schemas of Client, Contact, AnalysisRequest and Order can be
   edited in the through-the-web schema editor, ATSchemaEditorNG.
 - The maximum time allowed for the publication of results can now be
   set per analysis service. The portlet
   'skins/bika/portlet_late_analysis.pt' has been added to alert lab
   users when analyses are late.
 - Analyses on an AnalysisRequest have a reference to a Jobcard,
   rendered as a hyperlink on the AnalysisRequest view.
 - A bug has been fixed where 'not_requested' analyses were checked
   on the AnalysisRequest edit form.
 - Enabled 'changed_state' folder button globally and disabled on
   AnalysisRequest and Jobcard.

1.0.1
-----

 - Updated 'skins/bika/date_components_support.py' with latest
   version of script in Plone 2.0.5
 - Modified access to transitions in workflow scripts, normal
   attribute access seems to guarded since Zope 2.7.5.
 - Added CHANGES.txt and README.txt
 - Added windows batch script for ID server
   (scripts/start-id-server.bat)<|MERGE_RESOLUTION|>--- conflicted
+++ resolved
@@ -1,5 +1,6 @@
 3.2.1 (unreleased)
 ------------------
+LIMS-2207: Indentation in analysisrequests.py
 LIMS-2208: WinescanCSVParser class instance variable misspelling
 LIMS-1832: New Results Template, COA. Multiple ARs in columns
 LIMS-2148: Unable to sort Bika Listing tables
@@ -12,18 +13,13 @@
 -----------------------------
 LIMS-2015: Column spacing on Client look-up
 LIMS-1807: Validation for Start Date - End date relationship while creating invoices and price lists
-LIMS-1991: Sort Order for Analysis Categories and Services
 LIMS-1521: Date verified column for AR lists
 LIMS-2194 Error when submitting a result
 
 3.1.11 (2016-01-25)
 -------------------
 WINE-125: Client users receive unauthorized when viewing some published ARs
-<<<<<<< HEAD
-=======
 LIMS-1991: Sort Order for Analysis Categories and Services
-Fix error caused by extra indentation in `bika.lims.browser.analysisrequests.analysisrequest.py`
->>>>>>> 3aeeae2f
 
 3.1.10 (2016-01-13)
 -------------------
