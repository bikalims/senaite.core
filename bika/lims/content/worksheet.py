from AccessControl import ClassSecurityInfo
from bika.lims import bikaMessageFactory as _
from bika.lims.utils import t
from bika.lims.utils import to_utf8 as _c
from bika.lims.browser.fields import HistoryAwareReferenceField
from bika.lims.config import PROJECTNAME
from bika.lims.content.bikaschema import BikaSchema
from bika.lims.interfaces import IWorksheet
from bika.lims.permissions import EditWorksheet, ManageWorksheets
from bika.lims.workflow import doActionFor
from bika.lims.workflow import skip
from DateTime import DateTime
from operator import itemgetter
from Products.Archetypes.config import REFERENCE_CATALOG
from Products.Archetypes.public import *
from Products.Archetypes.references import HoldingReference
from Products.ATContentTypes.lib.historyaware import HistoryAwareMixin
from Products.ATExtensions.ateapi import RecordsField
from Products.CMFCore.utils import getToolByName
from Products.CMFPlone.utils import safe_unicode, _createObjectByType
from zope.interface import implements


schema = BikaSchema.copy() + Schema((
    HistoryAwareReferenceField('WorksheetTemplate',
        allowed_types=('WorksheetTemplate',),
        relationship='WorksheetAnalysisTemplate',
    ),
    ComputedField('WorksheetTemplateTitle',
        searchable=True,
        expression="context.getWorksheetTemplate() and context.getWorksheetTemplate().Title() or ''",
        widget=ComputedWidget(
            visible=False,
        ),
    ),
    RecordsField('Layout',
        required=1,
        subfields=('position', 'type', 'container_uid', 'analysis_uid'),
        subfield_types={'position': 'int'},
    ),
    # all layout info lives in Layout; Analyses is used for back references.
    ReferenceField('Analyses',
        required=1,
        multiValued=1,
        allowed_types=('Analysis', 'DuplicateAnalysis', 'ReferenceAnalysis',),
        relationship = 'WorksheetAnalysis',
    ),
    StringField('Analyst',
        searchable = True,
    ),
    # TODO Remove. Instruments must be assigned directly to each analysis.
    ReferenceField('Instrument',
        required = 0,
        allowed_types = ('Instrument',),
        relationship = 'WorksheetInstrument',
        referenceClass = HoldingReference,
    ),
    TextField('Remarks',
        searchable = True,
        default_content_type = 'text/plain',
        allowed_content_types= ('text/plain', ),
        default_output_type="text/plain",
        widget = TextAreaWidget(
            macro="bika_widgets/remarks",
            label=_('Remarks'),
            append_only=True,
        ),
    ),
),
)

schema['id'].required = 0
schema['id'].widget.visible = False
schema['title'].required = 0
schema['title'].widget.visible = {'edit': 'hidden', 'view': 'invisible'}


class Worksheet(BaseFolder, HistoryAwareMixin):
    security = ClassSecurityInfo()
    implements(IWorksheet)
    displayContentsTab = False
    schema = schema

    _at_rename_after_creation = True

    def _renameAfterCreation(self, check_auto_id=False):
        from bika.lims.idserver import renameAfterCreation
        renameAfterCreation(self)

    def Title(self):
        return safe_unicode(self.getId()).encode('utf-8')

    def getFolderContents(self, contentFilter):
        # The bika_listing machine passes contentFilter to all
        # contentsMethod methods.  We ignore it.
        return list(self.getAnalyses())

    security.declareProtected(EditWorksheet, 'addAnalysis')

    def addAnalysis(self, analysis, position=None):
        """- add the analysis to self.Analyses().
           - position is overruled if a slot for this analysis' parent exists
           - if position is None, next available pos is used.
        """
        workflow = getToolByName(self, 'portal_workflow')

        analysis_uid = analysis.UID()
        parent_uid = analysis.aq_parent.UID()
        analyses = self.getAnalyses()
        layout = self.getLayout()

        # check if this analysis is already in the layout
        if analysis_uid in [l['analysis_uid'] for l in layout]:
            return

        # If the ws has an instrument assigned for which the analysis
        # is allowed, set it
        instr = self.getInstrument()
        if instr and analysis.isInstrumentAllowed(instr):
            # Set the method assigned to the selected instrument
            analysis.setMethod(instr.getMethod())
            analysis.setInstrument(instr)

        self.setAnalyses(analyses + [analysis, ])

        # if our parent has a position, use that one.
        if analysis.aq_parent.UID() in [slot['container_uid'] for slot in layout]:
            position = [int(slot['position']) for slot in layout if
                        slot['container_uid'] == analysis.aq_parent.UID()][0]
        else:
            # prefer supplied position parameter
            if not position:
                used_positions = [0, ] + [int(slot['position']) for slot in layout]
                position = [pos for pos in range(1, max(used_positions) + 2)
                            if pos not in used_positions][0]
        self.setLayout(layout + [{'position': position,
                                  'type': 'a',
                                  'container_uid': parent_uid,
                                  'analysis_uid': analysis.UID()}, ])

        allowed_transitions = [t['id'] for t in workflow.getTransitionsFor(analysis)]
        if 'assign' in allowed_transitions:
            workflow.doActionFor(analysis, 'assign')

        # If a dependency of DryMatter service is added here, we need to
        # make sure that the dry matter analysis itself is also
        # present.  Otherwise WS calculations refer to the DB version
        # of the DM analysis, which is out of sync with the form.
        dms = self.bika_setup.getDryMatterService()
        if dms:
            dmk = dms.getKeyword()
            deps = analysis.getDependents()
            # if dry matter service in my dependents:
            if dmk in [a.getService().getKeyword() for a in deps]:
                # get dry matter analysis from AR
                dma = analysis.aq_parent.getAnalyses(getKeyword=dmk,
                                                     full_objects=True)[0]
                # add it.
                if dma not in self.getAnalyses():
                    self.addAnalysis(dma)

    security.declareProtected(EditWorksheet, 'removeAnalysis')

    def removeAnalysis(self, analysis):
        """ delete an analyses from the worksheet and un-assign it
        """
        workflow = getToolByName(self, 'portal_workflow')

        # overwrite saved context UID for event subscriber
        self.REQUEST['context_uid'] = self.UID()
        workflow.doActionFor(analysis, 'unassign')
        # Note: subscriber might unassign the AR and/or promote the worksheet

        # remove analysis from context.Analyses *after* unassign,
        # (doActionFor requires worksheet in analysis.getBackReferences)
        Analyses = self.getAnalyses()
        if analysis in Analyses:
            Analyses.remove(analysis)
            self.setAnalyses(Analyses)
        layout = [slot for slot in self.getLayout() if slot['analysis_uid'] != analysis.UID()]
        self.setLayout(layout)

        if analysis.portal_type == "DuplicateAnalysis":
            self._delObject(analysis.id)

    def addReferences(self, position, reference, service_uids):
        """ Add reference analyses to reference, and add to worksheet layout
        """
        workflow = getToolByName(self, 'portal_workflow')
        rc = getToolByName(self, REFERENCE_CATALOG)
        layout = self.getLayout()
        wst = self.getWorksheetTemplate()
        wstlayout = wst and wst.getLayout() or []
        ref_type = reference.getBlank() and 'b' or 'c'
        ref_uid = reference.UID()

        if position == 'new':
            highest_existing_position = len(wstlayout)
            for pos in [int(slot['position']) for slot in layout]:
                if pos > highest_existing_position:
                    highest_existing_position = pos
            position = highest_existing_position + 1

        postfix = 1
        for refa in reference.getReferenceAnalyses():
            grid = refa.getReferenceAnalysesGroupID()
            try:
                cand = int(grid.split('-')[2])
                if cand >= postfix:
                    postfix = cand + 1
            except:
                pass
        postfix = str(postfix).zfill(int(3))
        refgid = '%s-%s' % (reference.id, postfix)
        for service_uid in service_uids:
            # services with dependents don't belong in references
            service = rc.lookupObject(service_uid)
            calc = service.getCalculation()
            if calc and calc.getDependentServices():
                continue
            ref_uid = reference.addReferenceAnalysis(service_uid, ref_type)
            ref_analysis = rc.lookupObject(ref_uid)

            # Set ReferenceAnalysesGroupID (same id for the analyses from
            # the same Reference Sample and same Worksheet)
            # https://github.com/bikalabs/Bika-LIMS/issues/931
            ref_analysis.setReferenceAnalysesGroupID(refgid)
            ref_analysis.reindexObject(idxs=["getReferenceAnalysesGroupID"])

            # copy the interimfields
            if calc:
                ref_analysis.setInterimFields(calc.getInterimFields())

            self.setLayout(
                self.getLayout() + [{'position': position,
                                     'type': ref_type,
                                     'container_uid': reference.UID(),
                                     'analysis_uid': ref_analysis.UID()}])
            self.setAnalyses(
                self.getAnalyses() + [ref_analysis, ])
            workflow.doActionFor(ref_analysis, 'assign')

    security.declareProtected(EditWorksheet, 'addDuplicateAnalyses')

    def addDuplicateAnalyses(self, src_slot, dest_slot):
        """ add duplicate analyses to worksheet
        """
        rc = getToolByName(self, REFERENCE_CATALOG)
        workflow = getToolByName(self, 'portal_workflow')

        layout = self.getLayout()
        wst = self.getWorksheetTemplate()
        wstlayout = wst and wst.getLayout() or []

        src_ar = [slot['container_uid'] for slot in layout if
                  slot['position'] == src_slot]
        if src_ar:
            src_ar = src_ar[0]

        if not dest_slot or dest_slot == 'new':
            highest_existing_position = len(wstlayout)
            for pos in [int(slot['position']) for slot in layout]:
                if pos > highest_existing_position:
                    highest_existing_position = pos
            dest_slot = highest_existing_position + 1

        src_analyses = [rc.lookupObject(slot['analysis_uid'])
                        for slot in layout if
                        int(slot['position']) == int(src_slot)]
        dest_analyses = [rc.lookupObject(slot['analysis_uid']).getAnalysis().UID()
                        for slot in layout if
                        int(slot['position']) == int(dest_slot)]

        refgid = None
        for analysis in src_analyses:
            if analysis.UID() in dest_analyses:
                continue
            # services with dependents don't belong in duplicates
            service = analysis.getService()
            calc = service.getCalculation()
            if calc and calc.getDependentServices():
                continue
            service = analysis.getService()
            _id = self._findUniqueId(service.getKeyword())
            duplicate = _createObjectByType("DuplicateAnalysis", self, _id)
            duplicate.setAnalysis(analysis)

            # Set ReferenceAnalysesGroupID (same id for the analyses from
            # the same Reference Sample and same Worksheet)
            # https://github.com/bikalabs/Bika-LIMS/issues/931
            if not refgid and not analysis.portal_type == 'ReferenceAnalysis':
                part = analysis.getSamplePartition().id
                dups = [an.getReferenceAnalysesGroupID()
                        for an in self.getAnalyses()
                        if an.portal_type == 'DuplicateAnalysis'
                            and an.getSamplePartition().id == part]
                dups = list(set(dups))
                postfix = dups and len(dups) + 1 or 1
                postfix = str(postfix).zfill(int(2))
                refgid = '%s-D%s' % (part, postfix)
            duplicate.setReferenceAnalysesGroupID(refgid)
            duplicate.reindexObject(idxs=["getReferenceAnalysesGroupID"])

            duplicate.processForm()
            if calc:
                duplicate.setInterimFields(calc.getInterimFields())
            self.setLayout(
                self.getLayout() + [{'position': dest_slot,
                                     'type': 'd',
                                     'container_uid': analysis.aq_parent.UID(),
                                     'analysis_uid': duplicate.UID()}, ]
            )
            self.setAnalyses(self.getAnalyses() + [duplicate, ])
            workflow.doActionFor(duplicate, 'assign')

    def applyWorksheetTemplate(self, wst):
        """ Add analyses to worksheet according to wst's layout.
            Will not overwrite slots which are filled already.
            If the selected template has an instrument assigned, it will
            only be applied to those analyses for which the instrument
            is allowed
        """
        rc = getToolByName(self, REFERENCE_CATALOG)
        bac = getToolByName(self, "bika_analysis_catalog")
        bc = getToolByName(self, 'bika_catalog')

        layout = self.getLayout()
        wstlayout = wst.getLayout()
        services = wst.getService()
        wst_service_uids = [s.UID() for s in services]

        analyses = bac(portal_type='Analysis',
                       getServiceUID=wst_service_uids,
                       review_state='sample_received',
                       worksheetanalysis_review_state='unassigned',
                       cancellation_state = 'active')
        sortedans = []
        for an in analyses:
            sortedans.append({'uid': an.UID,
                              'duedate': an.getObject().getDueDate() or (DateTime() + 365),
                              'brain': an});
        sortedans.sort(key=itemgetter('duedate'), reverse=False)
        # collect analyses from the first X ARs.
        ar_analyses = {}  # ar_uid : [analyses]
        ars = []  # for sorting

        wst_slots = [row['pos'] for row in wstlayout if row['type'] == 'a']
        ws_slots = [row['position'] for row in layout if row['type'] == 'a']
        nr_slots = len(wst_slots) - len(ws_slots)
        instr = self.getInstrument()
        for analysis in sortedans:
            analysis = analysis['brain']
            if instr and analysis.getObject().isInstrumentAllowed(instr) == False:
                # Exclude those analyses for which the ws selected
                # instrument is not allowed
                continue
            ar = analysis.getRequestID
            if ar in ar_analyses:
                ar_analyses[ar].append(analysis.getObject())
            else:
                if len(ar_analyses.keys()) < nr_slots:
                    ars.append(ar)
                    ar_analyses[ar] = [analysis.getObject(), ]

        positions = [pos for pos in wst_slots if pos not in ws_slots]
        for ar in ars:
            for analysis in ar_analyses[ar]:
                self.addAnalysis(analysis, position=positions[ars.index(ar)])

        # find best maching reference samples for Blanks and Controls
        for t in ('b', 'c'):
            form_key = t == 'b' and 'blank_ref' or 'control_ref'
            ws_slots = [row['position'] for row in layout if row['type'] == t]
            for row in [r for r in wstlayout if
                        r['type'] == t and r['pos'] not in ws_slots]:
                reference_definition_uid = row[form_key]
                samples = bc(portal_type='ReferenceSample',
                             review_state='current',
                             inactive_state='active',
                             getReferenceDefinitionUID=reference_definition_uid)
                if not samples:
                    break
                samples = [s.getObject() for s in samples]
                if t == 'b':
                    samples = [s for s in samples if s.getBlank()]
                else:
                    samples = [s for s in samples if not s.getBlank()]
                complete_reference_found = False
                references = {}
                for reference in samples:
                    reference_uid = reference.UID()
                    references[reference_uid] = {}
                    references[reference_uid]['services'] = []
                    references[reference_uid]['count'] = 0
                    specs = reference.getResultsRangeDict()
                    for service_uid in wst_service_uids:
                        if service_uid in specs:
                            references[reference_uid]['services'].append(service_uid)
                            references[reference_uid]['count'] += 1
                    if references[reference_uid]['count'] == len(wst_service_uids):
                        complete_reference_found = True
                        break
                if complete_reference_found:
                    self.addReferences(int(row['pos']),
                                     reference,
                                     wst_service_uids)
                else:
                    # find the most complete reference sample instead
                    reference_keys = references.keys()
                    no_of_services = 0
                    reference = None
                    for key in reference_keys:
                        if references[key]['count'] > no_of_services:
                            no_of_services = references[key]['count']
                            reference = key
                    if reference:
                        self.addReferences(int(row['pos']),
                                         rc.lookupObject(reference),
                                         wst_service_uids)

        # fill duplicate positions
        layout = self.getLayout()
        ws_slots = [row['position'] for row in layout if row['type'] == 'd']
        for row in [r for r in wstlayout if
                    r['type'] == 'd' and r['pos'] not in ws_slots]:
            dest_pos = int(row['pos'])
            src_pos = int(row['dup'])
            if src_pos in [int(slot['position']) for slot in layout]:
                self.addDuplicateAnalyses(src_pos, dest_pos)

    def exportAnalyses(self, REQUEST=None, RESPONSE=None):
        """ Export analyses from this worksheet """
        import bika.lims.InstrumentExport as InstrumentExport
        instrument = REQUEST.form['getInstrument']
        try:
            func = getattr(InstrumentExport, "%s_export" % instrument)
        except:
            return
        func(self, REQUEST, RESPONSE)
        return

    security.declarePublic('getWorksheetServices')

    def getWorksheetServices(self):
        """ get list of analysis services present on this worksheet
        """
        services = []
        for analysis in self.getAnalyses():
            service = analysis.getService()
            if service not in services:
                services.append(service)
        return services

    security.declareProtected(EditWorksheet, 'resequenceWorksheet')

    def resequenceWorksheet(self, REQUEST=None, RESPONSE=None):
        """  Reset the sequence of analyses in the worksheet """
        """ sequence is [{'pos': , 'type': , 'uid', 'key'},] """
        old_seq = self.getLayout()
        new_dict = {}
        new_seq = []
        other_dict = {}
        for seq in old_seq:
            if seq['key'] == '':
                if seq['pos'] not in other_dict:
                    other_dict[seq['pos']] = []
                other_dict[seq['pos']].append(seq)
                continue
            if seq['key'] not in new_dict:
                new_dict[seq['key']] = []
            analyses = new_dict[seq['key']]
            analyses.append(seq)
            new_dict[seq['key']] = analyses
        new_keys = sorted(new_dict.keys())

        rc = getToolByName(self, REFERENCE_CATALOG)
        seqno = 1
        for key in new_keys:
            analyses = {}
            if len(new_dict[key]) == 1:
                new_dict[key][0]['pos'] = seqno
                new_seq.append(new_dict[key][0])
            else:
                for item in new_dict[key]:
                    item['pos'] = seqno
                    analysis = rc.lookupObject(item['uid'])
                    service = analysis.Title()
                    analyses[service] = item
                a_keys = sorted(analyses.keys())
                for a_key in a_keys:
                    new_seq.append(analyses[a_key])
            seqno += 1
        other_keys = other_dict.keys()
        other_keys.sort()
        for other_key in other_keys:
            for item in other_dict[other_key]:
                item['pos'] = seqno
                new_seq.append(item)
            seqno += 1

        self.setLayout(new_seq)
        RESPONSE.redirect('%s/manage_results' % self.absolute_url())

    security.declarePublic('current_date')

    def current_date(self):
        """ return current date """
        return DateTime()

    def setInstrument(self, instrument):
        """ Sets the specified instrument to the Analysis from the
            Worksheet. Only sets the instrument if the Analysis
            allows it, according to its Analysis Service and Method.
            If an analysis has already assigned an instrument, it won't
            be overriden.
            The Analyses that don't allow the instrument specified will
            not be modified.
            Returns the number of analyses affected
        """
        analyses = [an for an in self.getAnalyses()
                    if not an.getInstrument()
                        and an.isInstrumentAllowed(instrument)]
        total = 0
        for an in analyses:
            success = an.setInstrument(instrument)
            if success is True:
                total += 1

        self.getField('Instrument').set(self, instrument)
        return total

    def workflow_script_submit(self):
        # Don't cascade. Shouldn't be submitting WSs directly for now,
        # except edge cases where all analyses are already submitted,
        # but self was held back until an analyst was assigned.
        workflow = getToolByName(self, 'portal_workflow')
        self.reindexObject(idxs=["review_state", ])
        can_attach = True
        for a in self.getAnalyses():
            if workflow.getInfoFor(a, 'review_state') in \
               ('to_be_sampled', 'to_be_preserved', 'sample_due',
                'sample_received', 'attachment_due', 'assigned',):
                # Note: referenceanalyses and duplicateanalyses can still have review_state = "assigned".
                can_attach = False
                break
        if can_attach:
            doActionFor(self, 'attach')

    def workflow_script_attach(self):
        if skip(self, "attach"):
            return
        self.reindexObject(idxs=["review_state", ])
        # Don't cascade. Shouldn't be attaching WSs for now (if ever).
        return

    def workflow_script_retract(self):
        if skip(self, "retract"):
            return
        workflow = getToolByName(self, 'portal_workflow')
        self.reindexObject(idxs=["review_state", ])
        if not "retract all analyses" in self.REQUEST['workflow_skiplist']:
            # retract all analyses in this self.
            # (NB: don't retract if it's verified)
            analyses = self.getAnalyses()
            for analysis in analyses:
                if workflow.getInfoFor(analysis, 'review_state', '') not in ('attachment_due', 'to_be_verified',):
                    continue
                doActionFor(analysis, 'retract')

    def workflow_script_verify(self):
        if skip(self, "verify"):
            return
        workflow = getToolByName(self, 'portal_workflow')
        self.reindexObject(idxs=["review_state", ])
        if not "verify all analyses" in self.REQUEST['workflow_skiplist']:
            # verify all analyses in this self.
            analyses = self.getAnalyses()
            for analysis in analyses:
                if workflow.getInfoFor(analysis, 'review_state', '') != 'to_be_verified':
                    continue
                doActionFor(analysis, "verify")

    def checkUserManage(self):
        """ Checks if the current user has granted access to this worksheet
            and if has also privileges for managing it.
        """
        granted = False
        can_access = self.checkUserAccess()

        if can_access == True:
            pm = getToolByName(self, 'portal_membership')
            edit_allowed = pm.checkPermission(EditWorksheet, self)
            if edit_allowed:
                # Check if the current user is the WS's current analyst
                member = pm.getAuthenticatedMember()
                analyst = self.getAnalyst().strip()
                if analyst != _c(member.getId()):
                    # Has management privileges?
                    if pm.checkPermission(ManageWorksheets, self):
                        granted = True
                else:
                    granted = True

        return granted

    def checkUserAccess(self):
        """ Checks if the current user has granted access to this worksheet.
            Returns False if the user has no access, otherwise returns True
        """
        # Deny access to foreign analysts
        allowed = True
        pm = getToolByName(self, "portal_membership")
        member = pm.getAuthenticatedMember()

        analyst = self.getAnalyst().strip()
        if analyst != _c(member.getId()):
            roles = member.getRoles()
            restrict = 'Manager' not in roles \
                    and 'LabManager' not in roles \
                    and 'LabClerk' not in roles \
                    and 'RegulatoryInspector' not in roles \
                    and self.bika_setup.getRestrictWorksheetUsersAccess()
            allowed = not restrict

        return allowed

<<<<<<< HEAD
=======
    def setAnalyst(self,analyst):
        for analysis in self.getAnalyses():
            analysis.setAnalyst(analyst)
        self.Schema().getField('Analyst').set(self, analyst)
>>>>>>> 6910e888

registerType(Worksheet, PROJECTNAME)<|MERGE_RESOLUTION|>--- conflicted
+++ resolved
@@ -624,12 +624,9 @@
 
         return allowed
 
-<<<<<<< HEAD
-=======
     def setAnalyst(self,analyst):
         for analysis in self.getAnalyses():
             analysis.setAnalyst(analyst)
         self.Schema().getField('Analyst').set(self, analyst)
->>>>>>> 6910e888
 
 registerType(Worksheet, PROJECTNAME)