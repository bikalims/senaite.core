from AccessControl import getSecurityManager
from Products.CMFCore.permissions import ModifyPortalContent
from bika.lims import bikaMessageFactory as _
from bika.lims.utils import t
from bika.lims.browser.bika_listing import BikaListingView
from bika.lims.utils import getUsers
from bika.lims.workflow import getTransitionDate
from bika.lims.permissions import *
from bika.lims.utils import to_utf8, getUsers
from DateTime import DateTime
from Products.Archetypes import PloneMessageFactory as PMF
from plone.app.layout.globals.interfaces import IViewView
from Products.CMFCore.utils import getToolByName
from zope.interface import implements


class AnalysisRequestsView(BikaListingView):
    """Base for all lists of ARs
    """
    implements(IViewView)

    def __init__(self, context, request):
        super(AnalysisRequestsView, self).__init__(context, request)

        request.set('disable_plone.rightcolumn', 1)

        self.catalog = "bika_catalog"
        self.contentFilter = {'portal_type': 'AnalysisRequest',
                              'sort_on': 'created',
                              'sort_order': 'reverse',
                              'path': {"query": "/", "level": 0},
                              'cancellation_state': 'active',
                              }

        self.context_actions = {}

        if self.context.portal_type == "AnalysisRequestsFolder":
            self.request.set('disable_border', 1)

        if self.view_url.find("analysisrequests") == -1:
            self.view_url = self.view_url + "/analysisrequests"

        self.allow_edit = True

        self.show_sort_column = False
        self.show_select_row = False
        self.show_select_column = True
        self.form_id = "analysisrequests"

        self.icon = self.portal_url + "/++resource++bika.lims.images/analysisrequest_big.png"
        self.title = self.context.translate(_("Analysis Requests"))
        self.description = ""

        SamplingWorkflowEnabled = self.context.bika_setup.getSamplingWorkflowEnabled()

        mtool = getToolByName(self.context, 'portal_membership')
        member = mtool.getAuthenticatedMember()
        user_is_preserver = 'Preserver' in member.getRoles()

        self.columns = {
            'getRequestID': {'title': _('Request ID'),
                             'index': 'getRequestID'},
            'getClientOrderNumber': {'title': _('Client Order'),
                                     'index': 'getClientOrderNumber',
                                     'toggle': True},
            'Creator': {'title': PMF('Creator'),
                                     'index': 'Creator',
                                     'toggle': True},
            'Created': {'title': PMF('Date Created'),
                        'index': 'created',
                        'toggle': False},
            'getSample': {'title': _("Sample"),
                          'toggle': True, },
            'BatchID': {'title': _("Batch ID"), 'toggle': True},
            'SubGroup': {'title': _('Sub-group')},
            'Client': {'title': _('Client'),
                       'toggle': True},
            'getClientReference': {'title': _('Client Ref'),
                                   'index': 'getClientReference',
                                   'toggle': True},
            'getClientSampleID': {'title': _('Client SID'),
                                  'index': 'getClientSampleID',
                                  'toggle': True},
            'ClientContact': {'title': _('Contact'),
                                 'toggle': False},
            'getSampleTypeTitle': {'title': _('Sample Type'),
                                   'index': 'getSampleTypeTitle',
                                   'toggle': True},
            'getSamplePointTitle': {'title': _('Sample Point'),
                                    'index': 'getSamplePointTitle',
                                    'toggle': False},
            'getStorageLocation': {'title': _('Storage Location'),
                                    'toggle': False},
            'SamplingDeviation': {'title': _('Sampling Deviation'),
                                  'toggle': False},
            'Priority': {'title': _('Priority'),
                            'toggle': True,
                            'index': 'Priority',
                            'sortable': True},
            'AdHoc': {'title': _('Ad-Hoc'),
                      'toggle': False},
            'SamplingDate': {'title': _('Sampling Date'),
                             'index': 'getSamplingDate',
                             'toggle': True},
            'getDateSampled': {'title': _('Date Sampled'),
                               'index': 'getDateSampled',
                               'toggle': SamplingWorkflowEnabled,
                               'input_class': 'datepicker_nofuture',
                               'input_width': '10'},
            'getDateVerified': {'title': _('Date Verified'),
                                'input_width': '10'},
            'getSampler': {'title': _('Sampler'),
                           'toggle': SamplingWorkflowEnabled},
            'getDatePreserved': {'title': _('Date Preserved'),
                                 'toggle': user_is_preserver,
                                 'input_class': 'datepicker_nofuture',
                                 'input_width': '10',
                                 'sortable': False},  # no datesort without index
            'getPreserver': {'title': _('Preserver'),
                             'toggle': user_is_preserver},
            'getDateReceived': {'title': _('Date Received'),
                                'index': 'getDateReceived',
                                'toggle': False},
            'getDatePublished': {'title': _('Date Published'),
                                 'index': 'getDatePublished',
                                 'toggle': False},
            'state_title': {'title': _('State'),
                            'index': 'review_state'},
            'getProfilesTitle': {'title': _('Profile'),
                                'index': 'getProfilesTitle',
                                'toggle': False},
            'getAnalysesNum': {'title': _('Number of Analyses'),
                               'index': 'getAnalysesNum',
                               'sortable': True,
                               'toggle': False},
            'getTemplateTitle': {'title': _('Template'),
                                 'index': 'getTemplateTitle',
                                 'toggle': False},
        }
        self.review_states = [
            {'id': 'default',
             'title': _('Active'),
             'contentFilter': {'sort_on': 'created',
                               'sort_order': 'reverse'},
             'transitions': [{'id': 'sample'},
                             {'id': 'preserve'},
                             {'id': 'receive'},
                             {'id': 'retract'},
                             {'id': 'verify'},
                             {'id': 'prepublish'},
                             {'id': 'publish'},
                             {'id': 'republish'},
                             {'id': 'cancel'},
                             {'id': 'reinstate'}],
             'custom_actions': [],
             'columns': ['getRequestID',
                        'getSample',
                        'BatchID',
                        'SubGroup',
                        'Client',
                        'Creator',
                        'Created',
                        'getClientOrderNumber',
                        'getClientReference',
                        'ClientContact',
                        'getClientSampleID',
                        'getProfilesTitle',
                        'getTemplateTitle',
                        'getSampleTypeTitle',
                        'getSamplePointTitle',
                        'getStorageLocation',
                        'SamplingDeviation',
                        'Priority',
                        'AdHoc',
                        'SamplingDate',
                        'getDateSampled',
                        'getSampler',
                        'getDatePreserved',
                        'getPreserver',
                        'getDateReceived',
                        'getAnalysesNum',
                        'getDateVerified',
                        'state_title']},
            {'id': 'to_be_sampled',
             'title': _('To Be Sampled'),
             'contentFilter': {'review_state': ('to_be_sampled',),
                               'sort_on': 'created',
                               'sort_order': 'reverse'},
             'transitions': [{'id': 'sample'},
                             {'id': 'submit'},
                            ],
             'custom_actions': [],
             'columns': ['getRequestID',
                        'getSample',
                        'BatchID',
                        'SubGroup',
                        'Client',
                        'getProfilesTitle',
                        'getTemplateTitle',
                        'Creator',
                        'Created',
                        'getClientOrderNumber',
                        'getClientReference',
                        'getClientSampleID',
                        'ClientContact',
                        'getDateSampled',
                        'getSampler',
                        'getDatePreserved',
                        'getPreserver',
                        'getSampleTypeTitle',
                        'getSamplePointTitle',
                        'getStorageLocation',
                        'SamplingDeviation',
                        'Priority',
                        'AdHoc',
                        'getAnalysesNum',
                        'getDateVerified',
                        'state_title']},
            {'id': 'to_be_preserved',
             'title': _('To Be Preserved'),
             'contentFilter': {'review_state': ('to_be_preserved',),
                               'sort_on': 'created',
                               'sort_order': 'reverse'},
             'transitions': [{'id': 'preserve'},],
             'custom_actions': [],
             'columns': ['getRequestID',
                        'getSample',
                        'BatchID',
                        'SubGroup',
                        'Client',
                        'getProfilesTitle',
                        'getTemplateTitle',
                        'Creator',
                        'Created',
                        'getClientOrderNumber',
                        'getClientReference',
                        'getClientSampleID',
                        'ClientContact',
                        'getDateSampled',
                        'getSampler',
                        'getDatePreserved',
                        'getPreserver',
                        'getSampleTypeTitle',
                        'getSamplePointTitle',
                        'getStorageLocation',
                        'SamplingDeviation',
                        'Priority',
                        'AdHoc',
                        'getAnalysesNum',
                        'getDateVerified',
                        'state_title']},
            {'id': 'sample_due',
             'title': _('Due'),
             'contentFilter': {'review_state': ('to_be_sampled',
                                                'to_be_preserved',
                                                'sample_due'),
                               'sort_on': 'created',
                               'sort_order': 'reverse'},
             'transitions': [{'id': 'sample'},
                             {'id': 'preserve'},
                             {'id': 'receive'},
                             {'id': 'cancel'},
                             {'id': 'reinstate'}],
             'custom_actions': [],
             'columns': ['getRequestID',
                        'getSample',
                        'BatchID',
                        'SubGroup',
                        'Client',
                        'getProfilesTitle',
                        'getTemplateTitle',
                        'Creator',
                        'Created',
                        'getClientOrderNumber',
                        'getClientReference',
                        'getClientSampleID',
                        'ClientContact',
                        'getDateSampled',
                        'getSampler',
                        'getDatePreserved',
                        'getPreserver',
                        'getSampleTypeTitle',
                        'getSamplePointTitle',
                        'getStorageLocation',
                        'SamplingDeviation',
                        'Priority',
                        'AdHoc',
                        'getAnalysesNum',
                        'getDateVerified',
                        'state_title']},
           {'id': 'sample_received',
             'title': _('Received'),
             'contentFilter': {'review_state': 'sample_received',
                               'sort_on': 'created',
                               'sort_order': 'reverse'},
             'transitions': [{'id': 'prepublish'},
                             {'id': 'cancel'},
                             {'id': 'reinstate'}],
             'custom_actions': [],
             'columns': ['getRequestID',
                        'getSample',
                        'BatchID',
                        'SubGroup',
                        'Client',
                        'getProfilesTitle',
                        'getTemplateTitle',
                        'Creator',
                        'Created',
                        'getClientOrderNumber',
                        'getClientReference',
                        'getClientSampleID',
                        'ClientContact',
                        'getSampleTypeTitle',
                        'getSamplePointTitle',
                        'getStorageLocation',
                        'SamplingDeviation',
                        'Priority',
                        'AdHoc',
                        'getDateSampled',
                        'getSampler',
                        'getDatePreserved',
                        'getPreserver',
                        'getAnalysesNum',
                        'getDateVerified',
                        'getDateReceived']},
            {'id': 'to_be_verified',
             'title': _('To be verified'),
             'contentFilter': {'review_state': 'to_be_verified',
                               'sort_on': 'created',
                               'sort_order': 'reverse'},
             'transitions': [{'id': 'retract'},
                             {'id': 'verify'},
                             {'id': 'prepublish'},
                             {'id': 'cancel'},
                             {'id': 'reinstate'}],
             'custom_actions': [],
             'columns': ['getRequestID',
                        'getSample',
                        'BatchID',
                        'SubGroup',
                        'Client',
                        'getProfilesTitle',
                        'getTemplateTitle',
                        'Creator',
                        'Created',
                        'getClientOrderNumber',
                        'getClientReference',
                        'getClientSampleID',
                        'ClientContact',
                        'getSampleTypeTitle',
                        'getSamplePointTitle',
                        'getStorageLocation',
                        'SamplingDeviation',
                        'Priority',
                        'AdHoc',
                        'getDateSampled',
                        'getSampler',
                        'getDatePreserved',
                        'getPreserver',
                        'getAnalysesNum',
                        'getDateVerified',
                        'getDateReceived']},
            {'id': 'verified',
             'title': _('Verified'),
             'contentFilter': {'review_state': 'verified',
                               'sort_on': 'created',
                               'sort_order': 'reverse'},
             'transitions': [{'id': 'publish'}],
             'custom_actions': [],
             'columns': ['getRequestID',
                        'getSample',
                        'BatchID',
                        'SubGroup',
                        'Client',
                        'getProfilesTitle',
                        'getTemplateTitle',
                        'Creator',
                        'Created',
                        'getClientOrderNumber',
                        'getClientReference',
                        'getClientSampleID',
                        'ClientContact',
                        'getSampleTypeTitle',
                        'getSamplePointTitle',
                        'getStorageLocation',
                        'SamplingDeviation',
                        'Priority',
                        'AdHoc',
                        'getDateSampled',
                        'getSampler',
                        'getDatePreserved',
                        'getPreserver',
                        'getAnalysesNum',
                        'getDateVerified',
                        'getDateReceived']},
            {'id': 'published',
             'title': _('Published'),
             'contentFilter': {'review_state': ('published', 'invalid'),
                               'sort_on': 'created',
                               'sort_order': 'reverse'},
             'transitions': [{'id': 'republish'}],
             'custom_actions': [],
             'columns': ['getRequestID',
                        'getSample',
                        'BatchID',
                        'SubGroup',
                        'Client',
                        'getProfilesTitle',
                        'getTemplateTitle',
                        'Creator',
                        'Created',
                        'getClientOrderNumber',
                        'getClientReference',
                        'getClientSampleID',
                        'ClientContact',
                        'getSampleTypeTitle',
                        'getSamplePointTitle',
                        'getStorageLocation',
                        'SamplingDeviation',
                        'Priority',
                        'AdHoc',
                        'getDateSampled',
                        'getSampler',
                        'getDatePreserved',
                        'getPreserver',
                        'getDateReceived',
                        'getAnalysesNum',
                        'getDateVerified',
                        'getDatePublished']},
            {'id': 'cancelled',
             'title': _('Cancelled'),
             'contentFilter': {'cancellation_state': 'cancelled',
                               'review_state': (
                                   'sample_registered',
                                   'to_be_sampled',
                                   'to_be_preserved',
                                   'sample_due',
                                   'sample_received',
                                   'to_be_verified',
                                   'attachment_due',
                                   'verified',
                                   'published'),
                               'sort_on': 'created',
                               'sort_order': 'reverse'},
             'transitions': [{'id': 'reinstate'}],
             'custom_actions': [],
             'columns': ['getRequestID',
                        'getSample',
                        'BatchID',
                        'SubGroup',
                        'Client',
                        'getProfilesTitle',
                        'getTemplateTitle',
                        'Creator',
                        'Created',
                        'getClientOrderNumber',
                        'getClientReference',
                        'getClientSampleID',
                        'ClientContact',
                        'getSampleTypeTitle',
                        'getSamplePointTitle',
                        'getStorageLocation',
                        'SamplingDeviation',
                        'Priority',
                        'AdHoc',
                        'getDateSampled',
                        'getSampler',
                        'getDatePreserved',
                        'getPreserver',
                        'getDateReceived',
                        'getDatePublished',
                        'getAnalysesNum',
                        'getDateVerified',
                        'state_title']},
            {'id': 'invalid',
             'title': _('Invalid'),
             'contentFilter': {'review_state': 'invalid',
                               'sort_on': 'created',
                               'sort_order': 'reverse'},
             'transitions': [],
             'custom_actions': [],
             'columns':['getRequestID',
                        'getSample',
                        'BatchID',
                        'SubGroup',
                        'Client',
                        'getProfilesTitle',
                        'getTemplateTitle',
                        'Creator',
                        'Created',
                        'getClientOrderNumber',
                        'getClientReference',
                        'getClientSampleID',
                        'ClientContact',
                        'getSampleTypeTitle',
                        'getSamplePointTitle',
                        'getStorageLocation',
                        'SamplingDeviation',
                        'Priority',
                        'AdHoc',
                        'getDateSampled',
                        'getSampler',
                        'getDatePreserved',
                        'getPreserver',
                        'getDateReceived',
                        'getAnalysesNum',
                        'getDateVerified',
                        'getDatePublished']},
            {'id': 'assigned',
             'title': "<img title='%s'\
                       src='%s/++resource++bika.lims.images/assigned.png'/>" % (
                       t(_("Assigned")), self.portal_url),
             'contentFilter': {'worksheetanalysis_review_state': 'assigned',
                               'review_state': ('sample_received', 'to_be_verified',
                                                'attachment_due', 'verified',
                                                'published'),
                               'sort_on': 'created',
                               'sort_order': 'reverse'},
             'transitions': [{'id': 'retract'},
                             {'id': 'verify'},
                             {'id': 'prepublish'},
                             {'id': 'publish'},
                             {'id': 'republish'},
                             {'id': 'cancel'},
                             {'id': 'reinstate'}],
             'custom_actions': [],
             'columns': ['getRequestID',
                        'getSample',
                        'BatchID',
                        'SubGroup',
                        'Client',
                        'getProfilesTitle',
                        'getTemplateTitle',
                        'Creator',
                        'Created',
                        'getClientOrderNumber',
                        'getClientReference',
                        'getClientSampleID',
                        'ClientContact',
                        'getSampleTypeTitle',
                        'getSamplePointTitle',
                        'getStorageLocation',
                        'SamplingDeviation',
                        'Priority',
                        'AdHoc',
                        'getDateSampled',
                        'getSampler',
                        'getDatePreserved',
                        'getPreserver',
                        'getDateReceived',
                        'getAnalysesNum',
                        'getDateVerified',
                        'state_title']},
            {'id': 'unassigned',
             'title': "<img title='%s'\
                       src='%s/++resource++bika.lims.images/unassigned.png'/>" % (
                       t(_("Unassigned")), self.portal_url),
             'contentFilter': {'worksheetanalysis_review_state': 'unassigned',
                               'review_state': ('sample_received', 'to_be_verified',
                                                'attachment_due', 'verified',
                                                'published'),
                               'sort_on': 'created',
                               'sort_order': 'reverse'},
             'transitions': [{'id': 'receive'},
                             {'id': 'retract'},
                             {'id': 'verify'},
                             {'id': 'prepublish'},
                             {'id': 'publish'},
                             {'id': 'republish'},
                             {'id': 'cancel'},
                             {'id': 'reinstate'}],
             'custom_actions': [],
             'columns': ['getRequestID',
                        'getSample',
                        'BatchID',
                        'SubGroup',
                        'Client',
                        'getProfilesTitle',
                        'getTemplateTitle',
                        'Creator',
                        'Created',
                        'getClientOrderNumber',
                        'getClientReference',
                        'getClientSampleID',
                        'ClientContact',
                        'getSampleTypeTitle',
                        'getSamplePointTitle',
                        'getStorageLocation',
                        'SamplingDeviation',
                        'Priority',
                        'AdHoc',
                        'SamplingDate',
                        'getDateSampled',
                        'getSampler',
                        'getDatePreserved',
                        'getPreserver',
                        'getDateReceived',
                        'getAnalysesNum',
                        'getDateVerified',
                        'state_title']},
            ]

    def folderitem(self, obj, item, index):
        # Additional info from AnalysisRequest to be added in the item generated
        # by default by bikalisting.

        # Call the folderitem method from the base class
        item = BikaListingView.folderitem(self, obj, item, index)
        if not item:
            return None

        member = self.mtool.getAuthenticatedMember()
        roles = member.getRoles()
        hideclientlink = 'RegulatoryInspector' in roles \
            and 'Manager' not in roles \
            and 'LabManager' not in roles \
            and 'LabClerk' not in roles

<<<<<<< HEAD
        sample = obj.getSample()
        url = obj.absolute_url()
        if getSecurityManager().checkPermission(EditResults, obj):
            url += "/manage_results"

        item['Client'] = obj.aq_parent.Title()
        if (hideclientlink == False):
            item['replace']['Client'] = "<a href='%s'>%s</a>" % \
                (obj.aq_parent.absolute_url(), obj.aq_parent.Title())
        item['Creator'] = self.user_fullname(obj.Creator())
        item['getRequestID'] = obj.getRequestID()
        item['replace']['getRequestID'] = "<a href='%s'>%s</a>" % \
             (url, item['getRequestID'])
        item['getSample'] = sample
        item['replace']['getSample'] = \
            "<a href='%s'>%s</a>" % (sample.absolute_url(), sample.Title())

        item['replace']['getProfilesTitle'] = ", ".join(
            [p.Title() for p in obj.getProfiles()])

        analysesnum = obj.getAnalysesNum()
        if analysesnum:
            item['getAnalysesNum'] = str(analysesnum[0]) + '/' + str(analysesnum[1])
        else:
            item['getAnalysesNum'] = ''

        batch = obj.getBatch()
        if batch:
            item['BatchID'] = batch.getBatchID()
            item['replace']['BatchID'] = "<a href='%s'>%s</a>" % \
                 (batch.absolute_url(), item['BatchID'])
        else:
            item['BatchID'] = ''

        val = obj.Schema().getField('SubGroup').get(obj)
        item['SubGroup'] = val.Title() if val else ''

        samplingdate = obj.getSample().getSamplingDate()
        item['SamplingDate'] = self.ulocalized_time(samplingdate, long_format=1)
        item['getDateReceived'] = self.ulocalized_time(obj.getDateReceived())
        item['getDatePublished'] = self.ulocalized_time(obj.getDatePublished())

        deviation = sample.getSamplingDeviation()
        item['SamplingDeviation'] = deviation and deviation.Title() or ''
        priority = obj.getPriority()
        item['Priority'] = '' # priority.Title()

        item['getStorageLocation'] = sample.getStorageLocation() and sample.getStorageLocation().Title() or ''
        item['AdHoc'] = sample.getAdHoc() and True or ''

        after_icons = ""
        state = self.workflow.getInfoFor(obj, 'worksheetanalysis_review_state')
        if state == 'assigned':
            after_icons += "<img src='%s/++resource++bika.lims.images/worksheet.png' title='%s'/>" % \
                (self.portal_url, t(_("All analyses assigned")))
        if self.workflow.getInfoFor(obj, 'review_state') == 'invalid':
            after_icons += "<img src='%s/++resource++bika.lims.images/delete.png' title='%s'/>" % \
                (self.portal_url, t(_("Results have been withdrawn")))
        if obj.getLate():
            after_icons += "<img src='%s/++resource++bika.lims.images/late.png' title='%s'>" % \
                (self.portal_url, t(_("Late Analyses")))
        if samplingdate > DateTime():
            after_icons += "<img src='%s/++resource++bika.lims.images/calendar.png' title='%s'>" % \
                (self.portal_url, t(_("Future dated sample")))
        if obj.getInvoiceExclude():
            after_icons += "<img src='%s/++resource++bika.lims.images/invoice_exclude.png' title='%s'>" % \
                (self.portal_url, t(_("Exclude from invoice")))
        if sample.getSampleType().getHazardous():
            after_icons += "<img src='%s/++resource++bika.lims.images/hazardous.png' title='%s'>" % \
                (self.portal_url, t(_("Hazardous")))
        if after_icons:
            item['after']['getRequestID'] = after_icons

        item['Created'] = self.ulocalized_time(obj.created())

        contact = obj.getContact()
        if contact:
            item['ClientContact'] = contact.Title()
            item['replace']['ClientContact'] = "<a href='%s'>%s</a>" % \
                (contact.absolute_url(), contact.Title())
        else:
            item['ClientContact'] = ""

        SamplingWorkflowEnabled = sample.getSamplingWorkflowEnabled()
        if SamplingWorkflowEnabled and not samplingdate > DateTime():
            datesampled = self.ulocalized_time(sample.getDateSampled())
            if not datesampled:
                datesampled = self.ulocalized_time(
=======
        for x in range(len(items)):
            if 'obj' not in items[x]:
                continue
            obj = items[x]['obj']
            sample = obj.getSample()

            if getSecurityManager().checkPermission(EditResults, obj):
                url = obj.absolute_url() + "/manage_results"
            else:
                url = obj.absolute_url()

            items[x]['Client'] = obj.aq_parent.Title()
            if (hideclientlink is False):
                items[x]['replace']['Client'] = "<a href='%s'>%s</a>" % \
                    (obj.aq_parent.absolute_url(), obj.aq_parent.Title())
            items[x]['Creator'] = self.user_fullname(obj.Creator())
            items[x]['getRequestID'] = obj.getRequestID()
            items[x]['replace']['getRequestID'] = "<a href='%s'>%s</a>" % \
                 (url, items[x]['getRequestID'])
            items[x]['getSample'] = sample
            items[x]['replace']['getSample'] = \
                "<a href='%s'>%s</a>" % (sample.absolute_url(), sample.Title())

            items[x]['replace']['getProfilesTitle'] = ", ".join(
                [p.Title() for p in obj.getProfiles()])

            if obj.getAnalysesNum():
                items[x]['getAnalysesNum'] = str(obj.getAnalysesNum()[0]) + '/' + str(obj.getAnalysesNum()[1])
            else:
                items[x]['getAnalysesNum'] = ''

            batch = obj.getBatch()
            if batch:
                items[x]['BatchID'] = batch.getBatchID()
                items[x]['replace']['BatchID'] = "<a href='%s'>%s</a>" % \
                     (batch.absolute_url(), items[x]['BatchID'])
            else:
                items[x]['BatchID'] = ''

            val = obj.Schema().getField('SubGroup').get(obj)
            items[x]['SubGroup'] = val.Title() if val else ''

            samplingdate = obj.getSample().getSamplingDate()
            items[x]['SamplingDate'] = self.ulocalized_time(samplingdate, long_format=1)
            items[x]['getDateReceived'] = self.ulocalized_time(obj.getDateReceived())
            items[x]['getDatePublished'] = self.ulocalized_time(obj.getDatePublished())
            items[x]['getDateVerified'] = getTransitionDate(obj, 'verify')

            deviation = sample.getSamplingDeviation()
            items[x]['SamplingDeviation'] = deviation and deviation.Title() or ''
            priority = obj.getPriority()
            items[x]['Priority'] = '' # priority.Title()

            items[x]['getStorageLocation'] = sample.getStorageLocation() and sample.getStorageLocation().Title() or ''
            items[x]['AdHoc'] = sample.getAdHoc() and True or ''

            after_icons = ""
            state = workflow.getInfoFor(obj, 'worksheetanalysis_review_state')
            if state == 'assigned':
                after_icons += "<img src='%s/++resource++bika.lims.images/worksheet.png' title='%s'/>" % \
                    (self.portal_url, t(_("All analyses assigned")))
            if workflow.getInfoFor(obj, 'review_state') == 'invalid':
                after_icons += "<img src='%s/++resource++bika.lims.images/delete.png' title='%s'/>" % \
                    (self.portal_url, t(_("Results have been withdrawn")))
            if obj.getLate():
                after_icons += "<img src='%s/++resource++bika.lims.images/late.png' title='%s'>" % \
                    (self.portal_url, t(_("Late Analyses")))
            if samplingdate > DateTime():
                after_icons += "<img src='%s/++resource++bika.lims.images/calendar.png' title='%s'>" % \
                    (self.portal_url, t(_("Future dated sample")))
            if obj.getInvoiceExclude():
                after_icons += "<img src='%s/++resource++bika.lims.images/invoice_exclude.png' title='%s'>" % \
                    (self.portal_url, t(_("Exclude from invoice")))
            if sample.getSampleType().getHazardous():
                after_icons += "<img src='%s/++resource++bika.lims.images/hazardous.png' title='%s'>" % \
                    (self.portal_url, t(_("Hazardous")))
            if after_icons:
                items[x]['after']['getRequestID'] = after_icons

            items[x]['Created'] = self.ulocalized_time(obj.created())

            contact = obj.getContact()
            if contact:
                items[x]['ClientContact'] = contact.Title()
                items[x]['replace']['ClientContact'] = "<a href='%s'>%s</a>" % \
                    (contact.absolute_url(), contact.Title())
            else:
                items[x]['ClientContact'] = ""

            SamplingWorkflowEnabled = sample.getSamplingWorkflowEnabled()
            if SamplingWorkflowEnabled and not samplingdate > DateTime():
                datesampled = self.ulocalized_time(sample.getDateSampled())
                if not datesampled:
                    datesampled = self.ulocalized_time(
                        DateTime(),
                        long_format=1)
                    items[x]['class']['getDateSampled'] = 'provisional'
                sampler = sample.getSampler().strip()
                if sampler:
                    items[x]['replace']['getSampler'] = self.user_fullname(sampler)
                if 'Sampler' in member.getRoles() and not sampler:
                    sampler = member.id
                    items[x]['class']['getSampler'] = 'provisional'
            else:
                datesampled = ''
                sampler = ''
            items[x]['getDateSampled'] = datesampled
            items[x]['getSampler'] = sampler

            # sampling workflow - inline edits for Sampler and Date Sampled
            checkPermission = self.context.portal_membership.checkPermission
            state = workflow.getInfoFor(obj, 'review_state')
            if state == 'to_be_sampled' \
                    and checkPermission(SampleSample, obj) \
                    and not samplingdate > DateTime():
                items[x]['required'] = ['getSampler', 'getDateSampled']
                items[x]['allow_edit'] = ['getSampler', 'getDateSampled']
                samplers = getUsers(sample, ['Sampler', 'LabManager', 'Manager'])
                username = member.getUserName()
                users = [({'ResultValue': u, 'ResultText': samplers.getValue(u)})
                         for u in samplers]
                items[x]['choices'] = {'getSampler': users}
                Sampler = sampler and sampler or \
                    (username in samplers.keys() and username) or ''
                items[x]['getSampler'] = Sampler

            # These don't exist on ARs
            # XXX This should be a list of preservers...
            items[x]['getPreserver'] = ''
            items[x]['getDatePreserved'] = ''

            # inline edits for Preserver and Date Preserved
            checkPermission = self.context.portal_membership.checkPermission
            if checkPermission(PreserveSample, obj):
                items[x]['required'] = ['getPreserver', 'getDatePreserved']
                items[x]['allow_edit'] = ['getPreserver', 'getDatePreserved']
                preservers = getUsers(obj, ['Preserver', 'LabManager', 'Manager'])
                username = member.getUserName()
                users = [({'ResultValue': u, 'ResultText': preservers.getValue(u)})
                         for u in preservers]
                items[x]['choices'] = {'getPreserver': users}
                preserver = username in preservers.keys() and username or ''
                items[x]['getPreserver'] = preserver
                items[x]['getDatePreserved'] = self.ulocalized_time(
>>>>>>> 2d93f555
                    DateTime(),
                    long_format=1)
                item['class']['getDateSampled'] = 'provisional'
            sampler = sample.getSampler().strip()
            if sampler:
                item['replace']['getSampler'] = self.user_fullname(sampler)
            if 'Sampler' in member.getRoles() and not sampler:
                sampler = member.id
                item['class']['getSampler'] = 'provisional'
        else:
            datesampled = ''
            sampler = ''
        item['getDateSampled'] = datesampled
        item['getSampler'] = sampler

        # sampling workflow - inline edits for Sampler and Date Sampled
        checkPermission = self.context.portal_membership.checkPermission
        state = self.workflow.getInfoFor(obj, 'review_state')
        if state == 'to_be_sampled' \
                and checkPermission(SampleSample, obj) \
                and not samplingdate > DateTime():
            item['required'] = ['getSampler', 'getDateSampled']
            item['allow_edit'] = ['getSampler', 'getDateSampled']
            samplers = getUsers(sample, ['Sampler', 'LabManager', 'Manager'])
            username = member.getUserName()
            users = [({'ResultValue': u, 'ResultText': samplers.getValue(u)})
                     for u in samplers]
            item['choices'] = {'getSampler': users}
            Sampler = sampler and sampler or \
                (username in samplers.keys() and username) or ''
            item['getSampler'] = Sampler

        # These don't exist on ARs
        # XXX This should be a list of preservers...
        item['getPreserver'] = ''
        item['getDatePreserved'] = ''

        # inline edits for Preserver and Date Preserved
        checkPermission = self.context.portal_membership.checkPermission
        if checkPermission(PreserveSample, obj):
            item['required'] = ['getPreserver', 'getDatePreserved']
            item['allow_edit'] = ['getPreserver', 'getDatePreserved']
            preservers = getUsers(obj, ['Preserver', 'LabManager', 'Manager'])
            username = member.getUserName()
            users = [({'ResultValue': u, 'ResultText': preservers.getValue(u)})
                     for u in preservers]
            item['choices'] = {'getPreserver': users}
            preserver = username in preservers.keys() and username or ''
            item['getPreserver'] = preserver
            item['getDatePreserved'] = self.ulocalized_time(
                DateTime(),
                long_format=1)
            item['class']['getPreserver'] = 'provisional'
            item['class']['getDatePreserved'] = 'provisional'

        # Submitting user may not verify results
        if item['review_state'] == 'to_be_verified' and \
           not checkPermission(VerifyOwnResults, obj):
            self_submitted = False
            try:
                review_history = list(self.workflow.getInfoFor(obj, 'review_history'))
                review_history.reverse()
                for event in review_history:
                    if event.get('action') == 'submit':
                        if event.get('actor') == member.getId():
                            self_submitted = True
                        break
                if self_submitted:
                    item['after']['state_title'] = \
                         "<img src='++resource++bika.lims.images/submitted-by-current-user.png' title='%s'/>" % \
                         t(_("Cannot verify: Submitted by current user"))
            except Exception:
                pass

        return item

    @property
    def copy_to_new_allowed(self):
        mtool = getToolByName(self.context, 'portal_membership')
        if mtool.checkPermission(ManageAnalysisRequests, self.context) \
            or mtool.checkPermission(ModifyPortalContent, self.context):
            return True
        return False

    def __call__(self):
        self.workflow = getToolByName(self.context, "portal_workflow")
        self.mtool = getToolByName(self.context, 'portal_membership')

        # Only "BIKA: ManageAnalysisRequests" may see the copy to new button.
        # elsewhere it is hacked in where required.
        if self.copy_to_new_allowed:
            review_states = []
            for review_state in self.review_states:
                review_state.get('custom_actions', []).extend(
                    [{'id': 'copy_to_new',
                      'title': _('Copy to new'),
                      'url': 'workflow_action?action=copy_to_new'}, ])
                review_states.append(review_state)
            self.review_states = review_states

        # Hide Preservation/Sampling workflow actions if the edit columns
        # are not displayed.
        toggle_cols = self.get_toggle_cols()
        new_states = []
        for i, state in enumerate(self.review_states):
            if state['id'] == self.review_state:
                if 'getSampler' not in toggle_cols \
                   or 'getDateSampled' not in toggle_cols:
                    if 'hide_transitions' in state:
                        state['hide_transitions'].append('sample')
                    else:
                        state['hide_transitions'] = ['sample', ]
                if 'getPreserver' not in toggle_cols \
                   or 'getDatePreserved' not in toggle_cols:
                    if 'hide_transitions' in state:
                        state['hide_transitions'].append('preserve')
                    else:
                        state['hide_transitions'] = ['preserve', ]
            new_states.append(state)
        self.review_states = new_states

        return super(AnalysisRequestsView, self).__call__()<|MERGE_RESOLUTION|>--- conflicted
+++ resolved
@@ -616,7 +616,6 @@
             and 'LabManager' not in roles \
             and 'LabClerk' not in roles
 
-<<<<<<< HEAD
         sample = obj.getSample()
         url = obj.absolute_url()
         if getSecurityManager().checkPermission(EditResults, obj):
@@ -658,6 +657,7 @@
         item['SamplingDate'] = self.ulocalized_time(samplingdate, long_format=1)
         item['getDateReceived'] = self.ulocalized_time(obj.getDateReceived())
         item['getDatePublished'] = self.ulocalized_time(obj.getDatePublished())
+            items[x]['getDateVerified'] = getTransitionDate(obj, 'verify')
 
         deviation = sample.getSamplingDeviation()
         item['SamplingDeviation'] = deviation and deviation.Title() or ''
@@ -705,152 +705,6 @@
             datesampled = self.ulocalized_time(sample.getDateSampled())
             if not datesampled:
                 datesampled = self.ulocalized_time(
-=======
-        for x in range(len(items)):
-            if 'obj' not in items[x]:
-                continue
-            obj = items[x]['obj']
-            sample = obj.getSample()
-
-            if getSecurityManager().checkPermission(EditResults, obj):
-                url = obj.absolute_url() + "/manage_results"
-            else:
-                url = obj.absolute_url()
-
-            items[x]['Client'] = obj.aq_parent.Title()
-            if (hideclientlink is False):
-                items[x]['replace']['Client'] = "<a href='%s'>%s</a>" % \
-                    (obj.aq_parent.absolute_url(), obj.aq_parent.Title())
-            items[x]['Creator'] = self.user_fullname(obj.Creator())
-            items[x]['getRequestID'] = obj.getRequestID()
-            items[x]['replace']['getRequestID'] = "<a href='%s'>%s</a>" % \
-                 (url, items[x]['getRequestID'])
-            items[x]['getSample'] = sample
-            items[x]['replace']['getSample'] = \
-                "<a href='%s'>%s</a>" % (sample.absolute_url(), sample.Title())
-
-            items[x]['replace']['getProfilesTitle'] = ", ".join(
-                [p.Title() for p in obj.getProfiles()])
-
-            if obj.getAnalysesNum():
-                items[x]['getAnalysesNum'] = str(obj.getAnalysesNum()[0]) + '/' + str(obj.getAnalysesNum()[1])
-            else:
-                items[x]['getAnalysesNum'] = ''
-
-            batch = obj.getBatch()
-            if batch:
-                items[x]['BatchID'] = batch.getBatchID()
-                items[x]['replace']['BatchID'] = "<a href='%s'>%s</a>" % \
-                     (batch.absolute_url(), items[x]['BatchID'])
-            else:
-                items[x]['BatchID'] = ''
-
-            val = obj.Schema().getField('SubGroup').get(obj)
-            items[x]['SubGroup'] = val.Title() if val else ''
-
-            samplingdate = obj.getSample().getSamplingDate()
-            items[x]['SamplingDate'] = self.ulocalized_time(samplingdate, long_format=1)
-            items[x]['getDateReceived'] = self.ulocalized_time(obj.getDateReceived())
-            items[x]['getDatePublished'] = self.ulocalized_time(obj.getDatePublished())
-            items[x]['getDateVerified'] = getTransitionDate(obj, 'verify')
-
-            deviation = sample.getSamplingDeviation()
-            items[x]['SamplingDeviation'] = deviation and deviation.Title() or ''
-            priority = obj.getPriority()
-            items[x]['Priority'] = '' # priority.Title()
-
-            items[x]['getStorageLocation'] = sample.getStorageLocation() and sample.getStorageLocation().Title() or ''
-            items[x]['AdHoc'] = sample.getAdHoc() and True or ''
-
-            after_icons = ""
-            state = workflow.getInfoFor(obj, 'worksheetanalysis_review_state')
-            if state == 'assigned':
-                after_icons += "<img src='%s/++resource++bika.lims.images/worksheet.png' title='%s'/>" % \
-                    (self.portal_url, t(_("All analyses assigned")))
-            if workflow.getInfoFor(obj, 'review_state') == 'invalid':
-                after_icons += "<img src='%s/++resource++bika.lims.images/delete.png' title='%s'/>" % \
-                    (self.portal_url, t(_("Results have been withdrawn")))
-            if obj.getLate():
-                after_icons += "<img src='%s/++resource++bika.lims.images/late.png' title='%s'>" % \
-                    (self.portal_url, t(_("Late Analyses")))
-            if samplingdate > DateTime():
-                after_icons += "<img src='%s/++resource++bika.lims.images/calendar.png' title='%s'>" % \
-                    (self.portal_url, t(_("Future dated sample")))
-            if obj.getInvoiceExclude():
-                after_icons += "<img src='%s/++resource++bika.lims.images/invoice_exclude.png' title='%s'>" % \
-                    (self.portal_url, t(_("Exclude from invoice")))
-            if sample.getSampleType().getHazardous():
-                after_icons += "<img src='%s/++resource++bika.lims.images/hazardous.png' title='%s'>" % \
-                    (self.portal_url, t(_("Hazardous")))
-            if after_icons:
-                items[x]['after']['getRequestID'] = after_icons
-
-            items[x]['Created'] = self.ulocalized_time(obj.created())
-
-            contact = obj.getContact()
-            if contact:
-                items[x]['ClientContact'] = contact.Title()
-                items[x]['replace']['ClientContact'] = "<a href='%s'>%s</a>" % \
-                    (contact.absolute_url(), contact.Title())
-            else:
-                items[x]['ClientContact'] = ""
-
-            SamplingWorkflowEnabled = sample.getSamplingWorkflowEnabled()
-            if SamplingWorkflowEnabled and not samplingdate > DateTime():
-                datesampled = self.ulocalized_time(sample.getDateSampled())
-                if not datesampled:
-                    datesampled = self.ulocalized_time(
-                        DateTime(),
-                        long_format=1)
-                    items[x]['class']['getDateSampled'] = 'provisional'
-                sampler = sample.getSampler().strip()
-                if sampler:
-                    items[x]['replace']['getSampler'] = self.user_fullname(sampler)
-                if 'Sampler' in member.getRoles() and not sampler:
-                    sampler = member.id
-                    items[x]['class']['getSampler'] = 'provisional'
-            else:
-                datesampled = ''
-                sampler = ''
-            items[x]['getDateSampled'] = datesampled
-            items[x]['getSampler'] = sampler
-
-            # sampling workflow - inline edits for Sampler and Date Sampled
-            checkPermission = self.context.portal_membership.checkPermission
-            state = workflow.getInfoFor(obj, 'review_state')
-            if state == 'to_be_sampled' \
-                    and checkPermission(SampleSample, obj) \
-                    and not samplingdate > DateTime():
-                items[x]['required'] = ['getSampler', 'getDateSampled']
-                items[x]['allow_edit'] = ['getSampler', 'getDateSampled']
-                samplers = getUsers(sample, ['Sampler', 'LabManager', 'Manager'])
-                username = member.getUserName()
-                users = [({'ResultValue': u, 'ResultText': samplers.getValue(u)})
-                         for u in samplers]
-                items[x]['choices'] = {'getSampler': users}
-                Sampler = sampler and sampler or \
-                    (username in samplers.keys() and username) or ''
-                items[x]['getSampler'] = Sampler
-
-            # These don't exist on ARs
-            # XXX This should be a list of preservers...
-            items[x]['getPreserver'] = ''
-            items[x]['getDatePreserved'] = ''
-
-            # inline edits for Preserver and Date Preserved
-            checkPermission = self.context.portal_membership.checkPermission
-            if checkPermission(PreserveSample, obj):
-                items[x]['required'] = ['getPreserver', 'getDatePreserved']
-                items[x]['allow_edit'] = ['getPreserver', 'getDatePreserved']
-                preservers = getUsers(obj, ['Preserver', 'LabManager', 'Manager'])
-                username = member.getUserName()
-                users = [({'ResultValue': u, 'ResultText': preservers.getValue(u)})
-                         for u in preservers]
-                items[x]['choices'] = {'getPreserver': users}
-                preserver = username in preservers.keys() and username or ''
-                items[x]['getPreserver'] = preserver
-                items[x]['getDatePreserved'] = self.ulocalized_time(
->>>>>>> 2d93f555
                     DateTime(),
                     long_format=1)
                 item['class']['getDateSampled'] = 'provisional'
