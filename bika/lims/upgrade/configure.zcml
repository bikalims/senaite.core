--- conflicted
+++ resolved
@@ -32,7 +32,6 @@
 
  <genericsetup:upgradeStep
         title="Fix permissions"
-<<<<<<< HEAD
         description="Add RegulatoryInspectors group and RegulatoryInspector role"
         source="1101"
         destination="1110"
@@ -49,13 +48,14 @@
         sortkey="1"
         profile="bika.lims:default"/>
     
-=======
+ <genericsetup:upgradeStep
+        title="Retesting workflow"
         description="Modifications for the new retesting workflow"
-        source="*"
-        destination="1105"
-        handler="bika.lims.upgrade.to1105.upgrade"
+        source="1111"
+        destination="1112"
+        handler="bika.lims.upgrade.to1112.upgrade"
         sortkey="1"
         profile="bika.lims:default"/>
 
->>>>>>> e6be7129
+        
 </configure>