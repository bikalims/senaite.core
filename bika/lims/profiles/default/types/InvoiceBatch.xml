--- conflicted
+++ resolved
@@ -2,14 +2,8 @@
 <object name="InvoiceBatch"
         meta_type="Factory-based Type Information with dynamic views"
         xmlns:i18n="http://xml.zope.org/namespaces/i18n"
-<<<<<<< HEAD
         i18n:domain="plone"
         purge="True">
- <property name="title" i18n:translate="">Invoice batch</property>
-=======
-        i18n:domain="plone">
- <property name="title" i18n:translate="">Invoice Batch</property>
->>>>>>> 87a87d73
  <property name="description"></property>
  <property name="content_icon">++resource++bika.lims.images/invoice.png</property>
  <property name="content_meta_type">InvoiceBatch</property>
