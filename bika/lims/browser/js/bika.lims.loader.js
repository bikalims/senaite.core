--- conflicted
+++ resolved
@@ -15,15 +15,12 @@
             ['InstrumentCertificationEditView'],
         ".template-base_edit.portaltype-bikasetup":
             ['BikaSetupEditView'],
-<<<<<<< HEAD
         "#ar_publish_container":
             ['AnalysisRequestPublishView'],
+        ".template-base_edit.portaltype-artemplate":
+            ['ARTemplateEditView'],
 	".template-base_edit.portaltype-client":
 	    ['ClientEditView']
-=======
-        ".template-base_edit.portaltype-artemplate":
-            ['ARTemplateEditView'],
->>>>>>> 1e42fc67
     };
 
     // Instantiate the js objects needed for the current view
