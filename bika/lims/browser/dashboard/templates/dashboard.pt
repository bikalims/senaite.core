<html xmlns="http://www.w3.org/1999/xhtml"
        metal:use-macro="here/main_template/macros/master"
        i18n:domain="bika">

<metal:content-title fill-slot="content-title">
<a href=""
   style="float:right;"
   i18n:translate=""
   tal:attributes="href string:${portal_url}?redirect_to=frontpage">
    Switch to frontpage
</a>
<h1 class="documentFirstHeading" i18n:translate="">System Dashboard</h1>
</metal:content-title>

<a style="float:right;" href="#" i18n:translate="">Switch to Frontpage</a>
<metal:content-description fill-slot="content-description">
</metal:content-description>


<metal:content-core fill-slot="content-core">
<style>
    #edit-bar {
        display:none;
    }
    .dashboard-section {
        padding: 20px 0 0;
    }
    .dashboard-section-head {
        background-color: #ccc;
        border-radius: 5px 5px 0 0;
        padding: 3px 15px;
    }
    .dashboard-section-head div.actions {
        float:right;
        text-align:right;
        width:30%;
    }
    .dashboard-section-head div.actions select {
        padding: 0 5px;
        vertical-align: top;
    }
    .dashboard-section-head:after {
        clear: both;
        content: " ";
        display: block;
        font-size: 0;
        height: 0;
        visibility: hidden;
    }
    .dashboard-section h2 {
        float:left;
        font-size: 1.4em;
        font-weight: bold;
        width:70%;
    }
    .dashboard-section .h2-legend {
        font-size: 0.9em;
        padding: 0 0 10px 2px;
    }
    .dashboard-panels {
        border: 1px solid #ccc;
        border-radius: 0px 0px 5px 5px;
        padding: 5px 0;
    }
    .dashboard-info-panel-wrapper {
        float:left;
        margin: 0 20px 0px 0;
    }
    .dashboard-info-panel {
        /*border: 1px dotted #cdcdcd;*/
        width: 150px;
        height: 150px;
        padding: 10px;
        text-align: center;
    }
    #content .dashboard-info-panel-wrapper a {
        color:#333;
        text-decoration:none;
    }
    #content .dashboard-info-panel-wrapper a:hover div {
        opacity:0.8;
        filter:alpha(opacity=80);
            -webkit-transition: opacity 250ms ease-in-out;
        -moz-transition: opacity 250ms ease-in-out;
        -o-transition: opacity 250ms ease-in-out;
        -ms-transition: opacity 250ms ease-in-out;
        transition: opacity 250ms ease-in-out
    }
    #content .dashboard-info-panel-wrapper a:hover div.dashboard-info-panel {
        /*border: 1px dotted #205c90;*/
    }
    .dashboard-info-panel-number {
        font-size: 2.4em;
        font-weight: bold;
        line-height: 130%;
        padding: 35px 0 0;
        text-align: center;
    }
    #content .dashboard-info-panel-wrapper {
        opacity:0.4;
        filter:alpha(opacity=40);

    }
    #content .dashboard-info-panel-wrapper.highlight {
        opacity:1;
        filter:alpha(opacity=100);
    }
    #content .dashboard-info-panel-wrapper.highlight .dashboard-info-panel-number {
        color:#ff7f0e;
    }

    .dashboard-section .period-informative {
        color: #666;
        font-size: 0.85em;
        padding: 10px;
    }

    .dashboard-info-panel-description {
        color: #333;
        font-size: 0.9em;
        position: relative;
        top: 15px;
    }
    .dashboard-info-panel-total {
        color: #666;
        font-size: 0.85em;
        font-weight: bold;
        height: 40px;
        margin: 0 auto;
        max-width: 70px;
        position: relative;
        top: 0;
    }
    #content ul.dashboard-time-selector {
        list-style:none;
        margin: 10px 0 10px -5px;
        padding:0;
    }
    #content ul.dashboard-time-selector li {
        display:inline;
    }
    #content ul.dashboard-time-selector li a {
        background-color: #efefef;
        border-radius: 5px;
        margin: 0 5px;
        padding: 4px 10px;
        color:#333;
    }
    #content ul.dashboard-time-selector li.selected a {
        background-color: #dcdcdc;
    }
    .clearfix {
        clear: both;
    }
    .pie-chart {
        position: absolute;
        z-index: -1;
        padding: 0 10px;
    }
    .bar-chart {
        width:100%;
        min-width:640px;
    }
    .bar-chart-period {
        padding: 0 0 0 15px;
    }
    .bar-chart .axis path,
    .bar-chart .axis line {
      fill: none;
      stroke: #aaa;
      shape-rendering: crispEdges;
    }
    .bar-chart .y.axis line {
        stroke: #ddd;
    }
    .bar-chart .axis text {
        fill:#777;
    }
    .bar-chart .bar {
      fill: steelblue;
    }
    .bar-chart g.legend {
        font-size: 0.8em;
    }
    .bar-chart .x.axis {
        font-size: 0.75em;
    }
    .bar-chart .y.axis {
        font-size: 0.75em;
    }
    .bar-chart .graph-text-bar {
        border:1px solid red;
        background-color:red;
    }
    div.dashboard-period {
      padding:10px;
      font-size:1.2em;
    }
    .toggle-barchart {
        text-align: left;
        float:right;
    }
    .toggle-barchart a {
        padding: 10px;
    }
    .bar-chart-no-data {
        color: #b22222;
        font-size: 0.9em;
        padding: 20px;
    }
</style>
<script>
    (function( $ ) {
    $(document).ready(function(){
        loadPieCharts();
        loadBarCharts();
        dashboard_cookie_controller();
        role_permission_input_controller();
    });

    function loadBarCharts() {
        $('.bar-chart').each(function(e){
            var id = $(this).attr('id');
            var vis = readCookie('visible.'+id);
            if (vis == 1) {
                $('#'+id).show();
                $('#'+id+"-period").show();
                $('#'+id).closest('div.dashboard-panels').find('.dashboard-info-panel-wrapper').hide();
                $('#'+id).addClass('loaded');
                loadBarChart(id);
            }
        });

        $('div.toggle-barchart a').click(function(e) {
            e.preventDefault();
            var barchartid = $(this).attr('target-id');
            if ($('#'+barchartid).is(":visible")) {
                createCookie('visible.'+barchartid, 0);
                $('#'+barchartid+'-period').hide();
                $('#'+barchartid).hide();
                $('#'+barchartid).closest('div.dashboard-panels').find('.dashboard-info-panel-wrapper').show();
            } else {
                createCookie('visible.'+barchartid, 1);
                $('#'+barchartid+'-period').show();
                $('#'+barchartid).show();
                $('#'+barchartid).closest('div.dashboard-panels').find('.dashboard-info-panel-wrapper').hide();
                loadBarChart(barchartid);
            /*    if (!$('#'+barchartid).hasClass('loaded')) {
                    loadBarChart(barchartid);
                    $('#'+barchartid).addClass('loaded');
                }*/
            }
        });
    }

    function loadBarChart(id) {
        var container = $('#'+id);
        $(container).find('svg').remove();
        var data = $.parseJSON($(container).attr('data'));
        if (data.length == 0 || Object.keys(data[0]).length < 2) {
            return;
        }
        $(container).html("");
        var margin = {top: 10, right: 200, bottom: 50, left: 50},
            width = $(container).innerWidth() - margin.left - margin.right,
            height = 200 - margin.top - margin.bottom;

        var x = d3.scale.ordinal().rangeRoundBands([0, width], .1);
        var y = d3.scale.linear().range([height, 0]);
        colors = $.parseJSON($(container).attr('data-colors'));
        var color = d3.scale.ordinal().range(colors);
        color.domain(d3.keys(data[0]).filter(function(key) { return key !== "date"; }));

        var xAxis = d3.svg.axis()
            .scale(x)
            .orient("bottom")
            .ticks(10);
        var yAxis = d3.svg.axis()
            .scale(y)
            .orient("left")
            .tickSize(-width, 0, 0)
            .tickFormat(d3.format(".2s"));

        var svg = d3.select("#"+id).append("svg")
            .attr("width", width + margin.left + margin.right)
            .attr("height", height + margin.top + margin.bottom)
          .append("g")
            .attr("transform", "translate(" + margin.left + "," + margin.top + ")");

        var statusNames = d3.keys(data[0]).filter(function(key) {
            return key !== "date";
        });
        data.forEach(function(d) {
            var y0=0;
            d.statuses=color.domain().map(function(name) {
                return {name: name, y0: y0, y1:y0 += +d[name]};
            });
            d.total = d.statuses[d.statuses.length - 1].y1;
        });

        x.domain(data.map(function(d) { return d.date;}));
        y.domain([0, d3.max(data, function(d) { return d.total; })]);

        svg.append("g")
            .attr("class", "x axis")
            .attr("transform", "translate(0," + height + ")")
            .call(xAxis)
        .selectAll("text")
          .style("text-anchor", "end")
          .style("font-size", "9px")
          .attr("dx", "-.8em")
          .attr("dy", "-.55em")
          .attr("transform", "rotate(-90)" );

        svg.append("g")
          .attr("class", "y axis")
          .call(yAxis);

        var state = svg.selectAll(".state")
            .data(data)
            .enter()
            .append("g")
                .attr("class", "g")
                .attr("transform", function(d) { return "translate(" + x(d.date) + ",0)"; });

        state.selectAll("rect")
            .data(function(d) { return d.statuses; })
            .enter()
            .append("rect")
                .attr("width", x.rangeBand())
                .attr("y", function(d) { return y(d.y1); })
                .attr("height", function(d) { return y(d.y0) - y(d.y1); })
                .attr("data-date",function(d) { return d.x; })
                .attr("data-value", function(d) { return d.y1-d.y0; })
                .attr("data-name", function(d) { return d.name; })
                .style("fill", function(d) { return colors[d.name]; })
                .on("mouseout", function() {
                    d3.select(this.parentNode.children[this.parentNode.children.length-1])
                    .remove();
                })
                .on("mouseover",  function() {
                    var date = d3.select(this).attr('data-date');
                    var name = d3.select(this).attr('data-name');
                    var val = name+": "+d3.select(this).attr('data-value');
                    var y = d3.select(this).attr('y');
                    var x = d3.select(this).attr('x');
                    d3.select(this.parentNode)
                        .append("text")
                            .attr("fill", "#333")
                            .style("font-size", "10px")
                            .style("font-weight", "bold")
                            .attr("x", x)
                            .attr("y", 0)
                            .attr("class", "graph-text-bar")
                            .text(val);
                });

        var legend = svg.selectAll(".legend")
                .data(statusNames.slice().reverse())
                .enter().append("g")
                    .attr("class", "legend")
                    .attr("transform", function(d, i) {
                        return "translate(0," + i * 12 + ")";
                    });

        legend.append("rect")
          .attr("x", width + 15)
          .attr("width", 6)
          .attr("height", 6)
          .style("fill", function(d) { return colors[d]; });

        legend.append("text")
          .attr("x", width + 30)
          .attr("y", 0)
          .attr("dy", "6")
          .text(function(d) { return d; })
    }

    function loadPieCharts() {
        $('.pie-chart').each(function(e) {
            var id = $(this).attr('id');
            var data = $.parseJSON($(this).attr('data'));
            var width = 130;
            var height = 130;
            var radius = height / 2 - 10;

            var arc = d3.svg.arc()
                .innerRadius(radius - 4)
                .outerRadius(radius);

            var pie = d3.layout.pie()
                .padAngle(.02);
            pie.sort(null);

            var color = d3.scale.category10();

            var svg = d3.select("#"+id).append("svg")
                .attr("width", width)
                .attr("height", height)
              .append("g")
                .attr("transform", "translate(" + width / 2 + "," + height / 2 + ")");

            svg.selectAll("path")
                .data(pie(data))
              .enter().append("path")
                .style("fill", function(d, i) {
                    if (i == 0) {
                        return color(1);
                    }
                    return color(0); })
                .attr("d", arc);
        });
      }
      function dashboard_cookie_controller() {
        /* Links a linker controller to each dashboard filter selector.
        This controller reads the cookie data once the selector has been
        modified and updates its data.
        */
        var selector;
        var selector_section_id;
        var cookie;
        var counter;
        var cookie_id = 'dashboard_filter_cookie'
        var filter_selectors = $('select.dashboard_filters');
        for(counter = 0; counter < filter_selectors.length; counter++){
          selector = filter_selectors[counter];
          $(selector).live('change', function(){
            section_id = $(this).attr('section_id');
            selected = $(this).find(':selected').val();
            cookie_data = render_cookie_data(readCookie(cookie_id));
            cookie_data[section_id] = selected;
            cookie_data = build_cookie_data(cookie_data);
            setCookie('dashboard_filter_cookie', cookie_data);
            window.location.reload(true);
          });
        }
      };
      /*TODO: I can't call the function defined in bika.lims.site.setCookie*/
      function setCookie(cname, cvalue) {
        var d = new Date();
        d.setTime(d.getTime() + (1 * 24 * 60 * 60 * 1000));
        var expires = "expires="+d.toUTCString();
        document.cookie = cname + "=" + cvalue + ";" + expires + ";path=/";
      };
      function render_cookie_data(data){
        return JSON.parse(data);
      };
      function build_cookie_data(data){
        return JSON.stringify(data);
      };
      function role_permission_input_controller() {
        /* Ajax post to update registry values */
        var section_id, role, chk_val;
        var role_checks = $('input.role-permission-bloc-value');
        for(counter = 0; counter < role_checks.length; counter++){
          selector = role_checks[counter];
          $(selector).live('change', function(){
            section_id = $(this).attr('section_id');
            role = $(this).attr('role_id');
            chk_val = $(this).is(':checked');
            // AJAX post
            $.ajax({
              dataType: 'json',
              async: false,
              type: 'POST',
              url: 'dashboard_view_permissions_update',
              data: {
                'section_name': section_id,
                'role_id': role,
                'check_state': chk_val,
                '_authenticator': $('input[name=\'_authenticator\']').val()
              }
            });
          });
        }
      }
    }(jQuery));
</script>

<tal:section repeat="section python:view.get_sections()">
<<<<<<< HEAD
<div class='dashboard-section' tal:define="section_id section/id">
    <div>
=======
<div class='dashboard-section'>
    <div class='dashboard-section-head'>
>>>>>>> 39ff71b1
        <h2 tal:content="section/title" class='dashboard-section-title'></h2>
        <div class="actions">
            <select class="dashboard_filters"
                tal:attributes="section_id section/id"
                tal:define="section_id section/id">
                <tal:dashboard_filter_opts
                    define="options python: view.get_filter_options()"
                    repeat="option options">
                    <option
                        tal:attributes="
                            value python:option;
                            selected python: 'selected' if view.is_filter_selected(section_id, option) else '';"
                        tal:content="python:options.getValue(option)">
                    </option>
                </tal:dashboard_filter_opts>
            </select>
        </div>
    </div>
    <div class='dashboard-panels'>

        <!-- Bar-chart panels -->
        <tal:barchart_panels repeat="panel python:[p for p in section.get('panels',[]) if p.get('type','')=='bar-chart-panel']">
        <div tal:attributes="class python:'dashboard-bargraph-panel-wrapper %s' % panel.get('class', '');"
             tal:define='itemnum repeat/panel/number;'>
            <div class="toggle-barchart" tal:condition="python:panel.get('data','[]')!='[]'">
                <a tal:attributes='target-id python:"bar-chart-%s-%s" % (section["id"],itemnum);'
                   href="#" i18n:translate="">Show/hide timeline summary</a>
            </div>
            <div class='bar-chart-period' tal:attributes='id python:"bar-chart-%s-%s-period" % (section["id"],itemnum)' style="display:none;">
                <h3 tal:content="python:panel.get('name', '')"></h3>
                <div class='h2-legend'>
                    <span i18n:translate="">From</span>&nbsp;
                    <span tal:content="python:here.toLocalizedTime(view.min_date)"></span>
                    &nbsp;<span i18n:translate="">to</span>&nbsp;
                    <span tal:content="python:here.toLocalizedTime(view.date_to)"></span>
                </div>
                <ul class='dashboard-time-selector'>
                    <li tal:attributes="class python:'selected' if view.periodicity == 'd' else ''"><a tal:attributes='href string:${view/portal_url}/bika-dashboard?p=d' i18n:translate="">Daily</a></li>
                    <li tal:attributes="class python:'selected' if view.periodicity == 'w' else ''"><a tal:attributes='href string:${view/portal_url}/bika-dashboard?p=w' i18n:translate="">Weekly</a></li>
                    <li tal:attributes="class python:'selected' if view.periodicity == 'm' else ''"><a tal:attributes='href string:${view/portal_url}/bika-dashboard?p=m' i18n:translate="">Monthly</a></li>
                    <li tal:attributes="class python:'selected' if view.periodicity == 'q' else ''"><a tal:attributes='href string:${view/portal_url}/bika-dashboard?p=q' i18n:translate="">Quarterly</a></li>
                    <li tal:attributes="class python:'selected' if view.periodicity == 'b' else ''"><a tal:attributes='href string:${view/portal_url}/bika-dashboard?p=b' i18n:translate="">Biannual</a></li>
                    <li tal:attributes="class python:'selected' if view.periodicity == 'y' else ''"><a tal:attributes='href string:${view/portal_url}/bika-dashboard?p=y' i18n:translate="">Yearly</a></li>
                </ul>
            </div>
            <div class='bar-chart'
                tal:attributes='id python:"bar-chart-%s-%s" % (section["id"],itemnum);
                                data panel/data;
                                data-colors panel/datacolors;'
                style='display:none'>
                <div class="bar-chart-no-data" i18n:translate="">There is no available data for the selected period</div>
            </div>
        </div>
        </tal:barchart_panels>

        <!-- Simple panels -->
        <tal:simple_panels repeat="panel python:[p for p in section.get('panels',[]) if p.get('type','')=='simple-panel']">
        <div tal:define="num panel/number;
                         numclass python:'' if num==0 else 'highlight';"
             tal:attributes="class python:'dashboard-info-panel-wrapper %s %s' % (panel.get('class', ''), numclass);">
            <a tal:attributes="href panel/link">
                <div class='dashboard-info-panel'>
                <div class='pie-chart'
                    tal:define='total panel/total;
                                substract python:total-num;
                                itemnum repeat/panel/number;'
                    tal:attributes='data python:"[%s,%s]" % (str(substract), str(num));
                                    id python:"pie-chart-%s-%s" % (section["id"],itemnum);'></div>
                    <div tal:content="panel/number" class='dashboard-info-panel-number'></div>
                    <div tal:content="panel/legend" class='dashboard-info-panel-total' tal:condition="python:panel.get('legend','')"></div>
                    <div tal:content="panel/description" class='dashboard-info-panel-description'></div>
                </div>
            </a>
        </div>
        </tal:simple_panels>
        <div class='clearfix'></div>
    </div>

     <!-- View permissions section -->
    <div class="view-permissions-section"
         tal:condition="python: view.is_admin_user()">
        <h3 class='dashboard-view-permissions-section'>
            View permissions configuration
        </h3>
        <tal:role-permission-block
                repeat="role_value_pair python:view.get_dashboard_panels_visibility(section_id)">
            <div class="role-permission-bloc">
                <h3 class='role-permission-bloc-name'
                tal:content="python: role_value_pair[0]"></h3>
                <input class='role-permission-bloc-value'
                       type="checkbox"
                    tal:attributes="
                        checked python: role_value_pair[1] == 'yes';
                        role_id python: role_value_pair[0];
                        section_id section_id;">
            </div>
        </tal:role-permission-block>
    </div>
</div>
</tal:section>
</metal:content-core>
</html><|MERGE_RESOLUTION|>--- conflicted
+++ resolved
@@ -478,13 +478,8 @@
 </script>
 
 <tal:section repeat="section python:view.get_sections()">
-<<<<<<< HEAD
 <div class='dashboard-section' tal:define="section_id section/id">
-    <div>
-=======
-<div class='dashboard-section'>
     <div class='dashboard-section-head'>
->>>>>>> 39ff71b1
         <h2 tal:content="section/title" class='dashboard-section-title'></h2>
         <div class="actions">
             <select class="dashboard_filters"
