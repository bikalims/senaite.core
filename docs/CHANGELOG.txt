--- conflicted
+++ resolved
@@ -1,10 +1,7 @@
 3.1.8 (unreleased)
 ------------------
-<<<<<<< HEAD
 LIMS-1819: Bika LIMS in footer, not Bika Lab Systems
-=======
 LIMS-1808: Uncertainty calculation on DL
->>>>>>> 1c0b6c5b
 LIMS-1522: Site Error adding display columns to sorted AR list
 LIMS-1705: Invoices. Currency unit overcooked
 LIMS-1806: Instrument Interface. AQ2. Seal Analytical
