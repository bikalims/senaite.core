--- conflicted
+++ resolved
@@ -147,14 +147,10 @@
                r.version_id != None:
 
                 version_id = instance.reference_versions[uid]
-<<<<<<< HEAD
-                o = pr.retrieve(r, selector=version_id).object
-=======
                 try:
                     o = pr.retrieve(r, selector=version_id).object
                 except ArchivistRetrieveError:
                     o = r
->>>>>>> 1e7db9c8
             else:
                 o = r
             rd[uid] = o
