--- conflicted
+++ resolved
@@ -1,10 +1,6 @@
 id: front-page
 title: Welcome to Gaob Bika LIMS 3
-<<<<<<< HEAD
-description: This is version 3.1.4.1
-=======
 description: This site was created with Bika LIMS 3.1.5
->>>>>>> 7356f3b3
 subject:
 relatedItems:
 location:
