3.2.1 (unreleased)
------------------
LIMS-1391: Add configurable identifier types (CAS# for AnalysisService)
LIMS-2357: Custom Landing Page and Link to switch between the Front Page and Dashboard
LIMS-2341: Cleanup and format default Multi-AR COA
LIMS-2455: Contact/Login Linkage Behavior
LIMS-2456: Restrict duplicate slots in worksheet templates to routine analyses only.
LIMS-2447: getDatePublished index not indexed correctly at time of AR publication
LIMS-2404: AR list in batches permitted sampling without Sampler and Sampling date provided
LIMS-2380: ARs are created in correct order (order of columns in ar-create form)
LIMS-2394: Calculation failure in worksheets. TDS Calc misfires again.
LIMS-2391: Use source analysis's sample ID in duplicate analysis IDs
LIMS-2351: Field analyses without results do not prevent Samples from being received
LIMS-2366: Workflow. AR stays in Received state with all Analyses in To be Verifie
LIMS-2384: ARImport: Workflow state of imported ARs and their Analyses not synchronised.
LIMS-2369: Workflow. Sampler and Date Sampled should be compulsory
LIMS-2355: Unable to view dormant/active filters in some bika_setup pages
LIMS-2344: Fix some UI javascript failures when viewing ARs
LIMS-2319: AR Add: Deleting a selected CC Contact corrupts the UID of reference widgets
LIMS-2325: Allow SampleTypes to be linked with Client Sample Points
LIMS-2324: WS export to the LaChat Quick Chem FIA
LIMS-2298: Add filter in Clients list
LIMS-2299: Add ui for editing ar_count in all analysisrequest lists
LIMS-2268: Instrument Interface. Vista Pro Simultaneous ICP, bi-directional CSV
LIMS-2261: Cannot create analysis request
LIMS-1562: Using a Sample Round. Basic form and printed form
LIMS-2266: Crating partitions through Add form, doesn't create partitions.
HEALTH-394: Sample sticker layout. 2 new sticker layouts, 2 stickers per row
LIMS-2032: AS Methods initialise with 1st available Instrument (loading setup data)
LIMS-2014: I can only select a Default Method for an AS if Manual results capture is on
LIMS-2181: An analysis is not stopped from using an invalid instrument
HEALTH-310: Implemented Nuclisens EasyQ instrument importer
HEALTH-319: Instrument. Roche Cobas Taqman 96
LIMS-2091: Table Column Display options Everywhere
LIMS-2207: Indentation in analysisrequests.py
LIMS-2208: WinescanCSVParser class instance variable misspelling
LIMS-1832: New Results Template, COA. Multiple ARs in columns
LIMS-2148: Unable to sort Bika Listing tables
LIMS-1774: Shiny graphs for result ranges
LIMS-2257: Scheduled sampling
LIMS-2255: Switch to Chameleon (five.pt) for rendering TAL templates
<<<<<<< HEAD
- Add buttons to export lists to CSV and XML formats
=======
- System-wide filter by department
- Allow to assign a lab contact to more than one department
>>>>>>> 3a1ed7f0
- Multi-verification of analyses, with different verification types
- Add option to allow multi-approval (multi-verification) of results
- Added Analyses section in the Dashboard
- Add option to allow labman to self-verify analysis results
- Replacement of pagination by 'Show more' in tables makes the app faster
- Add Bika LIMS TAL report reference in reports preview
- Simplify instrument interface creation for basic CSV files
- Pinned CairoSVG to 1.0.20 (support for Python 2 removed in later versions)

3.1.12 (2016-12-15)
-----------------------------
HEALTH-569 Bar code printing not working on sample registration
- Pinned CairoSVG to 1.0.20 (support for Python 2 removed in later versions)

3.1.11 (2016-04-22)
-----------------------------
LIMS-2252: Partitions not submitted when creating AR if the form is submitted before partitions are calculated
LIMS-2223: Saving a recordswidget as hidden fails
LIMS-2225: Formatted results not displayed properly in Worksheet's transposed layout
LIMS-2001: Duplicate for one analysis only
LIMS-1809: Typos. Perdiod an missing spaces
LIMS-2221: Decimal mark doesn't work in Sci Notation
LIMS-2219: Using a SciNotation diferent from 'aE+b / aE-b' throws an error
LIMS-2220: Raw display of exponential notations in results manage views
LIMS-2216: Results below LDL are not displayed in reports
LIMS-2217: Specifications are not set in analyses on Analysis Request creation
LIMS-2218: Result is replaced by min or max specs when "<Min" or ">Max" fields are used
LIMS-2215: Decimal mark not working
LIMS-2203: 'Comma' as decimal mark doesnt work
LIMS-2212: Sampling round- Sampling round templates show all system analysis request templates
LIMS-2209: error in manage analyises
LIMS-1917: Inconsistencies related to significant digits in uncertainties
LIMS-2015: Column spacing on Client look-up
LIMS-1807: Validation for Start Date - End date relationship while creating invoices and price lists
LIMS-1991: Sort Order for Analysis Categories and Services
LIMS-1521: Date verified column for AR lists
LIMS-2194: Error when submitting a result
LIMS-2169: Cannot start instance
WINE-125: Client users receive unauthorized when viewing some published ARs

3.1.10 (2016-01-13)
-------------------
- Updated Plone to 4.3.7
- Dashboard: replace multi-bar charts by stacked-bar charts
LIMS-2177: template_set error when no template has been selected
HEALTH-410: AR Create. Auto-complete Contact field if only 1
LIMS-2175: "NaN" is shown automatically for result fields that have AS with "LDL" enabled and then an error is shown after submitting a result
LIMS-1917: Inconsistencies related to significant digits in uncertainties
LIMS-2143: Statements vs Invoices
LIMS-1989: Retracting a published AR fails if one or more ASs has been retracted before publishing
LIMS-2071: Can't generate Invoice Batch/Monthly Statements
WINE-71: Instrument. BBK WS export to FIA fails
WINE-72: Instrument. BBK WineScan Auto Import fails
WINE-58: Instrument. BBK FIAStar import fails
WINE-76: WineScan FT120 Import warnings incorrect?
LIMS-1906: Spaces should be stripped out of the keywords coming from the Instrument
LIMS-2117: Analysis Categories don't expand on Analysis Specification creation
LIMS-1933: Regression: Selecting secondary AR in client batches, fails.
LIMS-2075: Ensure hiding of pricing information when disabled in site-setup
LIMS-2081: AR Batch Import WorkflowException after edit
LIMS-2106: Attribute error when creating AR inside batch with no client.
LIMS-2080: Correctly interpret default (empty) values in ARImport CSV file
LIMS-2115: Error rises when saving a Calculation
LIMS-2116: JSONAPI throws an UnicodeDecodeError
LIMS-2114: AR Import with Profiles, no Analyses are created
LIMS-2132: Reference Analyses got the same ID
LIMS-2133: Once in a while, specs var is going empty in results reports
LIMS-2136: Site Error on AR Verification
LIMS-2121: Fix possible Horiba ICP csv handling errors
LIMS-2042: Improving Horiba ICP to avoid Element Symbols as keywords
LIMS-2123: Analysis Categories don't expand in Worksheet Templates
LIMS-1993: Existing Sample look-up for AR Create in Batch does not work
LIMS-2124: QR missing on sticker preview
LIMS-2147: Add ARImport schema fields when creating ARs
LIMS-409: ShowPrices setting was getting ignored in some contexts
LIMS-2062: Cancelled ARs no longer appear in analysisrequest folder listings
LIMS-2076: Cancelled batches appear in listing views
LIMS-2154: Hide inactive ARs from BatchBook view
LIMS-2134: Inactive services appear in AR Create
LIMS-2139: WS Blank and Control Selection renderes whole page
LIMS-2156: Ignore blank index values when calculating ReferenceAnalysesGroupID
LIMS-2157: Cancelled ARs appear in AR listing inside Batches
LIMS-2042: Horiba ICP: Missing 'DefaultResult' for imported rows
LIMS-2030: Assign ARs in alphabetical ID order to WS
LIMS-2167: Cannot assign a QC analysis to an invalid instrument
LIMS-2067: Prevent initial method/instrument query for each analysis
WINE-82: Ignore invalid entry in Sample field during AR creation
LIMS-1717: Workflow transitions in edit context do not take effect
WINE-111: Do not attempt formatting of 'nan' analysis result values
WINE-114: Some users cannot view published ARs (unauthorised)
WINE-122: Transposed worksheet layout failed while rendering empty slots
LIMS-2149: Missing analyses can cause error accessing worksheet
LIMS-1521: Date verified column for AR lists
LIMS-2015: Column spacing on Client look-up
LIMS-1807: Validation for Start Date - End Date relationship

3.1.9 (2015-10-8)
------------------
LIMS-2068: LIMS-2068 Urgent. Analysis Catgories don't expand
LIMS-1875: Able to deactivate instruments and reference samples without logging in
LIMS-2049: Displaying lists doesn't work as expected in 319
LIMS-1908: Navigation tree order
LIMS-1543: Add "Security Seal Intact Y/N" checkbox for partition container
LIMS-1544: Add "File attachment" field on Sample Point
LIMS-1949: Enviromental conditions
LIMS-1549: Sampling Round Templates privileges and permissions
LIMS-1564: Cancelling a Sampling Round
LIMS-2020: Add Sampling Round - Department not available for selection
LIMS-1545: Add "Composite Y/N" checkbox on AR Template
LIMS-1547: AR Templates tab inside Sampling Round Template
LIMS-1561: Editing a Sampling Round
LIMS-1558: Creating Sampling Rounds
LIMS-1965: Modified default navtree order for new installations
LIMS-1987: AR Invoice tab should not be shown if pricing is toggled off
LIMS-1523: Site Error when transitioning AR from 'Manage Analyses' or 'Log' tab
LIMS-1970: Analyses with AR Specifications not displayed properly in AR Add form
LIMS-1969: AR Add error when "Categorise analysis services" is disabled
LIMS-1397: Fix Client Title accessor to prevent catalog error when data is imported
LIMS-1996: On new system with no instrument data is difficult to get going.
LIMS-2005: Click on Validations tab of Instruments it give error
LIMS-1806: Instrument Interface. AQ2. Seal Analytical - Error
LIMS-2002: Error creating Analysis Requests from batch.
LIMS-1996: On new system with no instrument data it is difficult to get going. The warnings could be confusing
LIMS-1312: Transposed Worksheet view, ARs in columns
LIMS-1760: Customised AR Import spreadsheets (refactored, support importing to Batch)
LIMS-1548: Client-specific Sampling Round Templates
LIMS-1546: Sampling Round Template Creation and Edit view
LIMS-1944: Prevent concurrent form submissions from clobbering each other's results
LIMS-1930: AssertionError: Having an orphan size, higher than batch size is undefined
LIMS-1959: Not possible to create an AR
LIMS-1956: Error upgrading to 319
LIMS-1934: Hyperlinks in invoices
LIMS-1943: Stickers preview and custom stickers templates support
LIMS-1855: Small Sticker layout. QR-code capabilities
LIMS-1627: Pricing per Analysis Profile
HEALTH-279: AS IDs to be near top of page. Columns in AS list
LIMS-1625: Instrument tab titles and headers do not correspond
LIMS-1924: Instrument tab very miss-titled. Internal Calibration Tests
LIMS-1922: Instrument out of date typo and improvement
HEALTH-175: Supplier does not resolve on Instrument view page
LIMS-1887: uniquefield validator doesn't work properly
LIMS-1869: Not possible to create an Analysis Request
LIMS-1867: Auto-header, auto-footer and auto-pagination in results reports
LIMS-1743: Reports: ISO (A4) or ANSI (letter) pdf report size
LIMS-1695: Invoice export function missing
LIMS-1812: Use asynchronous requests for expanding categories in listings
LIMS-1811: Refactor AR Add form Javascript, and related code.
LIMS-1818: Instrument Interface. Eltra CS-2000
LIMS-1817: Instrument Interface. Rigaku Supermini XRF
- New System Dashboard for LabManagers and Admins

3.1.8.3 (2015-10-01)
--------------------
LIMS-1755: PDF writer should be using a world-writeable tmp location
LIMS-2041: Resolve ${analysis_keyword) in instrument import alert.
LIMS-2041: Resolve translation syntax error in instrument import alert
LIMS-1933: Secondary Sample selection in Client Batches does not locate samples

3.1.8.2 (2015-09-27)
--------------------
LIMS-1996: On new system with no instrument data is difficult to get going.
LIMS-1760: Customised AR Import spreadsheets (refactored, support importing to Batch)
LIMS-1930: AssertionError: Having an orphan size, higher than batch size is undefined
LIMS-1818: Instrument Interface. Eltra CS-2000
LIMS-1817: Instrument Interface. Rigaku Supermini XRF
LIMS-2037: Gracefully anticipate missing analysis workflow history
LIMS-2035: Prevent Weasyprint flooding due to asyncronous publish

3.1.8.1 (2015-06-23)
--------------------
LIMS-1806: Instrument Interface. AQ2. Seal Analytical - Error
LIMS-1760: Customised AR Import spreadsheets (refactored, support importing to Batch)
Fix portlets.xml for Plone 4.3.6 compatibility

3.1.8 (2015-06-03)
------------------
LIMS-1923: Typo InstrumentCalibration
HEALTH-287: Hyperlink in Instrument messages
LIMS-1929: Translation error on Instrument Document page
LIMS-1928 Asset Number on Instruments' Certificate tab should use Instrument's default
LIMS-1929: Translation error on Instrument Document page
LIMS-1773: Instrument. Thermo Fisher ELISA Spectrophotometer
LIMS-1697: Error updating bika.lims 317 to 318 via quickinstaller
LIMS-1820: QC Graphs DateTime's X-Axis not well sorted
LIMS-280 : System IDs starting from a specific value
LIMS-1819: Bika LIMS in footer, not Bika Lab Systems
LIMS-1808: Uncertainty calculation on DL
LIMS-1522: Site Error adding display columns to sorted AR list
LIMS-1705: Invoices. Currency unit overcooked
LIMS-1806: Instrument Interface. AQ2. Seal Analytical
LIMS-1770: FIAStar import 'no header'
LIMS-1771: Instrument. Scil Vet abc Plus
LIMS-1772: Instrument. VetScan VS2
LIMS-1507: Bika must notify why is not possible to publish an AR
LIMS-1805: Instrument Interface. Horiba JY ICP
LIMS-1710: UnicodeEncode error while creating an Invoice from AR view
WINE-44: Sample stickers uses Partition ID only if ShowPartitions option is enabled
LIMS-1634: AR Import fields (ClientRef, ClientSid) not importing correctly
LIMS-1474: Disposed date is not shown in Sample View
LIMS-1779: Results report new fields and improvements
LIMS-1775: Allow to select LDL or UDL defaults in results with readonly mode
LIMS-1769: Allow to use LDL and UDL in calculations.
LIMS-1700: Lower and Upper Detection Limits (LDL/UDL). Allow manual input
LIMS-1379: Allow manual uncertainty value input
LIMS-1324: Allow to hide analyses in results reports
LIMS-1754: Easy install for LIMS' add-ons was not possible
LIMS-1741: Fixed unwanted overlay when trying to save supply order
LIMS-1748: Error in adding supply order when a product has no price
LIMS-1745: Retracted analyses in duplicates
LIMS-1629: Pdf reports should split analysis results in different pages according to the lab department
Some new ID Generator's features, as the possibility of select the separator type
LIMS-1738: Regression. 'NoneType' object has no attribute 'getResultsRangeDict'
LIMS-1739: Error with results interpretation field of an AR lacking departments
LIMS-1740: Error when trying to view any Sample
LIMS-1724: Fixed missing start and end dates on reports
LIMS-1628: There should be a results interpretation field per lab department
LIMS-1737: Error when adding pricelists of lab products with no volume and unit
LIMS-1696: Decimal mark conversion is not working with "<0,002" results type
LIMS-1729: Analysis Specification Not applying to Sample when Selected
LIMS-1507: Do not cause exception on SMTPServerDisconnect when publishing AR results.


3.1.7 (2015-02-26)
------------------
LIMS-1693: Error trying to save a new AR
LIMS-1570: Instrument interface: Roche Cobas Taqman 48
LIMS-1520: Allow to invalidate verified ARs
LIMS-1690: Typo. Instrument page
LIMS-1688: After AR invalidation, ARs list throws an error
LIMS-1569: Instrument interface: Beckman Coulter Access 2
LIMS-1689: Error while creating a new invoice batch
LIMS-1266: Sampling date format error
LIMS-1365: Batch search parameters on Work sheets/Work sheets insides Batches
LIMS-1428: After receiving a sample with Sampling Workflow enable is not possible to input results
LIMS-1540: When accent characters are used in a "Sample Type" name, it is not possible to create a new AR
LIMS-1617: Error with bin/test
LIMS-1571: Instrument interface: Sysmex XS-1000i
LIMS-1574: Fixed AR and Analysis attachments
LIMS-1670: Fixed windows incompatibility in TAL (referencewidget.pt)
LIMS-1594: Added option to select landing page for clients in configuration registry
LIMS-1594: Re-ordered tabs on Client home page
LIMS-1520: Allow to invalidate verified ARs
LIMS-1539: Printable Worksheets. In both AR by row or column orientations
LIMS-1199: Worksheet totals in WS lists
LIMS-257: Set Blank and Warning icons in Reference Sample main view
LIMS-1636: Batch Sample View crash
LIMS-1524: Invalidate email does not have variables populated
LIMS-1572: Instrument interface: Sysmex XS-500i
LIMS-1575: Thermo Arena 20XT
LIMS-1423: Save details when AR workflow action kicked off
LIMS-1624: Import default test.xlsx fails
LIMS-1614: Error when selecting Analysis Administration Tab after receiving a sample with Sampling Workflow enabled
LIMS-1605: Tescan TIMA interface
LIMS-1604: BioDrop uLite interface
LIMS-1603: Life Technologies Qubit interface
LIMS-1517: Storage field tag untranslated?
LIMS-1518: Storage Location table
LIMS-1527: CC Contact on AR view (edit) offers all contacts in system
LIMS-1536: Add button [Add], to alow quickly addings in referencewidget
LIMS-1587: Better support for extension of custom sample labels
LIMS-1622: Version Check does not correctly check cache
LIMS-1623: Implement bika-frontpage as a BrowserView


3.1.6 (2014-12-17)
------------------
LIMS-1530: Scrambled Analysis Category order in Published Results
LIMS-1529: Error while inserting an AR with container-based partitioning is required
LIMS-1460: Additional field in AR for comments or results interpretation
LIMS-1441: An error message related to partitions unit is shown when selecting analysis during AR creation
LIMS-1470: AS Setup. File attachment field tag is missing
LIMS-1422: Results doesn't display yes/no once verified but 1 or 0
LIMS-1486: Typos in instrument messages
LIMS-1498: Published Results not Showing for Logged Clients
LIMS-1445: Scientific names should be written in italics in published reports
LIMS-1389: Units in results publishing should allow super(sub)script format, for example in cm2 or m3
LIMS-1500: Alere Pima's Instrument Interfice
LIMS-1457: Exponential notation in published AR pdf should be formatted like a×10^b instead of ae^+b
LIMS-1334: Calculate result precision from Uncertainty value
LIMS-1446: After retracting a published AR the Sample gets cancelled
LIMS-1390: More workflow for Batches
LIMS-1378: Bulking up Batches
LIMS-1479: new-version and upgrade-steps should be python viewlets
LIMS-1362: File attachment uploads to Batches
LIMS-1404: New Batch attributes (and their integration with existing ones on Batch views)
LIMS-1467: Sample Point Lookup doesn't work on AR modify
LIMS-1363: Batches per Client
LIMS-1405: New Sample and AR attributes
LIMS-1085: Allow Clients to add Attachments to ARs
LIMS-1444: In AR published report accredited analysis services are not marked as accredited
LIMS-1443: In published reports the publishing date is not shown in the pdf
LIMS-1420: Status filter is not kept after moving to next page
LIMS-1442: Sample Type is not filtred by Sample Point
LIMS-1448: Reports: when you click on "Analysis turnaround time" displays others
LIMS-1440: Error when trying to publish with analysis from different categories
LIMS-1459: Error when checking instrument validity in manage_results
LIMS-1430: Create an AR from batch allows you to introduce a non existent Client and Contacts don't work properly

- After modifying analysis Category, reindex category name and UID for all subordinate analyses
- Setup data import improvements and fixes
- Simplify installation with a custom Plone overview and add site


3.1.5 (2014-10-06)
------------------

LIMS-1082: Report Barcode. Was images for pdf/print reports etc
LIMS-1159: reapply fix for samplepoint visibility
LIMS-1325: WSTemplate loading incompatible reference analyses
LIMS-1333: Batch label replace with standard Plone keyword widget
LIMS-1335: Reference Definitions don't sort alphabetically on WS Template lay-outs
LIMS-1345: Analysis profiles don't sort
LIMS-1347: Analysis/AR background colour to be different to for Receive and To be Sampled
LIMS-1360: Number of analyses in ARs folder view
LIMS-1374: Auto label printing does not happen for an AR drop-down receive
LIMS-1377: Error when trying to publish after updating branch hotfix/next or develop
LIMS-1378: Add AR/Sample default fields to Batch
LIMS-1395: front page issue tracker url
LIMS-1402: If no date is chosen, it will never expire." not been accomplished
LIMS-1416: If a sample point has a default sample type the field is not pulled automatically during AR template creation
LIMS-1425: Verify Workflow (bika_listing) recursion

- added 'getusers' method to JSON API
- Added 'remove' method to JSON API
- Added AR 'Copy to new' action in more contexts
- Added basic handling of custom Sample Preparation Workflows
- Added decimal mark configuration for result reports
- Added help info regards to new templates creation
- Added IAcquireFieldDefaults - acquire field defaults through acquisition
- Added IATWidgetVisibility - runtime show/hide of AT edit/view widgets
- Added watermark on invalid reports
- Added watermark on provisional reports
- Alert panel when upgrades are available
- All relevant specification ranges are persisted when copying ARs or adding analyses
- Allow comma entry in numbers for e.g. German users
- Bika LIMS javascripts refactoring and optimization
- Fix ZeroDivisionError in variation calculation for DuplicateAnalysis
- Fixed spreadsheet load errors in Windows.
- Fixed template rendering errors in Windows
- JSONAPI update: always use field mutator if available
- JSONAPI: Added 'remove' and 'getusers' methods.
- Refactored ARSpecs, and added ResultsRange field to the AR

3.1.4.1 (2014-07-24)
--------------------

3.1.4 release was broken, simple ARs could not be created.



3.1.4.1 (2014-07-24)
--------------------

3.1.4 release was broken, simple ARs could not be created.

LIMS-1339: Published reports should use "±" symbol instead of "+/-"
LIMS-1327: Instrument from worksheet
LIMS-1328: Instrument calibration test graphs do not work on multiple samples
LIMS-1347: Analysis/AR background colour to be different to for Receive and To be Sampled
LIMS-1353: Analyses don't sort in Attachment look-up

Preview for Results reports
    - Single/Multi-AR preview
    - Allows to cancel the pre-publish/publish process
    - Allows to make visible/invisible the QC analyses
    - Allows to add new custom-made templates
    - JS machinery allowed for pdf reporting

3.1.4 (2014-07-23)
------------------

LIMS-113: Allow percentage value for AS uncertainty
LIMS-1087: Prevent listing of empty categories
LIMS-1203: Fix Batch-AnalysisRequests query
LIMS-1207: LIMS-113 Allow percentage value for AS uncertainty
LIMS-1221: use folder icon for ARImports in nav
LIMS-1240: fix permissions for "Copy To New" in AR lists
LIMS-1330: handle duplicate of reference analysis
LIMS-1340: soft-cache validator results
LIMS-1343: Prevent sudden death if no version information is available
LIMS-1352: SamplingWorkflow not saved to sample
LIMS-334: Add Service/ExponentialFormatPrecision
LIMS-334: Added ExponentialFormatThreshold setting
LIMS-334: Allow exponential notation entry in numeric fields
LIMS-334: Exponent Format used for analysis Result
LIMS-334: Remove duplicate getFormattedResult code
LIMS-83: Update Method->calculation reference version when Calculation changes

- Formula statements can be written on multiple lines for clarity.

- Replace kss-bbb ajax-spinner with a quieter one

- bika.lims.utils.log logs location url correctly

3.1.3 (2014-07-17)
------------------

Missing fixes from 3.1.2

LIMS-671: Preferred/Restricted client categories
LIMS-1251: Supply order permission error
LIMS-1272: Currency in Price Lists
LIMS-1310: Broken AnalysisProfile selector in AR Add form.

3.1.2 (2014-07-15)
------------------

LIMS-1292: UI fix Retracted ARs workfow: Warning msg on "full" retract.
LIMS.1287: UI fix Report parameter formatting
LIMS-1230: UI fix Livesearch's box
LIMS-1257: UI fix Long titles in Analysis Profiles, Sample Points, etc.
LIMS-1214: UI fix More columns
LIMS-1199: UI fix Worksheet listing: better columns
LIMS-1303: jsi18n strings must be added to bika-manual.pot.  i18ndude cannot find.
LIMS-1310: Filter SamplePoints by client in AR Template Edit View
LIMS-1256: Client objects included in AR-Add filters for Sample Point etc.
LIMS-1290: Allows Analyst to retract analyses, without giving extra permissions.
LIMS-1218: Slightly nicer monkey patch for translating content object ID's and titles.
LIMS-1070: Accreditation text can be customised in bika_setup
LIMS-1245: off-by-one in part indicators in ar_add
LIMS-1240: Hide "copy to new" from Analyst users

LIMS-1059: Added worksheet rejection workflow
    RejectAnalysis (Analysis subclass (has IAnalysis!)) workflow transition.
    Does not retract individual Analysis objects - instead, forces their state
        back to "Received", and assigns them onto newly created WS.
    Sets attributes on src and dst worksheets:
        WS instance rejected worksheet attribute: .replaced_by = UID
        WS instance replacement worksheet attribute: .replaces_rejected_worksheet:UID

Fixed some i18n and encoding snags, and updated translations.

3.1.1 (2014-06-29)
------------------

Some bugs which only appear while running Windows, have been fixed.

LIMS-1281: Fix Restricted and Default categories in ar_add
LIMS-1275: Fix lax Aalyst permissions
LIMS-1301: jsonapi can set ReferenceField=""
LIMS-1221: Icon for ARImports folder in Navigation
LIMS-1252: AR Published Results Signature Block formatting
LIMS-1297: Update frontpage


3.1 (2014-06-23)
----------------

- Product and Analysis specifications per AR
- Incorrect published results invalidation workflow
- Improved re-testing workflow
- Adjustment factors on worksheets
- Using '< n' and '> n' results values
- Sample Storage locations
- Sample Categories
- Analysis Prioritisation
- Bulk AR creation from file
- Results reports inclusion of relevant QC results
- Supply Inventory and Orders
- JSON interface
- Management Reports export to CSV
- Enhancements to AR Batching
- Enhancements to Results Reports

- Instrument management module

    Calibration certificates, maintenance, Instrument QC
    Method, Instrument and Analysis integrity

- Instrument interfaces

     Agilent MS 'Masshunter Quant'
     Thermo Gallery
     Foss Winescan FT 120, Auto

- Invoices

   Per AR, Analysis per Invoice line.
   Per Supply Order, inventory item per Invoice line
   Invoices by email
   Invoice 'batches' for selected time period, ARs aand Orders per Invoice line
   Invoice batch export to accounts systems
   Price lists. Analysis Services and Supplies

3.1.3036 (2014-05-30)
---------------------

Added two checboxes in BikaSetup > Security:
- Allow access to worksheets only to assigned analysts (Y/N)
- Only lab managers can create and amange new worksheets (Y/N)

** IMPORTANT NOTES **
The 3036 upgrade sets the above options to true by default, so after
being upgraded, only the labmanagers will be able to manage WS and the
analysts will only have access to the worksheets to which they are
assigned. These defaults can be changed in BikaSetup > Security.

3.0 (2014-03-15)
----------------

- Fix some out-dated dependencies that prevented the app from loading.

- Development of the current bika 3.0 code has slowed, and our efforts have been focused on
the 3.01a branch for some time.

3.0rc3.5.1 (2013-10-25)
-----------------------

Fix CSS AR Publication error

3.0rc3.5.1 (2013-10-25)
-----------------------

Fix error displaying client sample views

3.0rc3.5 (2013-10-24)
---------------------

Requires Plone 4.3.  For information on upgrading Plone, visit
http://plone.org/documentation/manual/upgrade-guide

- Fix a serious error saving Analysis results.
- Improve upgrade handling in genericsetup profile
- Fix errors in setupdata loader
- Force UTF-8 encoding of usernames (imported client contacts can now login)
- Removed outdated test setup data
- Handle duplicate request values in bika_listing
- ID server handles changes in ID schemes without error
- Remove folder-full-view from front-page view
- Updated workflow and permissions to prevent some silly errors
- Add robot tests
- Add default robots.txt

3.0rc3.2 (2013-06-28)
---------------------

- Fix site-error displaying upgraded instruments
- Fix spinner (KSS is not always enabled)
- Add extra save button in ar_add
- Label Printing: "Return to list" uses browser history
- Bold worksheet position indicators
- Remove version.txt (use only setup.py for version)

3.0rc3.1 (2013-06-27)
---------------------

- Fix permission name in upgrade step

3.0rc3 (2013-06-25)
-------------------

- Many instrument management improvements! (Merge branch 'imm')
- Removed ReferenceManufacturer (use of generic Manufacturer instead)
- Removed ReferenceSupplier (use Supplier instead)
- Improve service/calculation interim field widgets
  Allows service to include custom fields (without calculation selected)
- Fix services display table categorisation in Analysis Specification views
- Stop focusing the search gadget input when page load completes. (revert)
- Limit access to Import tab (BIKA: Manage Bika)
- New permission: "BIKA: Import Instrument Results"
- New permission: "BIKA: Manage Login Details" - edit contact login details
- Some late changes to better handle the updates to ID creation
- Plone 4.3 compatibility (incomplete)
- Use Collections as a base for Queries (incomplete)
- Many many bugfixes.

3.0rc2.3 (2013-01-29)
-------------------

- Fix bad HTML

3.0rc2.2 (2013-01-28)
-------------------

- Fix an error during AR Publish

3.0rc2.1 (2013-01-21)
-------------------

- Fix bad HTML
- Pin collective.js.jqueryui version to 1.8.16.9

3.0rc2 (2013-01-21)
-------------------

- Updated all translations and added Brazilian Portuguese
- RecordsWidget: subfield_types include "date"
- RecordsWidget: Automatic combogrid lookups
- Added all bika types to Search and Live Search
- Transition SamplePartition IDs to new format (SampleType-000?-P?
- Always handle non-ASCII characters: UTF-8 encoding everywhere
- Accept un-floatable (text) results for analyses
- Hidden InterimFields in Calculations
- Added InterimFields on AnalysisServices for overriding Calculation Interimfields.
- Disable KSS inline-validation
- Categorized analyses in AR views
- Added remarks for individual analyses
- Improved Javascript i18n handling
- Improved default permissions
- New reports
    - Added 'Analysis summary per department' (merge of 'Analyses lab department weekly' and 'Analyses request summary by date range'
    - Added 'Analyses performed as % of total' report
    - Added Analyses per lab department report
    - Added 'Samples received vs. samples reported' report
    - Added Daily Samples Received report
- Many many bugfixes.

3.0rc1 (2012-10-01)
-------------------


- Removed Bika Health data from released egg
- Remove remarks from portal_factory screens
- Add Month/Year selectors to default datetime widget
- ClientFolder default sorting.
- Date formats for jquery datepicker
- Don't overwrite the Title specified in @@plone-addsite
- Bug fixes

3.0rc1 (2012-09-25)
-------------------

### Changes

- Requires Python 2.7 (Plone 4.2)
- Add GNUPlot dependency
- Added client sample points
- Added Sampling Deviation selections
- Added Ad-Hoc sample flag
- Added Sample Matrices (Sampletype categorisation)
- Added custom ResultsFooter field in bika setup
- Added PDF Attachments to published results
- Electronic signature included in Results and Reports
- Login details form to create users for LabContacts
- Sampling workflow is disabled by default
- Methods are versioned by default
- Methods are publicly accessible by default
- Queries WIP
- Reports WIP
- Modified label layouts for easier customisation
- Cleaned print styles
- Use plonelocales for handling Date/Time formats
- SMS and Fax setup items are disabled by default

2012-06-21
----------

- Partitioning & Preservation automation
- Reports
- Sample point & types relations in UI
- AR template enhancements
- Sample and AR layout improvements
- Labels
- Configuration logs
- Faster indexing
- JavaScript optimisation
- Better IE compatibility
- Set-up worksheet improvements
- Updated translations
- Workflow tweaks
- Tweaks to Icons, Views & Lists

2012-04-23
----------

- Optional sampling and preservation workflows and roles.
- Sample partitioning.
- AR templates - Sample point & Sample type restrictions.
- Reports - framework only. 'Analysis per service' shows what is planned.
- Improved i18n handling, and updated strings from Transifex.
- Numerous performance enhancements
- Analysis Service & Method associations.
- An improved Analysis Service pop-up window.
- Sample Type and Sample Point relationship.
- Currency selection from zope locales
- Combined AR View and Edit tabs.
- Re-factored AR 'Add/Remove Analyses' screen
- Store the date of capture for analysis results
- Append only remarks fields on more objects.

2012-01-23
----------

 - Made Bika compatible with Plone 4.1
 - Sampler and Preserver roles, users and permissions
 - Sampling and Preservation workflows
 - Inactive and Cancellation Workflows
 - Pre-preserved Containers
 - Automatic versioning for some bika_setup types
 - Analyst and Instrument on Worksheet templates
 - XLSX setup data loader
 - Sample disposal date based on date sampled, not date received.
 - Internal ID Server by default
 - user defined calculations and interim fields
 - Dry Matter results option does not appear until enabled in Site Setup
 - Accreditation portlet disabled until enabled in Site Setup
 - BikaListingView
 - New icons
 - (mostly) usable at 800x600
 - Column display toggles
 - Future dated samples and ARs
 - Accreditation template: i18n in locales/manual.pot/accreditation_*
 - intermediate workflow state for analyses requiring attachments
 - Labmanager has Site Administrator role (not Manager)
 - 'Indeterminate' results
 - use portal_factory everywhere
 - working test suite
 - static resource directories
 - Merged BikaMembers types
 - CoordinateField/Widget
 - DurationField/Widget
 - CustomRecordsWidget

2.3.3 Bug fix release
---------------------

 - Inclusion of BikaMembers 0.0.3. No changes to bika code, version bumped
   to facilitate release of new BikaMembers version.

2.3
---

 - Analysis categories introduced
 - Analysis service result restrictions - specification of possible results
 - Allow site and client specification of email and fax subject line content
 - Additional instrument/export formats:
   WinescanFT120, WinescanAuto, FIAStar and Bartelt's data-collector
 - Export worksheet analyses to instruments
 - PDF as a result output option
 - SMS result output option
 - Result publication options synchronized and signatures added to emails
 - Email batching of query results conforms to result mailing
 - IDServer batching of unique id request
 - Optmization of worksheet searching on selection criteria
 - Extract tab added with extract for analysis services or profiles
 - Batch update of analysis service prices
 - German translation module added
 - Added a light query form which excludes analysis category and service
 - Batch size setting in analysis request lists
 - BikaMembers replaces UpfrontContacts
 - ATSchemaEditor removed
 - Significant performance improvements

 - Resolve client action conflicts
 - Sampled date validation
 - Drymatter formatting on output corrected
 - Correct default none workflows
 - Review portlet optimization
 - Pricelist prints blank for analysis service with price not defined

2.2
---

 - Attachments permitted on analysis requests and analyses
 - Worksheet resequencing, and sort order for worksheet analysis selection
 - Worksheet deletion only available for open worksheets
 - Portlet to provide export of analysis services and analysis profiles
 - Requirement for unique analysis service names, analysis service keywords,
 - instrument import keywords and analysis profile keywords enforced.
 - Report headings and formats standardized accross different reports
 - AR import alternative layout provided with selection, including profiles
 - Progress bar introduced for long running processes

2.1.1
-----

 - Disposal Date for Samples and Retention Period per Sample Type added.
 - Various new search criteria added.
 - Standard Manufacturers introduced.
 - Labels for Standard Samples introduced.
 - "Print" and "Email" facilities introduced for lists of Standard Samples and Standard Stocks.
 - "Duplicate" facility for Analysis Services introduced.
 - Addresses added to top of emailed query results.
 - Labels for Samples and Analysis Requests changed.
 - Analysis Services can have multiple Methods.
 - Change log introduced for Methods.
 - Methods added to left navigation bar.
 - List of Methods included in pop-up for Analyses.
 - Documents may be uploaded for Methods.

2.1
---

 - Sample object and workflow introduced
 - Results specifications, lab and per client
 - Analysis profiles
 - Worksheet template engine
 - Interface to Bika Calendar
 - Import of analysisrequests from csv file
 -  Export of results to csv file
 - Print as publication option
 - Lab Departments, lab contacts, and department manager introduced
 - Quality Control calculations. Control, blank and duplicate analyses.
 - QC graphs, normal distribution, trends and duplicate variation
 - Various analysis calculations allowed. Described by Calculation Type
 - Dependant Calcs introduced. Where an analysis result is calculated from
 -  other analyses: e.g. AnalysisX = AnalysisY - Analysis Z
 - Dry matter result reporting. Results are reported on sample as received,
 -  and also as dry matter result on dried sample
 - Re-publication, Pre publication of individual results and per Client
 - Many reports including Turn around, analyses repeated and out of spec

1.2.1
-----


 - Removed invoice line item descriptions from core code to allow skin
   integration
 - Create dummy titration values for analyses imported from instrument
 - More language translations

1.2.0
-----

 - Statements renamed to Invoices
 - Jobcards renamed to Worksheets
 - New identification fields added to analysis request
 - Client Reference, Sample Type and Sample Point
 - Welcome page introduced
 - Late analyses list linked from late analyses portlet
 - Icon changes
 - Accreditation body logo and details added to laboratory info
 - Accreditation logo, disclaimers added throughout web site
 - Laboratory confidence level value data driven from laboratory info
 - Analyses methods provided as pop-up where analyses are listed
 - Titration factors and titration volumes added to analyses and worksheets
 - Measure of uncertainties introduced per analysis and intercept
 - Two new specialist roles created - verifier and publisher
 - Sample test data load script - load_sample_data.py
 - Implement generic instrument data import tool
 - Login portlet added
 - Modifications required to support interlab
   Permit analysis parent (sample) to be in 'released' state.
   Reference SampleID on AnalysisRequest-

 - 1566324: Logged in page redirected to welcome page.
 - 1573299: LiveSearch - Added permissions to InvoiceLineItem.
 - 1573083: Status Drop Down - Invoicing
 - 1551957: Contacts not visible to other contacts. Correct local owner role
 - 1566334: position of 'add new ar' button changed to conform to other forms
 - 1532008: query results sort order most recent first
 - 1532770: Order default listing correction
 - 1558458: Member discount data driven in messages on AR forms
 - 1538354: SubTotal and VAT calculation on edit AR
 - 1532796: AR edit - allow change of contact

1.1.3
-----

 This is a bug fix release. Migration from older versions has also
 been improved greatly.

 Please note that AnalysisRequest now has a custom mutator that
 expects the title of the Cultivar, not the UID. This will impact
 anybode that customised the *analysisrequed_add.cpy* controller
 script and the *validate_analysisrequest_add_form.vpy* validation
 script.


 - 1423182: IndexError on surfing to LIMS pages without being logged on
 - 1423238: Orders - Dispatch date
 - 1429992: AR edit tab - Cultivar uneditable
 - 1429996: Cultivar names to allow numbers
 - 1429999: Late analysis alert - 'More...' URL
 - 1430002: Sample due alerts - 'More...' URL
 - 1433787: Security - Clients
 - 1434100: Search - Index & Attribute errors
 - 1418473: Updated start-id-server.bat for Win2K & Win XP

1.1.2
-----

 - 1423205: Show logs to labmanager set-up
 - 1291750: Added default ID prefixes for Order and Statement
 - 1424589: Late analysis alert to be calulated on date received

1.1.1
-----


 - Updated portlets with Plone 2.1 style definition list markup

 - 1423179: Clients must not see JobCard links on Analysis Requests
 - 1423182: IndexError on surfing to LIMS pages without being logged on
 - 1423188: Site map - Clients should not have access to ...
 - 1423191: Link rot - 'logged in' page
 - 1423193: Groups folder should not be shown
 - 1423194: No 'More...' if there are less than 5
 - 1423204: AR view - Missing tabs and status drop down
 - 1423209: Schema Editor - Drop Down List Issue (Select)
 - 1423234: Late Analysis alert shows for anonymous visitors
 - 1423363: Report Analysis Totals
 - 1423386: Email publication error

1.1.0
-----

 - Made Bika compatibable with Plone 2.1
 - Added Spanish translation contributed by Luis Espinoza
 - Added Italian translation contributed by Pierpaolo Baldan
 - Added Dutch translation contributed by Joris Goudriaan
 - Added Portugese translation contributed by Nuno R. Pinhão
 - The schemas of Client, Contact, AnalysisRequest and Order can be
   edited in the through-the-web schema editor, ATSchemaEditorNG.
 - The maximum time allowed for the publication of results can now be
   set per analysis service. The portlet
   'skins/bika/portlet_late_analysis.pt' has been added to alert lab
   users when analyses are late.
 - Analyses on an AnalysisRequest have a reference to a Jobcard,
   rendered as a hyperlink on the AnalysisRequest view.
 - A bug has been fixed where 'not_requested' analyses were checked
   on the AnalysisRequest edit form.
 - Enabled 'changed_state' folder button globally and disabled on
   AnalysisRequest and Jobcard.

1.0.1
-----

 - Updated 'skins/bika/date_components_support.py' with latest
   version of script in Plone 2.0.5
 - Modified access to transitions in workflow scripts, normal
   attribute access seems to guarded since Zope 2.7.5.
 - Added CHANGES.txt and README.txt
 - Added windows batch script for ID server
   (scripts/start-id-server.bat)<|MERGE_RESOLUTION|>--- conflicted
+++ resolved
@@ -39,12 +39,9 @@
 LIMS-1774: Shiny graphs for result ranges
 LIMS-2257: Scheduled sampling
 LIMS-2255: Switch to Chameleon (five.pt) for rendering TAL templates
-<<<<<<< HEAD
 - Add buttons to export lists to CSV and XML formats
-=======
 - System-wide filter by department
 - Allow to assign a lab contact to more than one department
->>>>>>> 3a1ed7f0
 - Multi-verification of analyses, with different verification types
 - Add option to allow multi-approval (multi-verification) of results
 - Added Analyses section in the Dashboard
