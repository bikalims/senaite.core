--- conflicted
+++ resolved
@@ -710,15 +710,10 @@
         at.setCatalogsByType('SamplePoint', ['bika_setup_catalog', 'portal_catalog'])
         at.setCatalogsByType('StorageLocation', ['bika_setup_catalog', 'portal_catalog'])
         at.setCatalogsByType('SamplingDeviation', ['bika_setup_catalog', ])
-<<<<<<< HEAD
+        at.setCatalogsByType('IdentifierType', ['bika_setup_catalog', ])
         at.setCatalogsByType('Instrument', ['bika_setup_catalog', 'portal_catalog'])
         at.setCatalogsByType('InstrumentType', ['bika_setup_catalog', 'portal_catalog'])
         at.setCatalogsByType('InstrumentLocation', ['bika_setup_catalog', 'portal_catalog'])
-=======
-        at.setCatalogsByType('IdentifierType', ['bika_setup_catalog', ])
-        at.setCatalogsByType('Instrument', ['bika_setup_catalog', ])
-        at.setCatalogsByType('InstrumentType', ['bika_setup_catalog', ])
->>>>>>> 3cd8c881
         at.setCatalogsByType('Method', ['bika_setup_catalog', 'portal_catalog'])
         at.setCatalogsByType('Multifile', ['bika_setup_catalog'])
         at.setCatalogsByType('AttachmentType', ['bika_setup_catalog', ])
