# This file is part of Bika LIMS
#
# Copyright 2011-2016 by it's authors.
# Some rights reserved. See LICENSE.txt, AUTHORS.txt.

from Acquisition import aq_inner
from Acquisition import aq_parent
from Products.CMFCore.utils import getToolByName
from Products.CMFPlone.utils import _createObjectByType

from bika.lims import logger
from Products.CMFCore import permissions
from Products.CMFPlone.utils import _createObjectByType
from bika.lims.utils import tmpID
from bika.lims.permissions import *
from bika.lims.utils import tmpID
<<<<<<< HEAD
from bika.lims.catalog import setup_catalogs
from bika.lims.catalog import getCatalogDefinitions
=======
import traceback
import sys
>>>>>>> d4d7e911
import transaction


def upgrade(tool):
    """Upgrade step required for Bika LIMS 3.2.0
    """
    portal = aq_parent(aq_inner(tool))

    qi = portal.portal_quickinstaller
    ufrom = qi.upgradeInfo('bika.lims')['installedVersion']
    logger.info("Upgrading Bika LIMS: %s -> %s" % (ufrom, '3.2.0'))

    """Updated profile steps
    list of the generic setup import step names: portal.portal_setup.getSortedImportSteps() <---
    if you want more metadata use this: portal.portal_setup.getImportStepMetadata('jsregistry') <---
    important info about upgrade steps in
    http://stackoverflow.com/questions/7821498/is-there-a-good-reference-list-for-the-names-of-the-genericsetup-import-steps
    """
    setup = portal.portal_setup
    setup.runImportStepFromProfile('profile-bika.lims:default', 'typeinfo')
    setup.runImportStepFromProfile('profile-bika.lims:default', 'jsregistry')
    setup.runImportStepFromProfile('profile-bika.lims:default', 'cssregistry')
    setup.runImportStepFromProfile('profile-bika.lims:default', 'workflow-csv')
    setup.runImportStepFromProfile('profile-bika.lims:default', 'factorytool')
    setup.runImportStepFromProfile('profile-bika.lims:default', 'controlpanel')
    setup.runImportStepFromProfile('profile-bika.lims:default', 'catalog')
    setup.runImportStepFromProfile('profile-bika.lims:default', 'propertiestool')
    setup.runImportStepFromProfile('profile-bika.lims:default', 'skins')
    setup.runImportStepFromProfile('profile-bika.lims:default', 'toolset')
    setup.runImportStepFromProfile(
        'profile-bika.lims:default', 'portlets', run_dependencies=False)

    # Creating all the sampling coordinator roles, permissions and indexes
    logger.info("Sampling Coordinator...")
    create_samplingcoordinator(portal)

    # Reflex Testing setup
    logger.info("Reflex testing...")
    reflex_rules(portal)

    # Departments
    logger.info("Departments...")
    departments(portal)

    # More than one department can be assigned to a Contact
    logger.info("More than one department per contact...")
    multi_department_to_labcontact(portal)

    # Migrate Instrument Locations
    logger.info("Migrating instrument locations...")
    migrate_instrument_locations(portal)

    # Updating Verifications of Analysis field from integer to String.
    logger.info("Multiverification of Analyses...")
    multi_verification(portal)

    # Update workflow permissions
<<<<<<< HEAD
    logger.info("Updating role mappings...")
    wf = getToolByName(portal, 'portal_workflow')
    #wf.updateRoleMappings()
=======
    try:
        logger.info("Updating role mappings...")
        wf = getToolByName(portal, 'portal_workflow')
        wf.updateRoleMappings()
    except:
        logger.error(traceback.format_exc())
        e = sys.exc_info()
        logger.error("Unable to update role maps due to: %s" % (str(e)))
>>>>>>> d4d7e911

    # Remove unused indexes and columns
    logger.info("Removing stale indexes...")
    bc = getToolByName(portal, 'bika_catalog', None)
    delIndexAndColumn(bc, 'getProfilesTitle')

    # Clean and rebuild affected catalogs (if required)
    logger.info("Cleaning and rebuilding...")
    cleanAndRebuildIfNeeded(portal)
    transaction.commit()
    # Updating lims catalogs if there is any change in them
    logger.info("Updating catalogs if needed...")
    setup_catalogs(portal, getCatalogDefinitions())
    logger.info("Catalogs updated")

    return True


def migrate_instrument_locations(portal):
    bsc = portal.bika_setup_catalog

    bika_instrumentlocations = portal.bika_setup.get("bika_instrumentlocations")

    if bika_instrumentlocations is None:
        logger.error("bika_instrumentlocations not found in bika_setup!")
        return  # This should not happen

    # move bika_instrumentlocations below bika_instrumenttypes
    panel_ids = portal.bika_setup.objectIds()
    target_idx = panel_ids.index("bika_instrumenttypes")
    current_idx = panel_ids.index("bika_instrumentlocations")
    delta = current_idx - target_idx
    if delta > 1:
        portal.bika_setup.moveObjectsUp("bika_instrumentlocations", delta=delta-1)

    instrument_brains = bsc(portal_type="Instrument")
    for instrument_brain in instrument_brains:
        instrument = instrument_brain.getObject()

        # get the string value of the `location` field
        location = instrument.getLocation()
        if not location:
            continue  # Skip if no location was set

        # make a dictionary with the Titles as keys and the objects as values
        instrument_locations = bika_instrumentlocations.objectValues()
        instrument_location_titles = map(lambda o: o.Title(), instrument_locations)
        locations = dict(zip(instrument_location_titles, instrument_locations))

        instrument_location = None
        if location in locations:
            logger.info("Instrument Location {} exists in bika_instrumentlocations".format(location))
            instrument_location = locations[location]
        else:
            # Create a new location and link it to the instruments InstrumentLocation field
            instrument_location = _createObjectByType("InstrumentLocation", bika_instrumentlocations, tmpID())
            instrument_location.setTitle(location)
            instrument_location._renameAfterCreation()
            instrument_location.reindexObject()
            logger.info("Created Instrument Location {} in bika_instrumentlocations".format(location))

        instrument.setLocation(None)  # flush the old instrument location
        instrument.setInstrumentLocation(instrument_location)
        instrument.reindexObject()
        logger.info("Linked Instrument Location {} to Instrument {}".format(location, instrument.id))
    transaction.commit()


def create_samplingcoordinator(portal):
    # Creates the new group
    portal_groups = portal.portal_groups
    if 'SamplingCoordinator'\
            not in portal.acl_users.portal_role_manager.listRoleIds():
        portal.acl_users.portal_role_manager.addRole('SamplingCoordinator')
        # add roles to the portal
        portal._addRole('SamplingCoordinator')
        if 'SamplingCoordinators' not in portal_groups.listGroupIds():
            portal_groups.addGroup(
                'SamplingCoordinators', title="Sampling Coordinators",
                roles=['SamplingCoordinator'])

        # permissions
        # to deal with permissions http://docs.plone.org/develop/plone/security/permissions.html#checking-if-the-logged-in-user-has-a-permission
        # Root permissions
        # The last 0/1 regards the 'Acquire' column in the workflow's csv's
        mp = portal.manage_permission
        mp(AddSamplePartition, ['Manager', 'Owner', 'LabManager', 'LabClerk', 'Sampler', 'SamplingCoordinator'], 1)
        mp(ManageARPriority, ['Manager', 'LabManager', 'LabClerk'], 1)
        mp(ManageAnalysisRequests, ['Manager', 'LabManager', 'LabClerk', 'Analyst', 'Sampler', 'Preserver', 'Owner', 'RegulatoryInspector', 'SamplingCoordinator'], 1)
        mp(ManageSamples, ['Manager', 'LabManager', 'LabClerk', 'Analyst', 'Sampler', 'Preserver', 'Owner', 'RegulatoryInspector', 'SamplingCoordinator'], 1)
        mp(ScheduleSampling, ['Manager', 'SamplingCoordinator'], 0)
        mp(ReceiveSample, ['Manager', 'LabManager', 'LabClerk', 'Sampler', 'SamplingCoordinator'], 1)
        mp(EditSample, ['Manager', 'LabManager', 'LabClerk', 'Analyst', 'Sampler', 'Preserver', 'Owner', 'SamplingCoordinator'], 1)
        mp(ViewResults, ['Manager', 'LabManager', 'Analyst', 'Sampler', 'RegulatoryInspector', 'SamplingCoordinator'], 1)
        mp(EditSamplePartition, ['Manager', 'LabManager', 'LabClerk', 'Analyst', 'Sampler', 'Preserver', 'Owner', 'SamplingCoordinator'], 1)

        # /clients folder permissions
        mp = portal.clients.manage_permission
        mp(permissions.ListFolderContents, ['Manager', 'LabManager', 'Member', 'LabClerk', 'Analyst', 'Sampler', 'Preserver', 'SamplingCoordinator'], 0)
        mp(permissions.View, ['Manager', 'LabManager', 'LabClerk', 'Member', 'Analyst', 'Sampler', 'Preserver', 'SamplingCoordinator', 'SamplingCoordinator'], 0)
        mp('Access contents information', ['Manager', 'LabManager', 'Member', 'LabClerk', 'Analyst', 'Sampler', 'Preserver', 'Owner', 'SamplingCoordinator'], 0)
        portal.clients.reindexObject()
        for obj in portal.clients.objectValues():
            mp = obj.manage_permission
            mp(permissions.ListFolderContents, ['Manager', 'LabManager', 'Member', 'LabClerk', 'Analyst', 'Sampler', 'Preserver', 'SamplingCoordinator'], 0)
            mp(permissions.View, ['Manager', 'LabManager', 'LabClerk', 'Member', 'Analyst', 'Sampler', 'Preserver', 'SamplingCoordinator'], 0)
            mp('Access contents information', ['Manager', 'LabManager', 'Member', 'LabClerk', 'Analyst', 'Sampler', 'Preserver', 'Owner', 'SamplingCoordinator'], 0)
            obj.reindexObject()
            for contact in portal.clients.objectValues('Contact'):
                mp = contact.manage_permission
                mp(permissions.View, ['Manager', 'LabManager', 'LabClerk', 'Owner', 'Analyst', 'Sampler', 'Preserver', 'SamplingCoordinator'], 0)
                mp(permissions.ModifyPortalContent, ['Manager', 'LabManager', 'Owner', 'SamplingCoordinator'], 0)

        # /analysisrequests folder permissions
        mp = portal.analysisrequests.manage_permission
        mp(permissions.ListFolderContents, ['Manager', 'LabManager', 'LabClerk', 'Analyst', 'Sampler', 'RegulatoryInspector', 'SamplingCoordinator'], 0)
        mp(permissions.View, ['Manager', 'LabManager', 'LabClerk', 'Analyst', 'Sampler', 'RegulatoryInspector', 'SamplingCoordinator'], 0)
        mp('Access contents information', ['Manager', 'LabManager', 'LabClerk', 'Analyst', 'Sampler', 'RegulatoryInspector', 'SamplingCoordinator'], 0)
        portal.analysisrequests.reindexObject()

        # /samples folder permissions
        mp = portal.samples.manage_permission
        mp(permissions.ListFolderContents, ['Manager', 'LabManager', 'LabClerk', 'Analyst', 'Sampler', 'Preserver', 'RegulatoryInspector', 'SamplingCoordinator'], 0)
        mp(permissions.AddPortalContent, ['Manager', 'LabManager', 'LabClerk', 'Analyst', 'Sampler', 'SamplingCoordinator'], 0)
        mp(permissions.View, ['Manager', 'LabManager', 'LabClerk', 'Analyst', 'Sampler', 'Preserver', 'RegulatoryInspector', 'SamplingCoordinator'], 0)
        mp('Access contents information', ['Manager', 'LabManager', 'LabClerk', 'Analyst', 'Sampler', 'Preserver', 'RegulatoryInspector', 'SamplingCoordinator'], 0)
        portal.samples.reindexObject()
        transaction.commit()

    # Add the index for the catalog
    bc = getToolByName(portal, 'bika_catalog', None)
    addIndex(bc, 'getScheduledSamplingSampler', 'FieldIndex')
    transaction.commit()

def departments(portal):
    """ To add department indexes to the catalogs """
    bc = getToolByName(portal, 'bika_catalog')
    bac = getToolByName(portal, 'bika_analysis_catalog')
    addIndex(bc, 'getDepartmentUIDs', 'KeywordIndex')
    addIndex(bac, 'getDepartmentUID', 'KeywordIndex')
    transaction.commit()

def create_CAS_IdentifierType(portal):
    """LIMS-1391 The CAS Nr IdentifierType is normally created by
    setuphandlers during site initialisation.
    """
    pc = getToolByName(portal, 'portal_catalog', None)
    objs = pc(portal_type="Analyses",review_state="to_be_verified")
    for obj_brain in objs:
        obj = obj_brain.getObject()
        old_field = obj.Schema().get("NumberOfVerifications", None)
        if old_field:
            new_value=''
            for n in range(0,old_field):
                new_value+='admin'
    bsc = getToolByName(portal, 'bika_catalog', None)
    idtypes = bsc(portal_type = 'IdentifierType', title='CAS Nr')
    if not idtypes:
        folder = portal.bika_setup.bika_identifiertypes
        idtype = _createObjectByType('IdentifierType', folder, tmpID())
        idtype.processForm()
        idtype.edit(title='CAS Nr',
                    description='Chemical Abstracts Registry number',
                    portal_types=['Analysis Service'])
    transaction.commit()

def multi_verification(portal):
    """
    Getting all analyses with review_state in to_be_verified and
    adding "admin" as a verificator as many times as this analysis verified before.
    """
    pc = getToolByName(portal, 'portal_catalog', None)
    objs = pc(portal_type="Analyses",review_state="to_be_verified")
    for obj_brain in objs:
        obj = obj_brain.getObject()
        old_field = obj.Schema().get("NumberOfVerifications", None)
        if old_field:
            new_value=''
            for n in range(0,old_field):
                new_value+='admin'
                if n<old_field:
                    new_value+=','
            obj.setVerificators(new_value)
    transaction.commit()

def reflex_rules(portal):
    at = getToolByName(portal, 'archetype_tool')
    # If reflex rules folder is not created yet, we should create it
    typestool = getToolByName(portal, 'portal_types')
    qi = portal.portal_quickinstaller
    if not portal['bika_setup'].get('bika_reflexrulefolder'):
        typestool.constructContent(type_name="ReflexRuleFolder",
                                   container=portal['bika_setup'],
                                   id='bika_reflexrulefolder',
                                   title='Reflex Rules Folder')
    obj = portal['bika_setup']['bika_reflexrulefolder']
    obj.unmarkCreationFlag()
    obj.reindexObject()
    if not portal['bika_setup'].get('bika_reflexrulefolder'):
        logger.info("ReflexRuleFolder not created")

    # Install Products.DataGridField
    qi.installProducts(['Products.DataGridField'])
    # add new types not to list in nav
    # ReflexRule
    portal_properties = getToolByName(portal, 'portal_properties')
    ntp = getattr(portal_properties, 'navtree_properties')
    types = list(ntp.getProperty('metaTypesNotToList'))
    types.append("ReflexRule")
    ntp.manage_changeProperties(MetaTypesNotToQuery=types)

    pc = getToolByName(portal, 'portal_catalog')
    addIndex(pc, 'worksheettemplateUID', 'FieldIndex')
    addIndexAndColumn(pc, 'Analyst', 'FieldIndex')

    bsc = getToolByName(portal, 'bika_setup_catalog')
    addIndex(bsc, 'getAvailableMethodsUIDs', 'KeywordIndex')
    addIndex(bsc, 'getMethodUID', 'FieldIndex')

    bac = getToolByName(portal, 'bika_analysis_catalog')
    addIndex(bac, 'getInstrumentUID', 'FieldIndex')
    addIndex(bac, 'getMethodUID', 'FieldIndex')
    addIndex(bac, 'getInstrumentUID', 'FieldIndex')
    transaction.commit()

def multi_department_to_labcontact(portal):
    """
    In "Lab Contact" edit view, replace the selection list populated with
    departments by a multi-select list.
    This requires to create a new content field on order to deal with
    the migration of the old single-select list.
    The 'Department' field info from created objects should be migrated to the
    multi-select field 'Departments' to maintain the consistency
    """
    pc = getToolByName(portal, 'portal_catalog', None)
    # Moving from profile to profiles
    objs = pc(portal_type="LabContact")
    for obj_brain in objs:
        obj = obj_brain.getObject()
        if not obj.getDepartments():
            obj.setDepartments(obj.getDepartment())
    transaction.commit()


# *********************
# Helper methods below
# *********************
cleanrebuild = []
def delIndexAndColumn(catalog, index):
    if index in catalog.indexes():
        try:
            catalog.delIndex(index)
            logger.info('Old catalog index %s deleted.' % index)
            if catalog.id not in cleanrebuild:
                cleanrebuild.append(catalog.id)
        except:
            pass
        try:
            catalog.delColumn(index)
            logger.info('Old catalog column %s deleted.' % index)
        except:
            pass

def addIndex(catalog, index, indextype):
    if index not in catalog.indexes():
        try:
            catalog.addIndex(index, indextype)
            logger.info('Catalog index %s added.' % index)
            if catalog.id not in cleanrebuild:
                cleanrebuild.append(catalog.id)
        except:
            pass

def addIndexAndColumn(catalog, index, indextype):
    if index not in catalog.indexes():
        try:
            catalog.addIndex(index, indextype)
            logger.info('Catalog index %s added.' % index)
            if catalog.id not in cleanrebuild:
                cleanrebuild.append(catalog.id)
        except:
            pass
        try:
            catalog.addColumn(index)
            logger.info('Catalog column %s added.' % index)
        except:
            pass

def cleanAndRebuildIfNeeded(portal):
    for c in cleanrebuild:
        try:
            catalog = getToolByName(portal, c)
            catalog.clearFindAndRebuild()
        except:
            logger.info("Unable to clean and rebuild %s " % c)
            pass
        transaction.commit()<|MERGE_RESOLUTION|>--- conflicted
+++ resolved
@@ -14,13 +14,10 @@
 from bika.lims.utils import tmpID
 from bika.lims.permissions import *
 from bika.lims.utils import tmpID
-<<<<<<< HEAD
 from bika.lims.catalog import setup_catalogs
 from bika.lims.catalog import getCatalogDefinitions
-=======
 import traceback
 import sys
->>>>>>> d4d7e911
 import transaction
 
 
@@ -78,11 +75,6 @@
     multi_verification(portal)
 
     # Update workflow permissions
-<<<<<<< HEAD
-    logger.info("Updating role mappings...")
-    wf = getToolByName(portal, 'portal_workflow')
-    #wf.updateRoleMappings()
-=======
     try:
         logger.info("Updating role mappings...")
         wf = getToolByName(portal, 'portal_workflow')
@@ -91,7 +83,6 @@
         logger.error(traceback.format_exc())
         e = sys.exc_info()
         logger.error("Unable to update role maps due to: %s" % (str(e)))
->>>>>>> d4d7e911
 
     # Remove unused indexes and columns
     logger.info("Removing stale indexes...")
