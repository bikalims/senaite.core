--- conflicted
+++ resolved
@@ -747,28 +747,6 @@
                          self.portal_url,
                          t(_("Late Analysis")))
 
-<<<<<<< HEAD
-            # Submitting user may not verify results (admin can though)
-            if items[i]['review_state'] == 'to_be_verified' and \
-               not checkPermission(VerifyOwnResults, obj):
-                user_id = getSecurityManager().getUser().getId()
-                self_submitted = False
-                try:
-                    review_history = list(workflow.getInfoFor(obj, 'review_history'))
-                    review_history.reverse()
-                    for event in review_history:
-                        if event.get('action') == 'submit':
-                            if event.get('actor') == user_id:
-                                self_submitted = True
-                            break
-                    if self_submitted:
-                        items[i]['after']['state_title'] = \
-                             "<img src='++resource++bika.lims.images/submitted-by-current-user.png' title='%s'/>" % \
-                             (t(_("Cannot verify: Submitted by current user")))
-                except WorkflowException:
-                    pass
-            after_icons = ''
-=======
             after_icons = []
             # Submitting user may not verify results unless the user is labman
             # or manager and the AS has isSelfVerificationEnabled set to True
@@ -814,8 +792,6 @@
                     "<img src='++resource++bika.lims.images/warning.png' title='%s'/>" %
                     (t(_("Submited and verified by the same user- "+ submitter)))
                     )
-
->>>>>>> 9d5c984a
             # add icon for assigned analyses in AR views
             if self.context.portal_type == 'AnalysisRequest':
                 obj = items[i]['obj']
@@ -825,29 +801,20 @@
                     br = obj.getBackReferences('WorksheetAnalysis')
                     if len(br) > 0:
                         ws = br[0]
-<<<<<<< HEAD
-                        after_icons += "<a href='%s'><img src='++resource++bika.lims.images/worksheet.png' title='%s'/></a>" % \
-                        (ws.absolute_url(),
-                         t(_("Assigned to: ${worksheet_id}",
-                             mapping={'worksheet_id': safe_unicode(ws.id)})))
-            items[i]['after']['state_title'] = after_icons
-            after_icons = ''
-            if obj.getIsReflexAnalysis():
-                after_icons += "<img\
-                src='%s/++resource++bika.lims.images/reflexrule.png'\
-                title='%s'>" % (
-                    self.portal_url,
-                    t(_('It comes form a reflex rule'))
-                )
-            items[i]['after']['Service'] = after_icons
-=======
                         after_icons.append("<a href='%s'><img src='++resource++bika.lims.images/worksheet.png' title='%s'/></a>" %
                         (ws.absolute_url(),
                          t(_("Assigned to: ${worksheet_id}",
                              mapping={'worksheet_id': safe_unicode(ws.id)}))))
             items[i]['after']['state_title'] = '&nbsp;'.join(after_icons)
-
->>>>>>> 9d5c984a
+            after_icons = []
+            if obj.getIsReflexAnalysis():
+                after_icons.append("<img\
+                src='%s/++resource++bika.lims.images/reflexrule.png'\
+                title='%s'>" % (
+                    self.portal_url,
+                    t(_('It comes form a reflex rule'))
+                ))
+            items[i]['after']['Service'] = after_icons
 
         # the TAL requires values for all interim fields on all
         # items, so we set blank values in unused cells
