from bika.lims.jsonapi import set_fields_from_request
from Products.CMFCore.utils import getToolByName
from plone.jsonapi.core import router
from plone.jsonapi.core.interfaces import IRouteProvider
from zExceptions import BadRequest
from zope import interface
import json
import transaction


class Update(object):
    interface.implements(IRouteProvider)

    def initialize(self, context, request):
        pass

    @property
    def routes(self):
        return (
            ("/update", "update", self.update, dict(methods=['GET', 'POST'])),
            ("/update_many", "update_many", self.update_many, dict(methods=['GET', 'POST'])),
        )

    def update(self, context, request):
        """/@@API/update: Update existing object values

        Required parameters:

            - obj_path: path to the object, relative to plone site root.
            - fields: json value, dict: key:value = fieldname:value.

        {
            runtime: Function running time.
            error: true or string(message) if error. false if no error.
            success: true or string(message) if success. false if no success.
            <fieldname>: <current value>
            ...
        }

        So.

        >>> portal = layer['portal']
        >>> portal_url = portal.absolute_url()
        >>> from plone.app.testing import SITE_OWNER_NAME
        >>> from plone.app.testing import SITE_OWNER_PASSWORD

        Update a client's existing address:

        >>> browser = layer['getBrowser'](portal, loggedIn=True, username=SITE_OWNER_NAME, password=SITE_OWNER_PASSWORD)
        >>> browser.open(portal_url+"/@@API/update?", "&".join([
        ... "obj_path=/clients/client-1",
        ... "title=Test",
        ... "PostalAddress={'address': '1 Wendy Way', 'city': 'Johannesburg', 'zip': '9000', 'state': 'Gauteng', 'district': '', 'country':'South Africa'}"
        ... ]))
        >>> browser.contents
        '{..."success": true...}'

        quickly check that it saved:

        >>> browser = layer['getBrowser'](portal, loggedIn=True, username=SITE_OWNER_NAME, password=SITE_OWNER_PASSWORD)
        >>> browser.open(portal_url+"/@@API/read?", "&".join([
        ... "id=client-1",
        ... "include_fields=PostalAddress",
        ... ]))
        >>> browser.contents
        '{...1 Wendy Way...}'

        Try the same with a nonsense fieldname:

        >>> browser = layer['getBrowser'](portal, loggedIn=True, username=SITE_OWNER_NAME, password=SITE_OWNER_PASSWORD)
        >>> browser.open(portal_url+"/@@API/update?", "&".join([
        ... "obj_path=/clients/client-1",
        ... "Thing=Fish",
        ... ]))
        >>> browser.contents
        '{...The following request fields were not used: ...Thing...}'

        Setting the value of a RefereceField to "" or None (null) should not cause
        an error; setting an empty value should clear the field

        >>> browser = layer['getBrowser'](portal, loggedIn=True, username=SITE_OWNER_NAME, password=SITE_OWNER_PASSWORD)
        >>> browser.open(portal_url+"/@@API/update?", "&".join([
        ... "obj_path=/clients/client-1",
        ... 'DefaultCategories=',
        ... ]))
        >>> browser.contents
        '{..."success": true...}'

        """
        savepoint = transaction.savepoint()
        self.context = context
        self.request = request
        self.unused = [x for x in self.request.form.keys()]
        self.used("form.submitted")
        self.used("__ac_name")
        self.used("__ac_password")
        ret = {
            "url": router.url_for("update", force_external=True),
            "success": False,
            "error": True,
        }
<<<<<<< HEAD
        obj = None
        if self.request.get('obj_uid', ''):
            uc = getToolByName(self.context, 'uid_catalog')
            brain = uc(UID=self.request.get('obj_uid', ''))
            obj = brain[0].getObject() if brain else None
        elif self.request.get('obj_path', ''):
            obj_path = self.request['obj_path']
            site_path = request['PATH_INFO'].replace("/@@API/update", "")
            obj = context.restrictedTraverse(str(site_path + obj_path))
        if obj:
            self.used('obj_uid')
            self.used('obj_path')
=======
        # always require obj_path
        self.require("obj_path")
        obj_path = self.request['obj_path']
        self.used("obj_path")

        obj = None
        ppath = context.portal_url.getPortalObject().getPhysicalPath()
        if ppath and len(ppath) > 1:
            ppath = ppath[1]
            obj = context.restrictedTraverse(ppath + obj_path)

        if not obj:
            ret['success'] = False
            ret['fail'] = True
            return ret

>>>>>>> bba27d0e
        try:
            fields = set_fields_from_request(obj, request)
            for field in fields:
                self.used(field)
        except:
            savepoint.rollback()
            raise

        ret['success'] = True
        ret['error'] = False

        if self.unused:
            raise BadRequest("The following request fields were not used: %s.  Request aborted." % self.unused)

        return ret


    def require(self, fieldname, allow_blank=False):
        """fieldname is required"""
        if self.request.form and fieldname not in self.request.form.keys():
            raise Exception("Required field not found in request: %s" % fieldname)
        if self.request.form and (not self.request.form[fieldname] or allow_blank):
            raise Exception("Required field %s may not have blank value")


    def used(self, fieldname):
        """fieldname is used, remove from list of unused fields"""
        if fieldname in self.unused:
            self.unused.remove(fieldname)


    def update_many(self, context, request):
        """/@@API/update_many: Update existing object values

        This is a wrapper around the update method, allowing multiple updates
        to be combined into a single request.

        required parameters:

            - input_values: A json-encoded dictionary.
              Each key is an obj_path, and each value is a dictionary
              containing key/value pairs to be set on the object.

        Return value:

        {
            runtime: Function running time.
            error: true or string(message) if error. false if no error.
            success: true or string(message) if success. false if no success.
            updates: return values from update
        }
        """
        self.context = context
        self.request = request
        self.unused = [x for x in self.request.form.keys()]
        self.used("form.submitted")
        self.used("__ac_name")
        self.used("__ac_password")
        ret = {
            "url": router.url_for("update_many", force_external=True),
            "success": False,
            "error": True,
            "updates": [],
        }

        input_values = json.loads(request.get('input_values', '[]'))
        if not input_values:
            raise BadRequest("missing input_values")
        site_path = request['PATH_INFO'].replace("/@@API/update_many", "")

        for obj_path, i in input_values.items():
            savepoint = transaction.savepoint()
            if not obj_path.startswith("/"):
                obj_path = "/" + obj_path
            if obj_path.startswith(site_path):
                obj_path = obj_path[len(site_path):]
            obj = context.restrictedTraverse(str(site_path + obj_path))
            this_ret = {
                "url": router.url_for("update_many", force_external=True),
                "success": False,
                "error": True,
            }
            try:
                set_fields_from_request(obj, i)
            except:
                savepoint.rollback()
                raise
            this_ret['success'] = True
            this_ret['error'] = False
            ret['updates'].append(this_ret)
        ret['success'] = True
        ret['error'] = False
        return ret<|MERGE_RESOLUTION|>--- conflicted
+++ resolved
@@ -99,37 +99,29 @@
             "success": False,
             "error": True,
         }
-<<<<<<< HEAD
         obj = None
+        # Find out if the object can be retrieved via UID or via
+        # traversing.
         if self.request.get('obj_uid', ''):
             uc = getToolByName(self.context, 'uid_catalog')
             brain = uc(UID=self.request.get('obj_uid', ''))
             obj = brain[0].getObject() if brain else None
-        elif self.request.get('obj_path', ''):
+        if self.request.get('obj_path', '') and not obj:
             obj_path = self.request['obj_path']
-            site_path = request['PATH_INFO'].replace("/@@API/update", "")
-            obj = context.restrictedTraverse(str(site_path + obj_path))
+            site_path = context.portal_url.getPortalObject().getPhysicalPath()
+            if site_path and isinstance(site_path, basestring):
+                obj = context.restrictedTraverse(site_path + obj_path)
+            elif site_path and len(site_path) > 1:
+                obj = context.restrictedTraverse(site_path[1] + obj_path)
+
         if obj:
             self.used('obj_uid')
             self.used('obj_path')
-=======
-        # always require obj_path
-        self.require("obj_path")
-        obj_path = self.request['obj_path']
-        self.used("obj_path")
-
-        obj = None
-        ppath = context.portal_url.getPortalObject().getPhysicalPath()
-        if ppath and len(ppath) > 1:
-            ppath = ppath[1]
-            obj = context.restrictedTraverse(ppath + obj_path)
-
-        if not obj:
+        else:
             ret['success'] = False
-            ret['fail'] = True
+            ret['error'] = True
             return ret
 
->>>>>>> bba27d0e
         try:
             fields = set_fields_from_request(obj, request)
             for field in fields:
