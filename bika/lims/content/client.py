"""Client - the main organisational entity in bika.
"""
from AccessControl import ClassSecurityInfo
from Products.ATContentTypes.content import schemata
from Products.Archetypes import atapi
from Products.Archetypes.utils import DisplayList
from Products.CMFCore import permissions
from Products.CMFCore.utils import getToolByName
from Products.CMFPlone.utils import safe_unicode
from bika.lims import PMF, bikaMessageFactory as _
from bika.lims import interfaces
from bika.lims.config import *
from bika.lims.content.organisation import Organisation
from bika.lims.interfaces import IClient
from bika.lims.utils import isActive
from zope.component import getUtility
from zope.interface import implements
from zope.interface.declarations import alsoProvides
import json
import sys

schema = Organisation.schema.copy() + atapi.Schema((
    atapi.StringField('ClientID',
        required = 1,
        searchable = True,
        validators = ('uniquefieldvalidator', 'standard_id_validator'),
        widget = atapi.StringWidget(
            label = _("Client ID"),
        ),
    ),
    atapi.BooleanField('BulkDiscount',
        default = False,
        write_permission = ManageClients,
        widget = atapi.BooleanWidget(
            label = _("Bulk discount applies"),
        ),
    ),
    atapi.BooleanField('MemberDiscountApplies',
        default = False,
        write_permission = ManageClients,
        widget = atapi.BooleanWidget(
            label = _("Member discount applies"),
        ),
    ),
    atapi.LinesField('EmailSubject',
        schemata = 'Preferences',
        default = ['ar', ],
        vocabulary = EMAIL_SUBJECT_OPTIONS,
        widget = atapi.MultiSelectionWidget(
            description = _('Items to be included in email subject lines'),
            label = _("Email subject line"),
        ),
    ),
    atapi.ReferenceField('DefaultCategories',
        schemata = 'Preferences',
        required = 0,
        multiValued = 1,
        vocabulary = 'getAnalysisCategories',
        vocabulary_display_path_bound = sys.maxint,
        allowed_types = ('AnalysisCategory',),
        relationship = 'ClientDefaultCategories',
        widget = atapi.ReferenceWidget(
            checkbox_bound = 1,
            label = _("Default categories"),
            description = _("Always expand the selected categories in client views"),
        ),
    ),
    atapi.ReferenceField('RestrictedCategories',
        schemata = 'Preferences',
        required = 0,
        multiValued = 1,
        vocabulary = 'getAnalysisCategories',
        validators = ('restrictedcategoriesvalidator',),
        vocabulary_display_path_bound = sys.maxint,
        allowed_types = ('AnalysisCategory',),
        relationship = 'ClientRestrictedCategories',
        widget = atapi.ReferenceWidget(
            checkbox_bound = 1,
            label = _("Restrict categories"),
            description = _("Show only selected categories in client views"),
        ),
    ),
))

schema['AccountNumber'].write_permission = ManageClients
schema['title'].widget.visible = False
schema['description'].widget.visible = False
schema['EmailAddress'].schemata = 'default'

schema.moveField('ClientID', after='Name')

class Client(Organisation):
    implements(IClient)
    security = ClassSecurityInfo()
    displayContentsTab = False
    schema = schema

    _at_rename_after_creation = True
    def _renameAfterCreation(self, check_auto_id=False):
        from bika.lims.idserver import renameAfterCreation
        renameAfterCreation(self)

    def Title(self):
        """ Return the Organisation's Name as its title """
        return safe_unicode(self.getField('Name').get(self)).encode('utf-8')

    def setTitle(self, value):
        return self.setName(value)

    def getContacts(self, dl=True):
        pc = getToolByName(self, 'portal_catalog')
        bc = getToolByName(self, 'bika_catalog')
        bsc = getToolByName(self, 'bika_setup_catalog')
        pairs = []
        objects = []
        for contact in self.objectValues('Contact'):
            if isActive(contact):
                pairs.append((contact.UID(), contact.Title()))
                if not dl:
                    objects.append(contact)
        pairs.sort(lambda x, y:cmp(x[1].lower(), y[1].lower()))
        return dl and DisplayList(pairs) or objects

    def getCCs(self):
        items = []
        for contact in self.getContacts(dl=False):
            item = {'uid': contact.UID(), 'title': contact.Title()}
            ccs = []
            if hasattr(contact, 'getCCContact'):
                for cc in contact.getCCContact():
                    if isActive(cc):
                        ccs.append({'title': cc.Title(),
                                    'uid': cc.UID(),})
            item['ccs_json'] = json.dumps(ccs)
            item['ccs'] = ccs
            items.append(item)
        items.sort(lambda x, y:cmp(x['title'].lower(), y['title'].lower()))
        return items

    security.declarePublic('getContactFromUsername')
    def getContactFromUsername(self, username):
        for contact in self.objectValues('Contact'):
            if contact.getUsername() == username:
                return contact.UID()

    security.declarePublic('getContactUIDForUser')
    def getContactUIDForUser(self):
        """ get the UID of the user associated with the authenticated user
        """
        membership_tool = getToolByName(instance, 'portal_membership')
        member = membership_tool.getAuthenticatedMember()
        username = mtool.getAuthenticatedMember().getUserName()
        r = self.portal_catalog(
            portal_type = 'Contact',
            getUsername = username
        )
        if len(r) == 1:
            return r[0].UID

<<<<<<< HEAD
    security.declarePublic('getCCContacts')
    def getCCContacts(self):
        """Return a JSON value, containing all Contacts and their default CCs
        for this client.  This function is used to set form values for javascript.
        """
        contact_data = []
        for contact in self.objectValues('Contact'):
            if isActive(contact):
                this_contact_data = {'title': contact.Title(),
                                     'uid': contact.UID(), }
                ccs = []
                for cc in contact.getCCContact():
                    if isActive(cc):
                        ccs.append({'title': cc.Title(),
                                    'uid': cc.UID(),})
                this_contact_data['ccs_json'] = json.dumps(ccs)
                this_contact_data['ccs'] = ccs
                contact_data.append(this_contact_data)
        contact_data.sort(lambda x, y:cmp(x['title'].lower(),
                                          y['title'].lower()))
        return contact_data
=======
>>>>>>> 1e7db9c8

    security.declarePublic('getARImportOptions')
    def getARImportOptions(self):
        return ARIMPORT_OPTIONS

    security.declarePublic('getAnalysisCategories')
    def getAnalysisCategories(self):
        """ return all available analysis categories """
        bsc = getToolByName(self, 'bika_setup_catalog')
        cats = []
        for st in bsc(portal_type = 'AnalysisCategory',
                      inactive_state = 'active',
                      sort_on = 'sortable_title'):
            cats.append((st.UID, st.Title))
        return DisplayList(cats)

schemata.finalizeATCTSchema(schema, folderish = True, moveDiscussion = False)

atapi.registerType(Client, PROJECTNAME)<|MERGE_RESOLUTION|>--- conflicted
+++ resolved
@@ -157,30 +157,6 @@
         if len(r) == 1:
             return r[0].UID
 
-<<<<<<< HEAD
-    security.declarePublic('getCCContacts')
-    def getCCContacts(self):
-        """Return a JSON value, containing all Contacts and their default CCs
-        for this client.  This function is used to set form values for javascript.
-        """
-        contact_data = []
-        for contact in self.objectValues('Contact'):
-            if isActive(contact):
-                this_contact_data = {'title': contact.Title(),
-                                     'uid': contact.UID(), }
-                ccs = []
-                for cc in contact.getCCContact():
-                    if isActive(cc):
-                        ccs.append({'title': cc.Title(),
-                                    'uid': cc.UID(),})
-                this_contact_data['ccs_json'] = json.dumps(ccs)
-                this_contact_data['ccs'] = ccs
-                contact_data.append(this_contact_data)
-        contact_data.sort(lambda x, y:cmp(x['title'].lower(),
-                                          y['title'].lower()))
-        return contact_data
-=======
->>>>>>> 1e7db9c8
 
     security.declarePublic('getARImportOptions')
     def getARImportOptions(self):
