<<<<<<< HEAD
3.1.9 (unreleased)
------------------
LIMS-1543: Add "Security Seal Intact Y/N" checkbox for partition container
LIMS-1544: Add "File attachment" field on Sample Point
LIMS-1949: Enviromental conditions
LIMS-1549: Sampling Round Templates privileges and permissions
LIMS-1564: Cancelling a Sampling Round
LIMS-2020: Add Sampling Round - Department not available for selection
LIMS-1545: Add "Composite Y/N" checkbox on AR Template
LIMS-1547: AR Templates tab inside Sampling Round Template
LIMS-1561: Editing a Sampling Round
LIMS-1558: Creating Sampling Rounds
LIMS-1965: Modified default navtree order for new installations
LIMS-1987: AR Invoice tab should not be shown if pricing is toggled off
LIMS-1523: Site Error when transitioning AR from 'Manage Analyses' or 'Log' tab
LIMS-1970: Analyses with AR Specifications not displayed properly in AR Add form
LIMS-1969: AR Add error when "Categorise analysis services" is disabled
LIMS-1397: Fix Client Title accessor to prevent catalog error when data is imported
LIMS-1996: On new system with no instrument data is difficult to get going.
LIMS-2005: Click on Validations tab of Instruments it give error
LIMS-1806: Instrument Interface. AQ2. Seal Analytical - Error
LIMS-2002: Error creating Analysis Requests from batch.
LIMS-1996: On new system with no instrument data it is difficult to get going. The warnings could be confusing
LIMS-1312: Transposed Worksheet view, ARs in columns
LIMS-1760: Customised AR Import spreadsheets (refactored, support importing to Batch)
LIMS-1548: Client-specific Sampling Round Templates
LIMS-1546: Sampling Round Template Creation and Edit view
LIMS-1944: Prevent concurrent form submissions from clobbering each other's results
LIMS-1930: AssertionError: Having an orphan size, higher than batch size is undefined
LIMS-1959: Not possible to create an AR
LIMS-1956: Error upgrading to 319
LIMS-1934: Hyperlinks in invoices
LIMS-1943: Stickers preview and custom stickers templates support
LIMS-1855: Small Sticker layout. QR-code capabilities
LIMS-1627: Pricing per Analysis Profile
HEALTH-279: AS IDs to be near top of page. Columns in AS list
LIMS-1625: Instrument tab titles and headers do not correspond
LIMS-1924: Instrument tab very miss-titled. Internal Calibration Tests
LIMS-1922: Instrument out of date typo and improvement
HEALTH-175: Supplier does not resolve on Instrument view page
LIMS-1887: uniquefield validator doesn't work properly
LIMS-1869: Not possible to create an Analysis Request
LIMS-1867: Auto-header, auto-footer and auto-pagination in results reports
LIMS-1743: Reports: ISO (A4) or ANSI (letter) pdf report size
LIMS-1695: Invoice export function missing
LIMS-1812: Use asynchronous requests for expanding categories in listings
LIMS-1811: Refactor AR Add form Javascript, and related code.
LIMS-1818: Instrument Interface. Eltra CS-2000
LIMS-1817: Instrument Interface. Rigaku Supermini XRF
LIMS-2041: Resolve ${analysis_keyword) in instrument import alert.
- New System Dashboard for LabManagers and Admins

=======
3.1.8.2 (2015-09-27)
--------------------
LIMS-1996: On new system with no instrument data is difficult to get going.
LIMS-1760: Customised AR Import spreadsheets (refactored, support importing to Batch)
LIMS-1930: AssertionError: Having an orphan size, higher than batch size is undefined
LIMS-1818: Instrument Interface. Eltra CS-2000
LIMS-1817: Instrument Interface. Rigaku Supermini XRF
LIMS-2037: Gracefully anticipate missing analysis workflow history
LIMS-2035: Prevent Weasyprint flooding due to asyncronous publish
>>>>>>> 63e84e02

3.1.8.1 (2015-06-23)
--------------------
LIMS-1806: Instrument Interface. AQ2. Seal Analytical - Error
LIMS-1760: Customised AR Import spreadsheets (refactored, support importing to Batch)
Fix portlets.xml for Plone 4.3.6 compatibility

3.1.8 (2015-06-03)
------------------
LIMS-1923: Typo InstrumentCalibration
HEALTH-287: Hyperlink in Instrument messages
LIMS-1929: Translation error on Instrument Document page
LIMS-1928 Asset Number on Instruments' Certificate tab should use Instrument's default
LIMS-1929: Translation error on Instrument Document page
LIMS-1773: Instrument. Thermo Fisher ELISA Spectrophotometer
LIMS-1697: Error updating bika.lims 317 to 318 via quickinstaller
LIMS-1820: QC Graphs DateTime's X-Axis not well sorted
LIMS-280 : System IDs starting from a specific value
LIMS-1819: Bika LIMS in footer, not Bika Lab Systems
LIMS-1808: Uncertainty calculation on DL
LIMS-1522: Site Error adding display columns to sorted AR list
LIMS-1705: Invoices. Currency unit overcooked
LIMS-1806: Instrument Interface. AQ2. Seal Analytical
LIMS-1770: FIAStar import 'no header'
LIMS-1771: Instrument. Scil Vet abc Plus
LIMS-1772: Instrument. VetScan VS2
LIMS-1507: Bika must notify why is not possible to publish an AR
LIMS-1805: Instrument Interface. Horiba JY ICP
LIMS-1710: UnicodeEncode error while creating an Invoice from AR view
WINE-44: Sample stickers uses Partition ID only if ShowPartitions option is enabled
LIMS-1634: AR Import fields (ClientRef, ClientSid) not importing correctly
LIMS-1474: Disposed date is not shown in Sample View
LIMS-1779: Results report new fields and improvements
LIMS-1775: Allow to select LDL or UDL defaults in results with readonly mode
LIMS-1769: Allow to use LDL and UDL in calculations.
LIMS-1700: Lower and Upper Detection Limits (LDL/UDL). Allow manual input
LIMS-1379: Allow manual uncertainty value input
LIMS-1324: Allow to hide analyses in results reports
LIMS-1754: Easy install for LIMS' add-ons was not possible
LIMS-1741: Fixed unwanted overlay when trying to save supply order
LIMS-1748: Error in adding supply order when a product has no price
LIMS-1745: Retracted analyses in duplicates
LIMS-1629: Pdf reports should split analysis results in different pages according to the lab department
Some new ID Generator's features, as the possibility of select the separator type
LIMS-1738: Regression. 'NoneType' object has no attribute 'getResultsRangeDict'
LIMS-1739: Error with results interpretation field of an AR lacking departments
LIMS-1740: Error when trying to view any Sample
LIMS-1724: Fixed missing start and end dates on reports
LIMS-1628: There should be a results interpretation field per lab department
LIMS-1737: Error when adding pricelists of lab products with no volume and unit
LIMS-1696: Decimal mark conversion is not working with "<0,002" results type
LIMS-1729: Analysis Specification Not applying to Sample when Selected
LIMS-1507: Do not cause exception on SMTPServerDisconnect when publishing AR results.


3.1.7 (2015-02-26)
------------------
LIMS-1693: Error trying to save a new AR
LIMS-1570: Instrument interface: Roche Cobas Taqman 48
LIMS-1520: Allow to invalidate verified ARs
LIMS-1690: Typo. Instrument page
LIMS-1688: After AR invalidation, ARs list throws an error
LIMS-1569: Instrument interface: Beckman Coulter Access 2
LIMS-1689: Error while creating a new invoice batch
LIMS-1266: Sampling date format error
LIMS-1365: Batch search parameters on Work sheets/Work sheets insides Batches
LIMS-1428: After receiving a sample with Sampling Workflow enable is not possible to input results
LIMS-1540: When accent characters are used in a "Sample Type" name, it is not possible to create a new AR
LIMS-1617: Error with bin/test
LIMS-1571: Instrument interface: Sysmex XS-1000i
LIMS-1574: Fixed AR and Analysis attachments
LIMS-1670: Fixed windows incompatibility in TAL (referencewidget.pt)
LIMS-1594: Added option to select landing page for clients in configuration registry
LIMS-1594: Re-ordered tabs on Client home page
LIMS-1520: Allow to invalidate verified ARs
LIMS-1539: Printable Worksheets. In both AR by row or column orientations
LIMS-1199: Worksheet totals in WS lists
LIMS-257: Set Blank and Warning icons in Reference Sample main view
LIMS-1636: Batch Sample View crash
LIMS-1524: Invalidate email does not have variables populated
LIMS-1572: Instrument interface: Sysmex XS-500i
LIMS-1575: Thermo Arena 20XT
LIMS-1423: Save details when AR workflow action kicked off
LIMS-1624: Import default test.xlsx fails
LIMS-1614: Error when selecting Analysis Administration Tab after receiving a sample with Sampling Workflow enabled
LIMS-1605: Tescan TIMA interface
LIMS-1604: BioDrop uLite interface
LIMS-1603: Life Technologies Qubit interface
LIMS-1517: Storage field tag untranslated?
LIMS-1518: Storage Location table
LIMS-1527: CC Contact on AR view (edit) offers all contacts in system
LIMS-1536: Add button [Add], to alow quickly addings in referencewidget
LIMS-1587: Better support for extension of custom sample labels
LIMS-1622: Version Check does not correctly check cache
LIMS-1623: Implement bika-frontpage as a BrowserView


3.1.6 (2014-12-17)
------------------
LIMS-1530: Scrambled Analysis Category order in Published Results
LIMS-1529: Error while inserting an AR with container-based partitioning is required
LIMS-1460: Additional field in AR for comments or results interpretation
LIMS-1441: An error message related to partitions unit is shown when selecting analysis during AR creation
LIMS-1470: AS Setup. File attachment field tag is missing
LIMS-1422: Results doesn't display yes/no once verified but 1 or 0
LIMS-1486: Typos in instrument messages
LIMS-1498: Published Results not Showing for Logged Clients
LIMS-1445: Scientific names should be written in italics in published reports
LIMS-1389: Units in results publishing should allow super(sub)script format, for example in cm2 or m3
LIMS-1500: Alere Pima's Instrument Interfice
LIMS-1457: Exponential notation in published AR pdf should be formatted like a×10^b instead of ae^+b
LIMS-1334: Calculate result precision from Uncertainty value
LIMS-1446: After retracting a published AR the Sample gets cancelled
LIMS-1390: More workflow for Batches
LIMS-1378: Bulking up Batches
LIMS-1479: new-version and upgrade-steps should be python viewlets
LIMS-1362: File attachment uploads to Batches
LIMS-1404: New Batch attributes (and their integration with existing ones on Batch views)
LIMS-1467: Sample Point Lookup doesn't work on AR modify
LIMS-1363: Batches per Client
LIMS-1405: New Sample and AR attributes
LIMS-1085: Allow Clients to add Attachments to ARs
LIMS-1444: In AR published report accredited analysis services are not marked as accredited
LIMS-1443: In published reports the publishing date is not shown in the pdf
LIMS-1420: Status filter is not kept after moving to next page
LIMS-1442: Sample Type is not filtred by Sample Point
LIMS-1448: Reports: when you click on "Analysis turnaround time" displays others
LIMS-1440: Error when trying to publish with analysis from different categories
LIMS-1459: Error when checking instrument validity in manage_results
LIMS-1430: Create an AR from batch allows you to introduce a non existent Client and Contacts don't work properly

- After modifying analysis Category, reindex category name and UID for all subordinate analyses
- Setup data import improvements and fixes
- Simplify installation with a custom Plone overview and add site


3.1.5 (2014-10-06)
------------------

LIMS-1082: Report Barcode. Was images for pdf/print reports etc
LIMS-1159: reapply fix for samplepoint visibility
LIMS-1325: WSTemplate loading incompatible reference analyses
LIMS-1333: Batch label replace with standard Plone keyword widget
LIMS-1335: Reference Definitions don't sort alphabetically on WS Template lay-outs
LIMS-1345: Analysis profiles don't sort
LIMS-1347: Analysis/AR background colour to be different to for Receive and To be Sampled
LIMS-1360: Number of analyses in ARs folder view
LIMS-1374: Auto label printing does not happen for an AR drop-down receive
LIMS-1377: Error when trying to publish after updating branch hotfix/next or develop
LIMS-1378: Add AR/Sample default fields to Batch
LIMS-1395: front page issue tracker url
LIMS-1402: If no date is chosen, it will never expire." not been accomplished
LIMS-1416: If a sample point has a default sample type the field is not pulled automatically during AR template creation
LIMS-1425: Verify Workflow (bika_listing) recursion

- added 'getusers' method to JSON API
- Added 'remove' method to JSON API
- Added AR 'Copy to new' action in more contexts
- Added basic handling of custom Sample Preparation Workflows
- Added decimal mark configuration for result reports
- Added help info regards to new templates creation
- Added IAcquireFieldDefaults - acquire field defaults through acquisition
- Added IATWidgetVisibility - runtime show/hide of AT edit/view widgets
- Added watermark on invalid reports
- Added watermark on provisional reports
- Alert panel when upgrades are available
- All relevant specification ranges are persisted when copying ARs or adding analyses
- Allow comma entry in numbers for e.g. German users
- Bika LIMS javascripts refactoring and optimization
- Fix ZeroDivisionError in variation calculation for DuplicateAnalysis
- Fixed spreadsheet load errors in Windows.
- Fixed template rendering errors in Windows
- JSONAPI update: always use field mutator if available
- JSONAPI: Added 'remove' and 'getusers' methods.
- Refactored ARSpecs, and added ResultsRange field to the AR

3.1.4.1 (2014-07-24)
--------------------

3.1.4 release was broken, simple ARs could not be created.



3.1.4.1 (2014-07-24)
--------------------

3.1.4 release was broken, simple ARs could not be created.

LIMS-1339: Published reports should use "±" symbol instead of "+/-"
LIMS-1327: Instrument from worksheet
LIMS-1328: Instrument calibration test graphs do not work on multiple samples
LIMS-1347: Analysis/AR background colour to be different to for Receive and To be Sampled
LIMS-1353: Analyses don't sort in Attachment look-up

Preview for Results reports
    - Single/Multi-AR preview
    - Allows to cancel the pre-publish/publish process
    - Allows to make visible/invisible the QC analyses
    - Allows to add new custom-made templates
    - JS machinery allowed for pdf reporting

3.1.4 (2014-07-23)
------------------

LIMS-113: Allow percentage value for AS uncertainty
LIMS-1087: Prevent listing of empty categories
LIMS-1203: Fix Batch-AnalysisRequests query
LIMS-1207: LIMS-113 Allow percentage value for AS uncertainty
LIMS-1221: use folder icon for ARImports in nav
LIMS-1240: fix permissions for "Copy To New" in AR lists
LIMS-1330: handle duplicate of reference analysis
LIMS-1340: soft-cache validator results
LIMS-1343: Prevent sudden death if no version information is available
LIMS-1352: SamplingWorkflow not saved to sample
LIMS-334: Add Service/ExponentialFormatPrecision
LIMS-334: Added ExponentialFormatThreshold setting
LIMS-334: Allow exponential notation entry in numeric fields
LIMS-334: Exponent Format used for analysis Result
LIMS-334: Remove duplicate getFormattedResult code
LIMS-83: Update Method->calculation reference version when Calculation changes

- Formula statements can be written on multiple lines for clarity.

- Replace kss-bbb ajax-spinner with a quieter one

- bika.lims.utils.log logs location url correctly

3.1.3 (2014-07-17)
------------------

Missing fixes from 3.1.2

LIMS-671: Preferred/Restricted client categories
LIMS-1251: Supply order permission error
LIMS-1272: Currency in Price Lists
LIMS-1310: Broken AnalysisProfile selector in AR Add form.

3.1.2 (2014-07-15)
------------------

LIMS-1292: UI fix Retracted ARs workfow: Warning msg on "full" retract.
LIMS.1287: UI fix Report parameter formatting
LIMS-1230: UI fix Livesearch's box
LIMS-1257: UI fix Long titles in Analysis Profiles, Sample Points, etc.
LIMS-1214: UI fix More columns
LIMS-1199: UI fix Worksheet listing: better columns
LIMS-1303: jsi18n strings must be added to bika-manual.pot.  i18ndude cannot find.
LIMS-1310: Filter SamplePoints by client in AR Template Edit View
LIMS-1256: Client objects included in AR-Add filters for Sample Point etc.
LIMS-1290: Allows Analyst to retract analyses, without giving extra permissions.
LIMS-1218: Slightly nicer monkey patch for translating content object ID's and titles.
LIMS-1070: Accreditation text can be customised in bika_setup
LIMS-1245: off-by-one in part indicators in ar_add
LIMS-1240: Hide "copy to new" from Analyst users

LIMS-1059: Added worksheet rejection workflow
    RejectAnalysis (Analysis subclass (has IAnalysis!)) workflow transition.
    Does not retract individual Analysis objects - instead, forces their state
        back to "Received", and assigns them onto newly created WS.
    Sets attributes on src and dst worksheets:
        WS instance rejected worksheet attribute: .replaced_by = UID
        WS instance replacement worksheet attribute: .replaces_rejected_worksheet:UID

Fixed some i18n and encoding snags, and updated translations.

3.1.1 (2014-06-29)
------------------

Some bugs which only appear while running Windows, have been fixed.

LIMS-1281: Fix Restricted and Default categories in ar_add
LIMS-1275: Fix lax Aalyst permissions
LIMS-1301: jsonapi can set ReferenceField=""
LIMS-1221: Icon for ARImports folder in Navigation
LIMS-1252: AR Published Results Signature Block formatting
LIMS-1297: Update frontpage


3.1 (2014-06-23)
----------------

- Product and Analysis specifications per AR
- Incorrect published results invalidation workflow
- Improved re-testing workflow
- Adjustment factors on worksheets
- Using '< n' and '> n' results values
- Sample Storage locations
- Sample Categories
- Analysis Prioritisation
- Bulk AR creation from file
- Results reports inclusion of relevant QC results
- Supply Inventory and Orders
- JSON interface
- Management Reports export to CSV
- Enhancements to AR Batching
- Enhancements to Results Reports

- Instrument management module

    Calibration certificates, maintenance, Instrument QC
    Method, Instrument and Analysis integrity

- Instrument interfaces

     Agilent MS 'Masshunter Quant'
     Thermo Gallery
     Foss Winescan FT 120, Auto

- Invoices

   Per AR, Analysis per Invoice line.
   Per Supply Order, inventory item per Invoice line
   Invoices by email
   Invoice 'batches' for selected time period, ARs aand Orders per Invoice line
   Invoice batch export to accounts systems
   Price lists. Analysis Services and Supplies

3.1.3036 (2014-05-30)
---------------------

Added two checboxes in BikaSetup > Security:
- Allow access to worksheets only to assigned analysts (Y/N)
- Only lab managers can create and amange new worksheets (Y/N)

** IMPORTANT NOTES **
The 3036 upgrade sets the above options to true by default, so after
being upgraded, only the labmanagers will be able to manage WS and the
analysts will only have access to the worksheets to which they are
assigned. These defaults can be changed in BikaSetup > Security.

3.0 (2014-03-15)
----------------

- Fix some out-dated dependencies that prevented the app from loading.

- Development of the current bika 3.0 code has slowed, and our efforts have been focused on
the 3.01a branch for some time.

3.0rc3.5.1 (2013-10-25)
-----------------------

Fix CSS AR Publication error

3.0rc3.5.1 (2013-10-25)
-----------------------

Fix error displaying client sample views

3.0rc3.5 (2013-10-24)
---------------------

Requires Plone 4.3.  For information on upgrading Plone, visit
http://plone.org/documentation/manual/upgrade-guide

- Fix a serious error saving Analysis results.
- Improve upgrade handling in genericsetup profile
- Fix errors in setupdata loader
- Force UTF-8 encoding of usernames (imported client contacts can now login)
- Removed outdated test setup data
- Handle duplicate request values in bika_listing
- ID server handles changes in ID schemes without error
- Remove folder-full-view from front-page view
- Updated workflow and permissions to prevent some silly errors
- Add robot tests
- Add default robots.txt

3.0rc3.2 (2013-06-28)
---------------------

- Fix site-error displaying upgraded instruments
- Fix spinner (KSS is not always enabled)
- Add extra save button in ar_add
- Label Printing: "Return to list" uses browser history
- Bold worksheet position indicators
- Remove version.txt (use only setup.py for version)

3.0rc3.1 (2013-06-27)
---------------------

- Fix permission name in upgrade step

3.0rc3 (2013-06-25)
-------------------

- Many instrument management improvements! (Merge branch 'imm')
- Removed ReferenceManufacturer (use of generic Manufacturer instead)
- Removed ReferenceSupplier (use Supplier instead)
- Improve service/calculation interim field widgets
  Allows service to include custom fields (without calculation selected)
- Fix services display table categorisation in Analysis Specification views
- Stop focusing the search gadget input when page load completes. (revert)
- Limit access to Import tab (BIKA: Manage Bika)
- New permission: "BIKA: Import Instrument Results"
- New permission: "BIKA: Manage Login Details" - edit contact login details
- Some late changes to better handle the updates to ID creation
- Plone 4.3 compatibility (incomplete)
- Use Collections as a base for Queries (incomplete)
- Many many bugfixes.

3.0rc2.3 (2013-01-29)
-------------------

- Fix bad HTML

3.0rc2.2 (2013-01-28)
-------------------

- Fix an error during AR Publish

3.0rc2.1 (2013-01-21)
-------------------

- Fix bad HTML
- Pin collective.js.jqueryui version to 1.8.16.9

3.0rc2 (2013-01-21)
-------------------

- Updated all translations and added Brazilian Portuguese
- RecordsWidget: subfield_types include "date"
- RecordsWidget: Automatic combogrid lookups
- Added all bika types to Search and Live Search
- Transition SamplePartition IDs to new format (SampleType-000?-P?
- Always handle non-ASCII characters: UTF-8 encoding everywhere
- Accept un-floatable (text) results for analyses
- Hidden InterimFields in Calculations
- Added InterimFields on AnalysisServices for overriding Calculation Interimfields.
- Disable KSS inline-validation
- Categorized analyses in AR views
- Added remarks for individual analyses
- Improved Javascript i18n handling
- Improved default permissions
- New reports
    - Added 'Analysis summary per department' (merge of 'Analyses lab department weekly' and 'Analyses request summary by date range'
    - Added 'Analyses performed as % of total' report
    - Added Analyses per lab department report
    - Added 'Samples received vs. samples reported' report
    - Added Daily Samples Received report
- Many many bugfixes.

3.0rc1 (2012-10-01)
-------------------


- Removed Bika Health data from released egg
- Remove remarks from portal_factory screens
- Add Month/Year selectors to default datetime widget
- ClientFolder default sorting.
- Date formats for jquery datepicker
- Don't overwrite the Title specified in @@plone-addsite
- Bug fixes

3.0rc1 (2012-09-25)
-------------------

### Changes

- Requires Python 2.7 (Plone 4.2)
- Add GNUPlot dependency
- Added client sample points
- Added Sampling Deviation selections
- Added Ad-Hoc sample flag
- Added Sample Matrices (Sampletype categorisation)
- Added custom ResultsFooter field in bika setup
- Added PDF Attachments to published results
- Electronic signature included in Results and Reports
- Login details form to create users for LabContacts
- Sampling workflow is disabled by default
- Methods are versioned by default
- Methods are publicly accessible by default
- Queries WIP
- Reports WIP
- Modified label layouts for easier customisation
- Cleaned print styles
- Use plonelocales for handling Date/Time formats
- SMS and Fax setup items are disabled by default

2012-06-21
----------

- Partitioning & Preservation automation
- Reports
- Sample point & types relations in UI
- AR template enhancements
- Sample and AR layout improvements
- Labels
- Configuration logs
- Faster indexing
- JavaScript optimisation
- Better IE compatibility
- Set-up worksheet improvements
- Updated translations
- Workflow tweaks
- Tweaks to Icons, Views & Lists

2012-04-23
----------

- Optional sampling and preservation workflows and roles.
- Sample partitioning.
- AR templates - Sample point & Sample type restrictions.
- Reports - framework only. 'Analysis per service' shows what is planned.
- Improved i18n handling, and updated strings from Transifex.
- Numerous performance enhancements
- Analysis Service & Method associations.
- An improved Analysis Service pop-up window.
- Sample Type and Sample Point relationship.
- Currency selection from zope locales
- Combined AR View and Edit tabs.
- Re-factored AR 'Add/Remove Analyses' screen
- Store the date of capture for analysis results
- Append only remarks fields on more objects.

2012-01-23
----------

 - Made Bika compatible with Plone 4.1
 - Sampler and Preserver roles, users and permissions
 - Sampling and Preservation workflows
 - Inactive and Cancellation Workflows
 - Pre-preserved Containers
 - Automatic versioning for some bika_setup types
 - Analyst and Instrument on Worksheet templates
 - XLSX setup data loader
 - Sample disposal date based on date sampled, not date received.
 - Internal ID Server by default
 - user defined calculations and interim fields
 - Dry Matter results option does not appear until enabled in Site Setup
 - Accreditation portlet disabled until enabled in Site Setup
 - BikaListingView
 - New icons
 - (mostly) usable at 800x600
 - Column display toggles
 - Future dated samples and ARs
 - Accreditation template: i18n in locales/manual.pot/accreditation_*
 - intermediate workflow state for analyses requiring attachments
 - Labmanager has Site Administrator role (not Manager)
 - 'Indeterminate' results
 - use portal_factory everywhere
 - working test suite
 - static resource directories
 - Merged BikaMembers types
 - CoordinateField/Widget
 - DurationField/Widget
 - CustomRecordsWidget

2.3.3 Bug fix release
---------------------

 - Inclusion of BikaMembers 0.0.3. No changes to bika code, version bumped
   to facilitate release of new BikaMembers version.

2.3
---

 - Analysis categories introduced
 - Analysis service result restrictions - specification of possible results
 - Allow site and client specification of email and fax subject line content
 - Additional instrument/export formats:
   WinescanFT120, WinescanAuto, FIAStar and Bartelt's data-collector
 - Export worksheet analyses to instruments
 - PDF as a result output option
 - SMS result output option
 - Result publication options synchronized and signatures added to emails
 - Email batching of query results conforms to result mailing
 - IDServer batching of unique id request
 - Optmization of worksheet searching on selection criteria
 - Extract tab added with extract for analysis services or profiles
 - Batch update of analysis service prices
 - German translation module added
 - Added a light query form which excludes analysis category and service
 - Batch size setting in analysis request lists
 - BikaMembers replaces UpfrontContacts
 - ATSchemaEditor removed
 - Significant performance improvements

 - Resolve client action conflicts
 - Sampled date validation
 - Drymatter formatting on output corrected
 - Correct default none workflows
 - Review portlet optimization
 - Pricelist prints blank for analysis service with price not defined

2.2
---

 - Attachments permitted on analysis requests and analyses
 - Worksheet resequencing, and sort order for worksheet analysis selection
 - Worksheet deletion only available for open worksheets
 - Portlet to provide export of analysis services and analysis profiles
 - Requirement for unique analysis service names, analysis service keywords,
 - instrument import keywords and analysis profile keywords enforced.
 - Report headings and formats standardized accross different reports
 - AR import alternative layout provided with selection, including profiles
 - Progress bar introduced for long running processes

2.1.1
-----

 - Disposal Date for Samples and Retention Period per Sample Type added.
 - Various new search criteria added.
 - Standard Manufacturers introduced.
 - Labels for Standard Samples introduced.
 - "Print" and "Email" facilities introduced for lists of Standard Samples and Standard Stocks.
 - "Duplicate" facility for Analysis Services introduced.
 - Addresses added to top of emailed query results.
 - Labels for Samples and Analysis Requests changed.
 - Analysis Services can have multiple Methods.
 - Change log introduced for Methods.
 - Methods added to left navigation bar.
 - List of Methods included in pop-up for Analyses.
 - Documents may be uploaded for Methods.

2.1
---

 - Sample object and workflow introduced
 - Results specifications, lab and per client
 - Analysis profiles
 - Worksheet template engine
 - Interface to Bika Calendar
 - Import of analysisrequests from csv file
 -  Export of results to csv file
 - Print as publication option
 - Lab Departments, lab contacts, and department manager introduced
 - Quality Control calculations. Control, blank and duplicate analyses.
 - QC graphs, normal distribution, trends and duplicate variation
 - Various analysis calculations allowed. Described by Calculation Type
 - Dependant Calcs introduced. Where an analysis result is calculated from
 -  other analyses: e.g. AnalysisX = AnalysisY - Analysis Z
 - Dry matter result reporting. Results are reported on sample as received,
 -  and also as dry matter result on dried sample
 - Re-publication, Pre publication of individual results and per Client
 - Many reports including Turn around, analyses repeated and out of spec

1.2.1
-----


 - Removed invoice line item descriptions from core code to allow skin
   integration
 - Create dummy titration values for analyses imported from instrument
 - More language translations

1.2.0
-----

 - Statements renamed to Invoices
 - Jobcards renamed to Worksheets
 - New identification fields added to analysis request
 - Client Reference, Sample Type and Sample Point
 - Welcome page introduced
 - Late analyses list linked from late analyses portlet
 - Icon changes
 - Accreditation body logo and details added to laboratory info
 - Accreditation logo, disclaimers added throughout web site
 - Laboratory confidence level value data driven from laboratory info
 - Analyses methods provided as pop-up where analyses are listed
 - Titration factors and titration volumes added to analyses and worksheets
 - Measure of uncertainties introduced per analysis and intercept
 - Two new specialist roles created - verifier and publisher
 - Sample test data load script - load_sample_data.py
 - Implement generic instrument data import tool
 - Login portlet added
 - Modifications required to support interlab
   Permit analysis parent (sample) to be in 'released' state.
   Reference SampleID on AnalysisRequest-

 - 1566324: Logged in page redirected to welcome page.
 - 1573299: LiveSearch - Added permissions to InvoiceLineItem.
 - 1573083: Status Drop Down - Invoicing
 - 1551957: Contacts not visible to other contacts. Correct local owner role
 - 1566334: position of 'add new ar' button changed to conform to other forms
 - 1532008: query results sort order most recent first
 - 1532770: Order default listing correction
 - 1558458: Member discount data driven in messages on AR forms
 - 1538354: SubTotal and VAT calculation on edit AR
 - 1532796: AR edit - allow change of contact

1.1.3
-----

 This is a bug fix release. Migration from older versions has also
 been improved greatly.

 Please note that AnalysisRequest now has a custom mutator that
 expects the title of the Cultivar, not the UID. This will impact
 anybode that customised the *analysisrequed_add.cpy* controller
 script and the *validate_analysisrequest_add_form.vpy* validation
 script.


 - 1423182: IndexError on surfing to LIMS pages without being logged on
 - 1423238: Orders - Dispatch date
 - 1429992: AR edit tab - Cultivar uneditable
 - 1429996: Cultivar names to allow numbers
 - 1429999: Late analysis alert - 'More...' URL
 - 1430002: Sample due alerts - 'More...' URL
 - 1433787: Security - Clients
 - 1434100: Search - Index & Attribute errors
 - 1418473: Updated start-id-server.bat for Win2K & Win XP

1.1.2
-----

 - 1423205: Show logs to labmanager set-up
 - 1291750: Added default ID prefixes for Order and Statement
 - 1424589: Late analysis alert to be calulated on date received

1.1.1
-----


 - Updated portlets with Plone 2.1 style definition list markup

 - 1423179: Clients must not see JobCard links on Analysis Requests
 - 1423182: IndexError on surfing to LIMS pages without being logged on
 - 1423188: Site map - Clients should not have access to ...
 - 1423191: Link rot - 'logged in' page
 - 1423193: Groups folder should not be shown
 - 1423194: No 'More...' if there are less than 5
 - 1423204: AR view - Missing tabs and status drop down
 - 1423209: Schema Editor - Drop Down List Issue (Select)
 - 1423234: Late Analysis alert shows for anonymous visitors
 - 1423363: Report Analysis Totals
 - 1423386: Email publication error

1.1.0
-----

 - Made Bika compatibable with Plone 2.1
 - Added Spanish translation contributed by Luis Espinoza
 - Added Italian translation contributed by Pierpaolo Baldan
 - Added Dutch translation contributed by Joris Goudriaan
 - Added Portugese translation contributed by Nuno R. Pinhão
 - The schemas of Client, Contact, AnalysisRequest and Order can be
   edited in the through-the-web schema editor, ATSchemaEditorNG.
 - The maximum time allowed for the publication of results can now be
   set per analysis service. The portlet
   'skins/bika/portlet_late_analysis.pt' has been added to alert lab
   users when analyses are late.
 - Analyses on an AnalysisRequest have a reference to a Jobcard,
   rendered as a hyperlink on the AnalysisRequest view.
 - A bug has been fixed where 'not_requested' analyses were checked
   on the AnalysisRequest edit form.
 - Enabled 'changed_state' folder button globally and disabled on
   AnalysisRequest and Jobcard.

1.0.1
-----

 - Updated 'skins/bika/date_components_support.py' with latest
   version of script in Plone 2.0.5
 - Modified access to transitions in workflow scripts, normal
   attribute access seems to guarded since Zope 2.7.5.
 - Added CHANGES.txt and README.txt
 - Added windows batch script for ID server
   (scripts/start-id-server.bat)<|MERGE_RESOLUTION|>--- conflicted
+++ resolved
@@ -1,4 +1,3 @@
-<<<<<<< HEAD
 3.1.9 (unreleased)
 ------------------
 LIMS-1543: Add "Security Seal Intact Y/N" checkbox for partition container
@@ -51,7 +50,6 @@
 LIMS-2041: Resolve ${analysis_keyword) in instrument import alert.
 - New System Dashboard for LabManagers and Admins
 
-=======
 3.1.8.2 (2015-09-27)
 --------------------
 LIMS-1996: On new system with no instrument data is difficult to get going.
@@ -61,7 +59,6 @@
 LIMS-1817: Instrument Interface. Rigaku Supermini XRF
 LIMS-2037: Gracefully anticipate missing analysis workflow history
 LIMS-2035: Prevent Weasyprint flooding due to asyncronous publish
->>>>>>> 63e84e02
 
 3.1.8.1 (2015-06-23)
 --------------------
