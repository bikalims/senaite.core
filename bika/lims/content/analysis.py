--- conflicted
+++ resolved
@@ -1298,7 +1298,6 @@
         # All checks pass
         return True
 
-<<<<<<< HEAD
     def getObjectWorkflowStates(self):
         """
         This method is used as a metacolumn.
@@ -1312,7 +1311,7 @@
             state = w._getWorkflowStateOf(self).id
             states[w.state_var] = state
         return states
-=======
+
     def getAnalysisRequestUID(self):
         """
         This is a column.
@@ -1340,7 +1339,6 @@
         This is an index
         """
         return self.aq_parent.getPrinted()
->>>>>>> 7c11d394
 
     def getSubmittedBy(self):
         """
