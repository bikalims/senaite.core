3.1.10 (unreleased)
-------------------
- Dashboard: replace multi-bar charts by stacked-bar charts
LIMS-2071: Can't generate Invoice Batch/Monthly Statements
WINE-71: Instrument. BBK WS export to FIA fails
WINE-72: Instrument. BBK WineScan Auto Import fails
WINE-58: Instrument. BBK FIAStar import fails
WINE-76: WineScan FT120 Import warnings incorrect?
LIMS-1906: Spaces should be stripped out of the keywords coming from the Instrument
LIMS-2117: Analysis Categories don't expand on Analysis Specification creation
LIMS-1933: Regression: Selecting secondary AR in client batches, fails.
LIMS-2075: Ensure hiding of pricing information when disabled in site-setup
LIMS-2081: AR Batch Import WorkflowException after edit
LIMS-2106: Attribute error when creating AR inside batch with no client.
LIMS-2080: Correctly interpret default (empty) values in ARImport CSV file
LIMS-2115: Error rises when saving a Calculation
LIMS-2116: JSONAPI throws an UnicodeDecodeError
LIMS-2114: AR Import with Profiles, no Analyses are created
LIMS-2132: Reference Analyses got the same ID
LIMS-2133: Once in a while, specs var is going empty in results reports
LIMS-2136: Site Error on AR Verification
LIMS-2121: Fix possible Horiba ICP csv handling errors
LIMS-2042: Improving Horiba ICP to avoid Element Symbols as keywords
LIMS-2123: Analysis Categories don't expand in Worksheet Templates
LIMS-1993: Existing Sample look-up for AR Create in Batch does not work
<<<<<<< HEAD
LIMS-2124: QR missing on sticker preview
=======
LIMS-2147: Add ARImport schema fields when creating ARs

>>>>>>> 45160d9e

3.1.9 (2015-10-8)
------------------
LIMS-2068: LIMS-2068 Urgent. Analysis Catgories don't expand
LIMS-1875: Able to deactivate instruments and reference samples without logging in
LIMS-2049: Displaying lists doesn't work as expected in 319
LIMS-1908: Navigation tree order
LIMS-1543: Add "Security Seal Intact Y/N" checkbox for partition container
LIMS-1544: Add "File attachment" field on Sample Point
LIMS-1949: Enviromental conditions
LIMS-1549: Sampling Round Templates privileges and permissions
LIMS-1564: Cancelling a Sampling Round
LIMS-2020: Add Sampling Round - Department not available for selection
LIMS-1545: Add "Composite Y/N" checkbox on AR Template
LIMS-1547: AR Templates tab inside Sampling Round Template
LIMS-1561: Editing a Sampling Round
LIMS-1558: Creating Sampling Rounds
LIMS-1965: Modified default navtree order for new installations
LIMS-1987: AR Invoice tab should not be shown if pricing is toggled off
LIMS-1523: Site Error when transitioning AR from 'Manage Analyses' or 'Log' tab
LIMS-1970: Analyses with AR Specifications not displayed properly in AR Add form
LIMS-1969: AR Add error when "Categorise analysis services" is disabled
LIMS-1397: Fix Client Title accessor to prevent catalog error when data is imported
LIMS-1996: On new system with no instrument data is difficult to get going.
LIMS-2005: Click on Validations tab of Instruments it give error
LIMS-1806: Instrument Interface. AQ2. Seal Analytical - Error
LIMS-2002: Error creating Analysis Requests from batch.
LIMS-1996: On new system with no instrument data it is difficult to get going. The warnings could be confusing
LIMS-1312: Transposed Worksheet view, ARs in columns
LIMS-1760: Customised AR Import spreadsheets (refactored, support importing to Batch)
LIMS-1548: Client-specific Sampling Round Templates
LIMS-1546: Sampling Round Template Creation and Edit view
LIMS-1944: Prevent concurrent form submissions from clobbering each other's results
LIMS-1930: AssertionError: Having an orphan size, higher than batch size is undefined
LIMS-1959: Not possible to create an AR
LIMS-1956: Error upgrading to 319
LIMS-1934: Hyperlinks in invoices
LIMS-1943: Stickers preview and custom stickers templates support
LIMS-1855: Small Sticker layout. QR-code capabilities
LIMS-1627: Pricing per Analysis Profile
HEALTH-279: AS IDs to be near top of page. Columns in AS list
LIMS-1625: Instrument tab titles and headers do not correspond
LIMS-1924: Instrument tab very miss-titled. Internal Calibration Tests
LIMS-1922: Instrument out of date typo and improvement
HEALTH-175: Supplier does not resolve on Instrument view page
LIMS-1887: uniquefield validator doesn't work properly
LIMS-1869: Not possible to create an Analysis Request
LIMS-1867: Auto-header, auto-footer and auto-pagination in results reports
LIMS-1743: Reports: ISO (A4) or ANSI (letter) pdf report size
LIMS-1695: Invoice export function missing
LIMS-1812: Use asynchronous requests for expanding categories in listings
LIMS-1811: Refactor AR Add form Javascript, and related code.
LIMS-1818: Instrument Interface. Eltra CS-2000
LIMS-1817: Instrument Interface. Rigaku Supermini XRF
- New System Dashboard for LabManagers and Admins

3.1.8.3 (2015-10-01)
--------------------
LIMS-1755: PDF writer should be using a world-writeable tmp location
LIMS-2041: Resolve ${analysis_keyword) in instrument import alert.
LIMS-2041: Resolve translation syntax error in instrument import alert
LIMS-1933: Secondary Sample selection in Client Batches does not locate samples

3.1.8.2 (2015-09-27)
--------------------
LIMS-1996: On new system with no instrument data is difficult to get going.
LIMS-1760: Customised AR Import spreadsheets (refactored, support importing to Batch)
LIMS-1930: AssertionError: Having an orphan size, higher than batch size is undefined
LIMS-1818: Instrument Interface. Eltra CS-2000
LIMS-1817: Instrument Interface. Rigaku Supermini XRF
LIMS-2037: Gracefully anticipate missing analysis workflow history
LIMS-2035: Prevent Weasyprint flooding due to asyncronous publish

3.1.8.1 (2015-06-23)
--------------------
LIMS-1806: Instrument Interface. AQ2. Seal Analytical - Error
LIMS-1760: Customised AR Import spreadsheets (refactored, support importing to Batch)
Fix portlets.xml for Plone 4.3.6 compatibility

3.1.8 (2015-06-03)
------------------
LIMS-1923: Typo InstrumentCalibration
HEALTH-287: Hyperlink in Instrument messages
LIMS-1929: Translation error on Instrument Document page
LIMS-1928 Asset Number on Instruments' Certificate tab should use Instrument's default
LIMS-1929: Translation error on Instrument Document page
LIMS-1773: Instrument. Thermo Fisher ELISA Spectrophotometer
LIMS-1697: Error updating bika.lims 317 to 318 via quickinstaller
LIMS-1820: QC Graphs DateTime's X-Axis not well sorted
LIMS-280 : System IDs starting from a specific value
LIMS-1819: Bika LIMS in footer, not Bika Lab Systems
LIMS-1808: Uncertainty calculation on DL
LIMS-1522: Site Error adding display columns to sorted AR list
LIMS-1705: Invoices. Currency unit overcooked
LIMS-1806: Instrument Interface. AQ2. Seal Analytical
LIMS-1770: FIAStar import 'no header'
LIMS-1771: Instrument. Scil Vet abc Plus
LIMS-1772: Instrument. VetScan VS2
LIMS-1507: Bika must notify why is not possible to publish an AR
LIMS-1805: Instrument Interface. Horiba JY ICP
LIMS-1710: UnicodeEncode error while creating an Invoice from AR view
WINE-44: Sample stickers uses Partition ID only if ShowPartitions option is enabled
LIMS-1634: AR Import fields (ClientRef, ClientSid) not importing correctly
LIMS-1474: Disposed date is not shown in Sample View
LIMS-1779: Results report new fields and improvements
LIMS-1775: Allow to select LDL or UDL defaults in results with readonly mode
LIMS-1769: Allow to use LDL and UDL in calculations.
LIMS-1700: Lower and Upper Detection Limits (LDL/UDL). Allow manual input
LIMS-1379: Allow manual uncertainty value input
LIMS-1324: Allow to hide analyses in results reports
LIMS-1754: Easy install for LIMS' add-ons was not possible
LIMS-1741: Fixed unwanted overlay when trying to save supply order
LIMS-1748: Error in adding supply order when a product has no price
LIMS-1745: Retracted analyses in duplicates
LIMS-1629: Pdf reports should split analysis results in different pages according to the lab department
Some new ID Generator's features, as the possibility of select the separator type
LIMS-1738: Regression. 'NoneType' object has no attribute 'getResultsRangeDict'
LIMS-1739: Error with results interpretation field of an AR lacking departments
LIMS-1740: Error when trying to view any Sample
LIMS-1724: Fixed missing start and end dates on reports
LIMS-1628: There should be a results interpretation field per lab department
LIMS-1737: Error when adding pricelists of lab products with no volume and unit
LIMS-1696: Decimal mark conversion is not working with "<0,002" results type
LIMS-1729: Analysis Specification Not applying to Sample when Selected
LIMS-1507: Do not cause exception on SMTPServerDisconnect when publishing AR results.


3.1.7 (2015-02-26)
------------------
LIMS-1693: Error trying to save a new AR
LIMS-1570: Instrument interface: Roche Cobas Taqman 48
LIMS-1520: Allow to invalidate verified ARs
LIMS-1690: Typo. Instrument page
LIMS-1688: After AR invalidation, ARs list throws an error
LIMS-1569: Instrument interface: Beckman Coulter Access 2
LIMS-1689: Error while creating a new invoice batch
LIMS-1266: Sampling date format error
LIMS-1365: Batch search parameters on Work sheets/Work sheets insides Batches
LIMS-1428: After receiving a sample with Sampling Workflow enable is not possible to input results
LIMS-1540: When accent characters are used in a "Sample Type" name, it is not possible to create a new AR
LIMS-1617: Error with bin/test
LIMS-1571: Instrument interface: Sysmex XS-1000i
LIMS-1574: Fixed AR and Analysis attachments
LIMS-1670: Fixed windows incompatibility in TAL (referencewidget.pt)
LIMS-1594: Added option to select landing page for clients in configuration registry
LIMS-1594: Re-ordered tabs on Client home page
LIMS-1520: Allow to invalidate verified ARs
LIMS-1539: Printable Worksheets. In both AR by row or column orientations
LIMS-1199: Worksheet totals in WS lists
LIMS-257: Set Blank and Warning icons in Reference Sample main view
LIMS-1636: Batch Sample View crash
LIMS-1524: Invalidate email does not have variables populated
LIMS-1572: Instrument interface: Sysmex XS-500i
LIMS-1575: Thermo Arena 20XT
LIMS-1423: Save details when AR workflow action kicked off
LIMS-1624: Import default test.xlsx fails
LIMS-1614: Error when selecting Analysis Administration Tab after receiving a sample with Sampling Workflow enabled
LIMS-1605: Tescan TIMA interface
LIMS-1604: BioDrop uLite interface
LIMS-1603: Life Technologies Qubit interface
LIMS-1517: Storage field tag untranslated?
LIMS-1518: Storage Location table
LIMS-1527: CC Contact on AR view (edit) offers all contacts in system
LIMS-1536: Add button [Add], to alow quickly addings in referencewidget
LIMS-1587: Better support for extension of custom sample labels
LIMS-1622: Version Check does not correctly check cache
LIMS-1623: Implement bika-frontpage as a BrowserView


3.1.6 (2014-12-17)
------------------
LIMS-1530: Scrambled Analysis Category order in Published Results
LIMS-1529: Error while inserting an AR with container-based partitioning is required
LIMS-1460: Additional field in AR for comments or results interpretation
LIMS-1441: An error message related to partitions unit is shown when selecting analysis during AR creation
LIMS-1470: AS Setup. File attachment field tag is missing
LIMS-1422: Results doesn't display yes/no once verified but 1 or 0
LIMS-1486: Typos in instrument messages
LIMS-1498: Published Results not Showing for Logged Clients
LIMS-1445: Scientific names should be written in italics in published reports
LIMS-1389: Units in results publishing should allow super(sub)script format, for example in cm2 or m3
LIMS-1500: Alere Pima's Instrument Interfice
LIMS-1457: Exponential notation in published AR pdf should be formatted like a×10^b instead of ae^+b
LIMS-1334: Calculate result precision from Uncertainty value
LIMS-1446: After retracting a published AR the Sample gets cancelled
LIMS-1390: More workflow for Batches
LIMS-1378: Bulking up Batches
LIMS-1479: new-version and upgrade-steps should be python viewlets
LIMS-1362: File attachment uploads to Batches
LIMS-1404: New Batch attributes (and their integration with existing ones on Batch views)
LIMS-1467: Sample Point Lookup doesn't work on AR modify
LIMS-1363: Batches per Client
LIMS-1405: New Sample and AR attributes
LIMS-1085: Allow Clients to add Attachments to ARs
LIMS-1444: In AR published report accredited analysis services are not marked as accredited
LIMS-1443: In published reports the publishing date is not shown in the pdf
LIMS-1420: Status filter is not kept after moving to next page
LIMS-1442: Sample Type is not filtred by Sample Point
LIMS-1448: Reports: when you click on "Analysis turnaround time" displays others
LIMS-1440: Error when trying to publish with analysis from different categories
LIMS-1459: Error when checking instrument validity in manage_results
LIMS-1430: Create an AR from batch allows you to introduce a non existent Client and Contacts don't work properly

- After modifying analysis Category, reindex category name and UID for all subordinate analyses
- Setup data import improvements and fixes
- Simplify installation with a custom Plone overview and add site


3.1.5 (2014-10-06)
------------------

LIMS-1082: Report Barcode. Was images for pdf/print reports etc
LIMS-1159: reapply fix for samplepoint visibility
LIMS-1325: WSTemplate loading incompatible reference analyses
LIMS-1333: Batch label replace with standard Plone keyword widget
LIMS-1335: Reference Definitions don't sort alphabetically on WS Template lay-outs
LIMS-1345: Analysis profiles don't sort
LIMS-1347: Analysis/AR background colour to be different to for Receive and To be Sampled
LIMS-1360: Number of analyses in ARs folder view
LIMS-1374: Auto label printing does not happen for an AR drop-down receive
LIMS-1377: Error when trying to publish after updating branch hotfix/next or develop
LIMS-1378: Add AR/Sample default fields to Batch
LIMS-1395: front page issue tracker url
LIMS-1402: If no date is chosen, it will never expire." not been accomplished
LIMS-1416: If a sample point has a default sample type the field is not pulled automatically during AR template creation
LIMS-1425: Verify Workflow (bika_listing) recursion

- added 'getusers' method to JSON API
- Added 'remove' method to JSON API
- Added AR 'Copy to new' action in more contexts
- Added basic handling of custom Sample Preparation Workflows
- Added decimal mark configuration for result reports
- Added help info regards to new templates creation
- Added IAcquireFieldDefaults - acquire field defaults through acquisition
- Added IATWidgetVisibility - runtime show/hide of AT edit/view widgets
- Added watermark on invalid reports
- Added watermark on provisional reports
- Alert panel when upgrades are available
- All relevant specification ranges are persisted when copying ARs or adding analyses
- Allow comma entry in numbers for e.g. German users
- Bika LIMS javascripts refactoring and optimization
- Fix ZeroDivisionError in variation calculation for DuplicateAnalysis
- Fixed spreadsheet load errors in Windows.
- Fixed template rendering errors in Windows
- JSONAPI update: always use field mutator if available
- JSONAPI: Added 'remove' and 'getusers' methods.
- Refactored ARSpecs, and added ResultsRange field to the AR

3.1.4.1 (2014-07-24)
--------------------

3.1.4 release was broken, simple ARs could not be created.



3.1.4.1 (2014-07-24)
--------------------

3.1.4 release was broken, simple ARs could not be created.

LIMS-1339: Published reports should use "±" symbol instead of "+/-"
LIMS-1327: Instrument from worksheet
LIMS-1328: Instrument calibration test graphs do not work on multiple samples
LIMS-1347: Analysis/AR background colour to be different to for Receive and To be Sampled
LIMS-1353: Analyses don't sort in Attachment look-up

Preview for Results reports
    - Single/Multi-AR preview
    - Allows to cancel the pre-publish/publish process
    - Allows to make visible/invisible the QC analyses
    - Allows to add new custom-made templates
    - JS machinery allowed for pdf reporting

3.1.4 (2014-07-23)
------------------

LIMS-113: Allow percentage value for AS uncertainty
LIMS-1087: Prevent listing of empty categories
LIMS-1203: Fix Batch-AnalysisRequests query
LIMS-1207: LIMS-113 Allow percentage value for AS uncertainty
LIMS-1221: use folder icon for ARImports in nav
LIMS-1240: fix permissions for "Copy To New" in AR lists
LIMS-1330: handle duplicate of reference analysis
LIMS-1340: soft-cache validator results
LIMS-1343: Prevent sudden death if no version information is available
LIMS-1352: SamplingWorkflow not saved to sample
LIMS-334: Add Service/ExponentialFormatPrecision
LIMS-334: Added ExponentialFormatThreshold setting
LIMS-334: Allow exponential notation entry in numeric fields
LIMS-334: Exponent Format used for analysis Result
LIMS-334: Remove duplicate getFormattedResult code
LIMS-83: Update Method->calculation reference version when Calculation changes

- Formula statements can be written on multiple lines for clarity.

- Replace kss-bbb ajax-spinner with a quieter one

- bika.lims.utils.log logs location url correctly

3.1.3 (2014-07-17)
------------------

Missing fixes from 3.1.2

LIMS-671: Preferred/Restricted client categories
LIMS-1251: Supply order permission error
LIMS-1272: Currency in Price Lists
LIMS-1310: Broken AnalysisProfile selector in AR Add form.

3.1.2 (2014-07-15)
------------------

LIMS-1292: UI fix Retracted ARs workfow: Warning msg on "full" retract.
LIMS.1287: UI fix Report parameter formatting
LIMS-1230: UI fix Livesearch's box
LIMS-1257: UI fix Long titles in Analysis Profiles, Sample Points, etc.
LIMS-1214: UI fix More columns
LIMS-1199: UI fix Worksheet listing: better columns
LIMS-1303: jsi18n strings must be added to bika-manual.pot.  i18ndude cannot find.
LIMS-1310: Filter SamplePoints by client in AR Template Edit View
LIMS-1256: Client objects included in AR-Add filters for Sample Point etc.
LIMS-1290: Allows Analyst to retract analyses, without giving extra permissions.
LIMS-1218: Slightly nicer monkey patch for translating content object ID's and titles.
LIMS-1070: Accreditation text can be customised in bika_setup
LIMS-1245: off-by-one in part indicators in ar_add
LIMS-1240: Hide "copy to new" from Analyst users

LIMS-1059: Added worksheet rejection workflow
    RejectAnalysis (Analysis subclass (has IAnalysis!)) workflow transition.
    Does not retract individual Analysis objects - instead, forces their state
        back to "Received", and assigns them onto newly created WS.
    Sets attributes on src and dst worksheets:
        WS instance rejected worksheet attribute: .replaced_by = UID
        WS instance replacement worksheet attribute: .replaces_rejected_worksheet:UID

Fixed some i18n and encoding snags, and updated translations.

3.1.1 (2014-06-29)
------------------

Some bugs which only appear while running Windows, have been fixed.

LIMS-1281: Fix Restricted and Default categories in ar_add
LIMS-1275: Fix lax Aalyst permissions
LIMS-1301: jsonapi can set ReferenceField=""
LIMS-1221: Icon for ARImports folder in Navigation
LIMS-1252: AR Published Results Signature Block formatting
LIMS-1297: Update frontpage


3.1 (2014-06-23)
----------------

- Product and Analysis specifications per AR
- Incorrect published results invalidation workflow
- Improved re-testing workflow
- Adjustment factors on worksheets
- Using '< n' and '> n' results values
- Sample Storage locations
- Sample Categories
- Analysis Prioritisation
- Bulk AR creation from file
- Results reports inclusion of relevant QC results
- Supply Inventory and Orders
- JSON interface
- Management Reports export to CSV
- Enhancements to AR Batching
- Enhancements to Results Reports

- Instrument management module

    Calibration certificates, maintenance, Instrument QC
    Method, Instrument and Analysis integrity

- Instrument interfaces

     Agilent MS 'Masshunter Quant'
     Thermo Gallery
     Foss Winescan FT 120, Auto

- Invoices

   Per AR, Analysis per Invoice line.
   Per Supply Order, inventory item per Invoice line
   Invoices by email
   Invoice 'batches' for selected time period, ARs aand Orders per Invoice line
   Invoice batch export to accounts systems
   Price lists. Analysis Services and Supplies

3.1.3036 (2014-05-30)
---------------------

Added two checboxes in BikaSetup > Security:
- Allow access to worksheets only to assigned analysts (Y/N)
- Only lab managers can create and amange new worksheets (Y/N)

** IMPORTANT NOTES **
The 3036 upgrade sets the above options to true by default, so after
being upgraded, only the labmanagers will be able to manage WS and the
analysts will only have access to the worksheets to which they are
assigned. These defaults can be changed in BikaSetup > Security.

3.0 (2014-03-15)
----------------

- Fix some out-dated dependencies that prevented the app from loading.

- Development of the current bika 3.0 code has slowed, and our efforts have been focused on
the 3.01a branch for some time.

3.0rc3.5.1 (2013-10-25)
-----------------------

Fix CSS AR Publication error

3.0rc3.5.1 (2013-10-25)
-----------------------

Fix error displaying client sample views

3.0rc3.5 (2013-10-24)
---------------------

Requires Plone 4.3.  For information on upgrading Plone, visit
http://plone.org/documentation/manual/upgrade-guide

- Fix a serious error saving Analysis results.
- Improve upgrade handling in genericsetup profile
- Fix errors in setupdata loader
- Force UTF-8 encoding of usernames (imported client contacts can now login)
- Removed outdated test setup data
- Handle duplicate request values in bika_listing
- ID server handles changes in ID schemes without error
- Remove folder-full-view from front-page view
- Updated workflow and permissions to prevent some silly errors
- Add robot tests
- Add default robots.txt

3.0rc3.2 (2013-06-28)
---------------------

- Fix site-error displaying upgraded instruments
- Fix spinner (KSS is not always enabled)
- Add extra save button in ar_add
- Label Printing: "Return to list" uses browser history
- Bold worksheet position indicators
- Remove version.txt (use only setup.py for version)

3.0rc3.1 (2013-06-27)
---------------------

- Fix permission name in upgrade step

3.0rc3 (2013-06-25)
-------------------

- Many instrument management improvements! (Merge branch 'imm')
- Removed ReferenceManufacturer (use of generic Manufacturer instead)
- Removed ReferenceSupplier (use Supplier instead)
- Improve service/calculation interim field widgets
  Allows service to include custom fields (without calculation selected)
- Fix services display table categorisation in Analysis Specification views
- Stop focusing the search gadget input when page load completes. (revert)
- Limit access to Import tab (BIKA: Manage Bika)
- New permission: "BIKA: Import Instrument Results"
- New permission: "BIKA: Manage Login Details" - edit contact login details
- Some late changes to better handle the updates to ID creation
- Plone 4.3 compatibility (incomplete)
- Use Collections as a base for Queries (incomplete)
- Many many bugfixes.

3.0rc2.3 (2013-01-29)
-------------------

- Fix bad HTML

3.0rc2.2 (2013-01-28)
-------------------

- Fix an error during AR Publish

3.0rc2.1 (2013-01-21)
-------------------

- Fix bad HTML
- Pin collective.js.jqueryui version to 1.8.16.9

3.0rc2 (2013-01-21)
-------------------

- Updated all translations and added Brazilian Portuguese
- RecordsWidget: subfield_types include "date"
- RecordsWidget: Automatic combogrid lookups
- Added all bika types to Search and Live Search
- Transition SamplePartition IDs to new format (SampleType-000?-P?
- Always handle non-ASCII characters: UTF-8 encoding everywhere
- Accept un-floatable (text) results for analyses
- Hidden InterimFields in Calculations
- Added InterimFields on AnalysisServices for overriding Calculation Interimfields.
- Disable KSS inline-validation
- Categorized analyses in AR views
- Added remarks for individual analyses
- Improved Javascript i18n handling
- Improved default permissions
- New reports
    - Added 'Analysis summary per department' (merge of 'Analyses lab department weekly' and 'Analyses request summary by date range'
    - Added 'Analyses performed as % of total' report
    - Added Analyses per lab department report
    - Added 'Samples received vs. samples reported' report
    - Added Daily Samples Received report
- Many many bugfixes.

3.0rc1 (2012-10-01)
-------------------


- Removed Bika Health data from released egg
- Remove remarks from portal_factory screens
- Add Month/Year selectors to default datetime widget
- ClientFolder default sorting.
- Date formats for jquery datepicker
- Don't overwrite the Title specified in @@plone-addsite
- Bug fixes

3.0rc1 (2012-09-25)
-------------------

### Changes

- Requires Python 2.7 (Plone 4.2)
- Add GNUPlot dependency
- Added client sample points
- Added Sampling Deviation selections
- Added Ad-Hoc sample flag
- Added Sample Matrices (Sampletype categorisation)
- Added custom ResultsFooter field in bika setup
- Added PDF Attachments to published results
- Electronic signature included in Results and Reports
- Login details form to create users for LabContacts
- Sampling workflow is disabled by default
- Methods are versioned by default
- Methods are publicly accessible by default
- Queries WIP
- Reports WIP
- Modified label layouts for easier customisation
- Cleaned print styles
- Use plonelocales for handling Date/Time formats
- SMS and Fax setup items are disabled by default

2012-06-21
----------

- Partitioning & Preservation automation
- Reports
- Sample point & types relations in UI
- AR template enhancements
- Sample and AR layout improvements
- Labels
- Configuration logs
- Faster indexing
- JavaScript optimisation
- Better IE compatibility
- Set-up worksheet improvements
- Updated translations
- Workflow tweaks
- Tweaks to Icons, Views & Lists

2012-04-23
----------

- Optional sampling and preservation workflows and roles.
- Sample partitioning.
- AR templates - Sample point & Sample type restrictions.
- Reports - framework only. 'Analysis per service' shows what is planned.
- Improved i18n handling, and updated strings from Transifex.
- Numerous performance enhancements
- Analysis Service & Method associations.
- An improved Analysis Service pop-up window.
- Sample Type and Sample Point relationship.
- Currency selection from zope locales
- Combined AR View and Edit tabs.
- Re-factored AR 'Add/Remove Analyses' screen
- Store the date of capture for analysis results
- Append only remarks fields on more objects.

2012-01-23
----------

 - Made Bika compatible with Plone 4.1
 - Sampler and Preserver roles, users and permissions
 - Sampling and Preservation workflows
 - Inactive and Cancellation Workflows
 - Pre-preserved Containers
 - Automatic versioning for some bika_setup types
 - Analyst and Instrument on Worksheet templates
 - XLSX setup data loader
 - Sample disposal date based on date sampled, not date received.
 - Internal ID Server by default
 - user defined calculations and interim fields
 - Dry Matter results option does not appear until enabled in Site Setup
 - Accreditation portlet disabled until enabled in Site Setup
 - BikaListingView
 - New icons
 - (mostly) usable at 800x600
 - Column display toggles
 - Future dated samples and ARs
 - Accreditation template: i18n in locales/manual.pot/accreditation_*
 - intermediate workflow state for analyses requiring attachments
 - Labmanager has Site Administrator role (not Manager)
 - 'Indeterminate' results
 - use portal_factory everywhere
 - working test suite
 - static resource directories
 - Merged BikaMembers types
 - CoordinateField/Widget
 - DurationField/Widget
 - CustomRecordsWidget

2.3.3 Bug fix release
---------------------

 - Inclusion of BikaMembers 0.0.3. No changes to bika code, version bumped
   to facilitate release of new BikaMembers version.

2.3
---

 - Analysis categories introduced
 - Analysis service result restrictions - specification of possible results
 - Allow site and client specification of email and fax subject line content
 - Additional instrument/export formats:
   WinescanFT120, WinescanAuto, FIAStar and Bartelt's data-collector
 - Export worksheet analyses to instruments
 - PDF as a result output option
 - SMS result output option
 - Result publication options synchronized and signatures added to emails
 - Email batching of query results conforms to result mailing
 - IDServer batching of unique id request
 - Optmization of worksheet searching on selection criteria
 - Extract tab added with extract for analysis services or profiles
 - Batch update of analysis service prices
 - German translation module added
 - Added a light query form which excludes analysis category and service
 - Batch size setting in analysis request lists
 - BikaMembers replaces UpfrontContacts
 - ATSchemaEditor removed
 - Significant performance improvements

 - Resolve client action conflicts
 - Sampled date validation
 - Drymatter formatting on output corrected
 - Correct default none workflows
 - Review portlet optimization
 - Pricelist prints blank for analysis service with price not defined

2.2
---

 - Attachments permitted on analysis requests and analyses
 - Worksheet resequencing, and sort order for worksheet analysis selection
 - Worksheet deletion only available for open worksheets
 - Portlet to provide export of analysis services and analysis profiles
 - Requirement for unique analysis service names, analysis service keywords,
 - instrument import keywords and analysis profile keywords enforced.
 - Report headings and formats standardized accross different reports
 - AR import alternative layout provided with selection, including profiles
 - Progress bar introduced for long running processes

2.1.1
-----

 - Disposal Date for Samples and Retention Period per Sample Type added.
 - Various new search criteria added.
 - Standard Manufacturers introduced.
 - Labels for Standard Samples introduced.
 - "Print" and "Email" facilities introduced for lists of Standard Samples and Standard Stocks.
 - "Duplicate" facility for Analysis Services introduced.
 - Addresses added to top of emailed query results.
 - Labels for Samples and Analysis Requests changed.
 - Analysis Services can have multiple Methods.
 - Change log introduced for Methods.
 - Methods added to left navigation bar.
 - List of Methods included in pop-up for Analyses.
 - Documents may be uploaded for Methods.

2.1
---

 - Sample object and workflow introduced
 - Results specifications, lab and per client
 - Analysis profiles
 - Worksheet template engine
 - Interface to Bika Calendar
 - Import of analysisrequests from csv file
 -  Export of results to csv file
 - Print as publication option
 - Lab Departments, lab contacts, and department manager introduced
 - Quality Control calculations. Control, blank and duplicate analyses.
 - QC graphs, normal distribution, trends and duplicate variation
 - Various analysis calculations allowed. Described by Calculation Type
 - Dependant Calcs introduced. Where an analysis result is calculated from
 -  other analyses: e.g. AnalysisX = AnalysisY - Analysis Z
 - Dry matter result reporting. Results are reported on sample as received,
 -  and also as dry matter result on dried sample
 - Re-publication, Pre publication of individual results and per Client
 - Many reports including Turn around, analyses repeated and out of spec

1.2.1
-----


 - Removed invoice line item descriptions from core code to allow skin
   integration
 - Create dummy titration values for analyses imported from instrument
 - More language translations

1.2.0
-----

 - Statements renamed to Invoices
 - Jobcards renamed to Worksheets
 - New identification fields added to analysis request
 - Client Reference, Sample Type and Sample Point
 - Welcome page introduced
 - Late analyses list linked from late analyses portlet
 - Icon changes
 - Accreditation body logo and details added to laboratory info
 - Accreditation logo, disclaimers added throughout web site
 - Laboratory confidence level value data driven from laboratory info
 - Analyses methods provided as pop-up where analyses are listed
 - Titration factors and titration volumes added to analyses and worksheets
 - Measure of uncertainties introduced per analysis and intercept
 - Two new specialist roles created - verifier and publisher
 - Sample test data load script - load_sample_data.py
 - Implement generic instrument data import tool
 - Login portlet added
 - Modifications required to support interlab
   Permit analysis parent (sample) to be in 'released' state.
   Reference SampleID on AnalysisRequest-

 - 1566324: Logged in page redirected to welcome page.
 - 1573299: LiveSearch - Added permissions to InvoiceLineItem.
 - 1573083: Status Drop Down - Invoicing
 - 1551957: Contacts not visible to other contacts. Correct local owner role
 - 1566334: position of 'add new ar' button changed to conform to other forms
 - 1532008: query results sort order most recent first
 - 1532770: Order default listing correction
 - 1558458: Member discount data driven in messages on AR forms
 - 1538354: SubTotal and VAT calculation on edit AR
 - 1532796: AR edit - allow change of contact

1.1.3
-----

 This is a bug fix release. Migration from older versions has also
 been improved greatly.

 Please note that AnalysisRequest now has a custom mutator that
 expects the title of the Cultivar, not the UID. This will impact
 anybode that customised the *analysisrequed_add.cpy* controller
 script and the *validate_analysisrequest_add_form.vpy* validation
 script.


 - 1423182: IndexError on surfing to LIMS pages without being logged on
 - 1423238: Orders - Dispatch date
 - 1429992: AR edit tab - Cultivar uneditable
 - 1429996: Cultivar names to allow numbers
 - 1429999: Late analysis alert - 'More...' URL
 - 1430002: Sample due alerts - 'More...' URL
 - 1433787: Security - Clients
 - 1434100: Search - Index & Attribute errors
 - 1418473: Updated start-id-server.bat for Win2K & Win XP

1.1.2
-----

 - 1423205: Show logs to labmanager set-up
 - 1291750: Added default ID prefixes for Order and Statement
 - 1424589: Late analysis alert to be calulated on date received

1.1.1
-----


 - Updated portlets with Plone 2.1 style definition list markup

 - 1423179: Clients must not see JobCard links on Analysis Requests
 - 1423182: IndexError on surfing to LIMS pages without being logged on
 - 1423188: Site map - Clients should not have access to ...
 - 1423191: Link rot - 'logged in' page
 - 1423193: Groups folder should not be shown
 - 1423194: No 'More...' if there are less than 5
 - 1423204: AR view - Missing tabs and status drop down
 - 1423209: Schema Editor - Drop Down List Issue (Select)
 - 1423234: Late Analysis alert shows for anonymous visitors
 - 1423363: Report Analysis Totals
 - 1423386: Email publication error

1.1.0
-----

 - Made Bika compatibable with Plone 2.1
 - Added Spanish translation contributed by Luis Espinoza
 - Added Italian translation contributed by Pierpaolo Baldan
 - Added Dutch translation contributed by Joris Goudriaan
 - Added Portugese translation contributed by Nuno R. Pinhão
 - The schemas of Client, Contact, AnalysisRequest and Order can be
   edited in the through-the-web schema editor, ATSchemaEditorNG.
 - The maximum time allowed for the publication of results can now be
   set per analysis service. The portlet
   'skins/bika/portlet_late_analysis.pt' has been added to alert lab
   users when analyses are late.
 - Analyses on an AnalysisRequest have a reference to a Jobcard,
   rendered as a hyperlink on the AnalysisRequest view.
 - A bug has been fixed where 'not_requested' analyses were checked
   on the AnalysisRequest edit form.
 - Enabled 'changed_state' folder button globally and disabled on
   AnalysisRequest and Jobcard.

1.0.1
-----

 - Updated 'skins/bika/date_components_support.py' with latest
   version of script in Plone 2.0.5
 - Modified access to transitions in workflow scripts, normal
   attribute access seems to guarded since Zope 2.7.5.
 - Added CHANGES.txt and README.txt
 - Added windows batch script for ID server
   (scripts/start-id-server.bat)<|MERGE_RESOLUTION|>--- conflicted
+++ resolved
@@ -23,12 +23,9 @@
 LIMS-2042: Improving Horiba ICP to avoid Element Symbols as keywords
 LIMS-2123: Analysis Categories don't expand in Worksheet Templates
 LIMS-1993: Existing Sample look-up for AR Create in Batch does not work
-<<<<<<< HEAD
 LIMS-2124: QR missing on sticker preview
-=======
 LIMS-2147: Add ARImport schema fields when creating ARs
 
->>>>>>> 45160d9e
 
 3.1.9 (2015-10-8)
 ------------------
