<configure
    xmlns="http://namespaces.zope.org/zope"
    xmlns:browser="http://namespaces.zope.org/browser"
    i18n_domain="bika">

  <include package="plone.resource" file="meta.zcml"/>

  <include file="bika-frontpage.zcml"/>

  <include file="analysis.zcml"/>
  <include file="analysisprofile.zcml"/>
  <include file="analysisservice.zcml"/>
  <include file="analysisspec.zcml"/>
  <include file="artemplate.zcml"/>
  <include file="attachment.zcml"/>
  <include file="batchfolder.zcml"/>
  <include file="bika_listing.zcml"/>
  <include file="calcs.zcml"/>
  <include file="client.zcml"/>
  <include file="clientfolder.zcml"/>
  <include file="invoicefolder.zcml"/>
  <include file="invoicebatch.zcml"/>
  <include file="invoice.zcml"/>
  <include file="contact.zcml"/>
  <include file="duplicateanalysis.zcml"/>
  <include file="instrument.zcml"/>
  <include file="instrumenttype.zcml"/>
  <include file="late_analyses.zcml"/>
  <include file="manufacturer.zcml"/>
  <include file="menu.zcml"/>
  <include file="method.zcml"/>
  <include file="remarks.zcml"/>
  <include file="referenceanalysis.zcml"/>
  <include file="referencesample.zcml"/>
  <include file="pricelist.zcml"/>
  <include file="sample.zcml"/>
  <include file="stickers.zcml"/>
  <include file="supplier.zcml"/>
  <include file="supplyorder.zcml"/>
  <include file="supplyorderfolder.zcml"/>
  <include file="viewlets.zcml"/>
  <include file="arimports.zcml"/>

  <include package=".analysisrequest"/>
  <include package=".batch"/>
  <include package=".samplinground"/>
  <include package=".srtemplate"/>
  <include package=".worksheet"/>

  <include package=".fields"/>
  <include package=".widgets"/>
  <include package=".reports"/>

  <browser:page
      for="*"
      name="log"
      class="bika.lims.browser.log.LogView"
      permission="zope2.View"
      layer="bika.lims.interfaces.IBikaLIMS"
    />

  <browser:page
      for="Products.CMFPlone.interfaces.IPloneSiteRoot"
      name="accreditation"
      class="bika.lims.browser.accreditation.AccreditationView"
      permission="zope2.View"
      layer="bika.lims.interfaces.IBikaLIMS"
    />

  <browser:page
      for="*"
      name="at_validate_field"
      class=".validation.InlineValidationView"
      permission="zope2.View"
      layer="bika.lims.interfaces.IBikaLIMS"
    />

  <!-- Zope 3 browser resources -->

  <browser:resourceDirectory
      name="bika.lims.images"
      directory="images"
      layer="bika.lims.interfaces.IBikaLIMS"
      />

  <browser:resourceDirectory
      name="bika.lims.css"
      directory="css"
      layer="bika.lims.interfaces.IBikaLIMS"
      />

  <browser:resourceDirectory
      name="bika.lims.js"
      directory="js"
      layer="bika.lims.interfaces.IBikaLIMS"
      />

<<<<<<< HEAD


<!-- #TODO Mike: duplicate of stanza on line 71 above -->
  <browser:page
      for="bika.lims.interfaces.IARImport"
      name="at_validate_field"
      class=".validation.InlineValidationView"
      permission="zope2.View"
      layer="bika.lims.interfaces.IBikaLIMS"
    />

  <browser:page
      for="bika.lims.interfaces.IARImportFolder"
      name="arimports"
      class="bika.lims.browser.arimports.ARImportsView"
      permission="bika.lims.ManageARImport"
      layer="bika.lims.interfaces.IBikaLIMS"
    />


=======
>>>>>>> 63e84e02
</configure><|MERGE_RESOLUTION|>--- conflicted
+++ resolved
@@ -95,27 +95,4 @@
       layer="bika.lims.interfaces.IBikaLIMS"
       />
 
-<<<<<<< HEAD
-
-
-<!-- #TODO Mike: duplicate of stanza on line 71 above -->
-  <browser:page
-      for="bika.lims.interfaces.IARImport"
-      name="at_validate_field"
-      class=".validation.InlineValidationView"
-      permission="zope2.View"
-      layer="bika.lims.interfaces.IBikaLIMS"
-    />
-
-  <browser:page
-      for="bika.lims.interfaces.IARImportFolder"
-      name="arimports"
-      class="bika.lims.browser.arimports.ARImportsView"
-      permission="bika.lims.ManageARImport"
-      layer="bika.lims.interfaces.IBikaLIMS"
-    />
-
-
-=======
->>>>>>> 63e84e02
 </configure>