<configure
    xmlns="http://namespaces.zope.org/zope"
    xmlns:browser="http://namespaces.zope.org/browser">

    <adapter
      name="Lab_Information"
      factory="bika.lims.exportimport.setupdata.Lab_Information"
      provides="bika.lims.interfaces.ISetupDataImporter"
      for="Products.CMFPlone.interfaces.IPloneSiteRoot"/>

    <adapter
      name="Lab_Contacts"
      factory="bika.lims.exportimport.setupdata.Lab_Contacts"
      provides="bika.lims.interfaces.ISetupDataImporter"
      for="Products.CMFPlone.interfaces.IPloneSiteRoot"/>

    <adapter
      name="Lab_Departments"
      factory="bika.lims.exportimport.setupdata.Lab_Departments"
      provides="bika.lims.interfaces.ISetupDataImporter"
      for="Products.CMFPlone.interfaces.IPloneSiteRoot"/>

    <adapter
      name="Clients"
      factory="bika.lims.exportimport.setupdata.Clients"
      provides="bika.lims.interfaces.ISetupDataImporter"
      for="Products.CMFPlone.interfaces.IPloneSiteRoot"/>

    <adapter
      name="Client_Contacts"
      factory="bika.lims.exportimport.setupdata.Client_Contacts"
      provides="bika.lims.interfaces.ISetupDataImporter"
      for="Products.CMFPlone.interfaces.IPloneSiteRoot"/>

    <adapter
      name="Container_Types"
      factory="bika.lims.exportimport.setupdata.Container_Types"
      provides="bika.lims.interfaces.ISetupDataImporter"
      for="Products.CMFPlone.interfaces.IPloneSiteRoot"/>

    <adapter
      name="Preservations"
      factory="bika.lims.exportimport.setupdata.Preservations"
      provides="bika.lims.interfaces.ISetupDataImporter"
      for="Products.CMFPlone.interfaces.IPloneSiteRoot"/>

    <adapter
      name="Containers"
      factory="bika.lims.exportimport.setupdata.Containers"
      provides="bika.lims.interfaces.ISetupDataImporter"
      for="Products.CMFPlone.interfaces.IPloneSiteRoot"/>

    <adapter
      name="Suppliers"
      factory="bika.lims.exportimport.setupdata.Suppliers"
      provides="bika.lims.interfaces.ISetupDataImporter"
      for="Products.CMFPlone.interfaces.IPloneSiteRoot"/>

    <adapter
      name="Supplier_Contacts"
      factory="bika.lims.exportimport.setupdata.Supplier_Contacts"
      provides="bika.lims.interfaces.ISetupDataImporter"
      for="Products.CMFPlone.interfaces.IPloneSiteRoot"/>

    <adapter
      name="Manufacturers"
      factory="bika.lims.exportimport.setupdata.Manufacturers"
      provides="bika.lims.interfaces.ISetupDataImporter"
      for="Products.CMFPlone.interfaces.IPloneSiteRoot"/>

    <adapter
      name="Instrument_Types"
      factory="bika.lims.exportimport.setupdata.Instrument_Types"
      provides="bika.lims.interfaces.ISetupDataImporter"
      for="Products.CMFPlone.interfaces.IPloneSiteRoot"/>

    <adapter
      name="Instruments"
      factory="bika.lims.exportimport.setupdata.Instruments"
      provides="bika.lims.interfaces.ISetupDataImporter"
      for="Products.CMFPlone.interfaces.IPloneSiteRoot"/>

    <adapter
      name="Instrument_Validations"
      factory="bika.lims.exportimport.setupdata.Instrument_Validations"
      provides="bika.lims.interfaces.ISetupDataImporter"
      for="Products.CMFPlone.interfaces.IPloneSiteRoot"/>

    <adapter
      name="Instrument_Calibrations"
      factory="bika.lims.exportimport.setupdata.Instrument_Calibrations"
      provides="bika.lims.interfaces.ISetupDataImporter"
      for="Products.CMFPlone.interfaces.IPloneSiteRoot"/>

    <adapter
      name="Instrument_Certifications"
      factory="bika.lims.exportimport.setupdata.Instrument_Certifications"
      provides="bika.lims.interfaces.ISetupDataImporter"
      for="Products.CMFPlone.interfaces.IPloneSiteRoot"/>

    <adapter
      name="Instrument_Maintenance_Tasks"
      factory="bika.lims.exportimport.setupdata.Instrument_Maintenance_Tasks"
      provides="bika.lims.interfaces.ISetupDataImporter"
      for="Products.CMFPlone.interfaces.IPloneSiteRoot"/>

    <adapter
      name="Instrument_Schedule"
      factory="bika.lims.exportimport.setupdata.Instrument_Schedule"
      provides="bika.lims.interfaces.ISetupDataImporter"
      for="Products.CMFPlone.interfaces.IPloneSiteRoot"/>

    <adapter
      name="Sample_Matrices"
      factory="bika.lims.exportimport.setupdata.Sample_Matrices"
      provides="bika.lims.interfaces.ISetupDataImporter"
      for="Products.CMFPlone.interfaces.IPloneSiteRoot"/>

    <adapter
      name="Batch_Labels"
      factory="bika.lims.exportimport.setupdata.Batch_Labels"
      provides="bika.lims.interfaces.ISetupDataImporter"
      for="Products.CMFPlone.interfaces.IPloneSiteRoot"/>

    <adapter
      name="Sample_Types"
      factory="bika.lims.exportimport.setupdata.Sample_Types"
      provides="bika.lims.interfaces.ISetupDataImporter"
      for="Products.CMFPlone.interfaces.IPloneSiteRoot"/>

    <adapter
      name="Sample_Points"
      factory="bika.lims.exportimport.setupdata.Sample_Points"
      provides="bika.lims.interfaces.ISetupDataImporter"
      for="Products.CMFPlone.interfaces.IPloneSiteRoot"/>

    <adapter
      name="Sample_Point_Sample_Types"
      factory="bika.lims.exportimport.setupdata.Sample_Point_Sample_Types"
      provides="bika.lims.interfaces.ISetupDataImporter"
      for="Products.CMFPlone.interfaces.IPloneSiteRoot"/>

    <adapter
      name="Sample_Conditions"
      factory="bika.lims.exportimport.setupdata.Sample_Conditions"
      provides="bika.lims.interfaces.ISetupDataImporter"
      for="Products.CMFPlone.interfaces.IPloneSiteRoot"/>

    <adapter
      name="Analysis_Categories"
      factory="bika.lims.exportimport.setupdata.Analysis_Categories"
      provides="bika.lims.interfaces.ISetupDataImporter"
      for="Products.CMFPlone.interfaces.IPloneSiteRoot"/>

    <adapter
      name="Methods"
      factory="bika.lims.exportimport.setupdata.Methods"
      provides="bika.lims.interfaces.ISetupDataImporter"
      for="Products.CMFPlone.interfaces.IPloneSiteRoot"/>

    <adapter
      name="Sampling_Deviations"
      factory="bika.lims.exportimport.setupdata.Sampling_Deviations"
      provides="bika.lims.interfaces.ISetupDataImporter"
      for="Products.CMFPlone.interfaces.IPloneSiteRoot"/>

    <adapter
      name="Reference_Manufacturers"
      factory="bika.lims.exportimport.setupdata.Reference_Manufacturers"
      provides="bika.lims.interfaces.ISetupDataImporter"
      for="Products.CMFPlone.interfaces.IPloneSiteRoot"/>

    <adapter
      name="Reference_Suppliers"
      factory="bika.lims.exportimport.setupdata.Reference_Suppliers"
      provides="bika.lims.interfaces.ISetupDataImporter"
      for="Products.CMFPlone.interfaces.IPloneSiteRoot"/>

    <adapter
      name="Reference_Supplier_Contacts"
      factory="bika.lims.exportimport.setupdata.Reference_Supplier_Contacts"
      provides="bika.lims.interfaces.ISetupDataImporter"
      for="Products.CMFPlone.interfaces.IPloneSiteRoot"/>

    <adapter
      name="Calculations"
      factory="bika.lims.exportimport.setupdata.Calculations"
      provides="bika.lims.interfaces.ISetupDataImporter"
      for="Products.CMFPlone.interfaces.IPloneSiteRoot"/>

    <adapter
      name="Analysis_Services"
      factory="bika.lims.exportimport.setupdata.Analysis_Services"
      provides="bika.lims.interfaces.ISetupDataImporter"
      for="Products.CMFPlone.interfaces.IPloneSiteRoot"/>

    <adapter
      name="Analysis_Specifications"
      factory="bika.lims.exportimport.setupdata.Analysis_Specifications"
      provides="bika.lims.interfaces.ISetupDataImporter"
      for="Products.CMFPlone.interfaces.IPloneSiteRoot"/>

    <adapter
      name="Analysis_Profiles"
      factory="bika.lims.exportimport.setupdata.Analysis_Profiles"
      provides="bika.lims.interfaces.ISetupDataImporter"
      for="Products.CMFPlone.interfaces.IPloneSiteRoot"/>

    <adapter
      name="AR_Templates"
      factory="bika.lims.exportimport.setupdata.AR_Templates"
      provides="bika.lims.interfaces.ISetupDataImporter"
      for="Products.CMFPlone.interfaces.IPloneSiteRoot"/>

    <adapter
      name="Reference_Definitions"
      factory="bika.lims.exportimport.setupdata.Reference_Definitions"
      provides="bika.lims.interfaces.ISetupDataImporter"
      for="Products.CMFPlone.interfaces.IPloneSiteRoot"/>

    <adapter
      name="Worksheet_Templates"
      factory="bika.lims.exportimport.setupdata.Worksheet_Templates"
      provides="bika.lims.interfaces.ISetupDataImporter"
      for="Products.CMFPlone.interfaces.IPloneSiteRoot"/>

    <adapter
      name="Setup"
      factory="bika.lims.exportimport.setupdata.Setup"
      provides="bika.lims.interfaces.ISetupDataImporter"
      for="Products.CMFPlone.interfaces.IPloneSiteRoot"/>

    <adapter
      name="ID_Prefixes"
      factory="bika.lims.exportimport.setupdata.ID_Prefixes"
      provides="bika.lims.interfaces.ISetupDataImporter"
      for="Products.CMFPlone.interfaces.IPloneSiteRoot"/>

    <adapter
      name="Attachment_Types"
      factory="bika.lims.exportimport.setupdata.Attachment_Types"
      provides="bika.lims.interfaces.ISetupDataImporter"
      for="Products.CMFPlone.interfaces.IPloneSiteRoot"/>

    <adapter
<<<<<<< HEAD
      name="Reference_Samples"
      factory="bika.lims.exportimport.setupdata.Reference_Samples"
=======
      name="Invoice_Batches"
      factory="bika.lims.exportimport.setupdata.Invoice_Batches"
>>>>>>> 87a87d73
      provides="bika.lims.interfaces.ISetupDataImporter"
      for="Products.CMFPlone.interfaces.IPloneSiteRoot"/>

    <adapter
<<<<<<< HEAD
      name="Samples"
      factory="bika.lims.exportimport.setupdata.Samples"
      provides="bika.lims.interfaces.ISetupDataImporter"
      for="Products.CMFPlone.interfaces.IPloneSiteRoot"/>

    <adapter
      name="Analysis_Requests"
      factory="bika.lims.exportimport.setupdata.Analysis_Requests"
=======
      name="Lab_Products"
      factory="bika.lims.exportimport.setupdata.Lab_Products"
>>>>>>> 87a87d73
      provides="bika.lims.interfaces.ISetupDataImporter"
      for="Products.CMFPlone.interfaces.IPloneSiteRoot"/>

</configure><|MERGE_RESOLUTION|>--- conflicted
+++ resolved
@@ -243,30 +243,32 @@
       for="Products.CMFPlone.interfaces.IPloneSiteRoot"/>
 
     <adapter
-<<<<<<< HEAD
       name="Reference_Samples"
       factory="bika.lims.exportimport.setupdata.Reference_Samples"
-=======
+      provides="bika.lims.interfaces.ISetupDataImporter"
+      for="Products.CMFPlone.interfaces.IPloneSiteRoot"/>
+
+    <adapter
+      name="Samples"
+      factory="bika.lims.exportimport.setupdata.Samples"
+      provides="bika.lims.interfaces.ISetupDataImporter"
+      for="Products.CMFPlone.interfaces.IPloneSiteRoot"/>
+
+    <adapter
+      name="Analysis_Requests"
+      factory="bika.lims.exportimport.setupdata.Analysis_Requests"
+      provides="bika.lims.interfaces.ISetupDataImporter"
+      for="Products.CMFPlone.interfaces.IPloneSiteRoot"/>
+
+    <adapter
       name="Invoice_Batches"
       factory="bika.lims.exportimport.setupdata.Invoice_Batches"
->>>>>>> 87a87d73
-      provides="bika.lims.interfaces.ISetupDataImporter"
-      for="Products.CMFPlone.interfaces.IPloneSiteRoot"/>
-
-    <adapter
-<<<<<<< HEAD
-      name="Samples"
-      factory="bika.lims.exportimport.setupdata.Samples"
-      provides="bika.lims.interfaces.ISetupDataImporter"
-      for="Products.CMFPlone.interfaces.IPloneSiteRoot"/>
-
-    <adapter
-      name="Analysis_Requests"
-      factory="bika.lims.exportimport.setupdata.Analysis_Requests"
-=======
+      provides="bika.lims.interfaces.ISetupDataImporter"
+      for="Products.CMFPlone.interfaces.IPloneSiteRoot"/>
+
+    <adapter
       name="Lab_Products"
       factory="bika.lims.exportimport.setupdata.Lab_Products"
->>>>>>> 87a87d73
       provides="bika.lims.interfaces.ISetupDataImporter"
       for="Products.CMFPlone.interfaces.IPloneSiteRoot"/>
 
