<<<<<<< HEAD
# -*- coding: utf-8 -*-

import types
=======
# This file is part of Bika LIMS
#
# Copyright 2011-2016 by it's authors.
# Some rights reserved. See LICENSE.txt, AUTHORS.txt.
>>>>>>> fffa0aa5

from Acquisition import aq_parent
from Products.CMFPlone.utils import safe_unicode
from bika.lims import bikaMessageFactory as _
from bika.lims.utils import to_utf8
from Products.CMFCore.utils import getToolByName
from Products.validation import validation
from Products.validation.interfaces.IValidator import IValidator
from zope.interface import implements
from datetime import datetime
import string
import re


class UniqueFieldValidator:

    """ Verifies that a field value is unique for items
    if the same type in this location """

    implements(IValidator)
    name = "uniquefieldvalidator"

    def __call__(self, value, *args, **kwargs):
        instance = kwargs['instance']
        fieldname = kwargs['field'].getName()
        # request = kwargs.get('REQUEST', {})
        # form = request.get('form', {})

        translate = getToolByName(instance, 'translation_service').translate

        if value == instance.get(fieldname):
            return True

        for item in aq_parent(instance).objectValues():
            if hasattr(item, 'UID') and item.UID() != instance.UID() and \
               fieldname in item.Schema() and \
               str(item.Schema()[fieldname].get(item)) == str(value):   # We have to compare them as strings because
                                                                        # even if a number (as an  id) is saved inside
                                                                        # a string widget and string field, it will be
                                                                        # returned as an int. I don't know if it is
                                                                        # caused because is called with
                                                                        # <item.Schema()[fieldname].get(item)>,
                                                                        # but it happens...
                msg = _("Validation failed: '${value}' is not unique",
                        mapping={'value': safe_unicode(value)})
                return to_utf8(translate(msg))
        return True

validation.register(UniqueFieldValidator())


class InvoiceBatch_EndDate_Validator:

    """ Verifies that the End Date is after the Start Date """

    implements(IValidator)
    name = "invoicebatch_EndDate_validator"

    def __call__(self, value, *args, **kwargs):
        instance = kwargs['instance']
        startdate = instance.getBatchStartDate()
        # request = kwargs.get('REQUEST', {})
        # form = request.get('form', {})
        enddate = value
        startdate = startdate.strftime('%Y-%m-%d %H:%M')

        translate = getToolByName(instance, 'translation_service').translate

        if not enddate >= startdate:
            msg = _("Start date must be before End Date")
            return to_utf8(translate(msg))
        return True

validation.register(InvoiceBatch_EndDate_Validator())


class ServiceKeywordValidator:

    """Validate AnalysisService Keywords
    must match isUnixLikeName
    may not be the same as another service keyword
    may not be the same as any InterimField id.
    """

    implements(IValidator)
    name = "servicekeywordvalidator"

    def __call__(self, value, *args, **kwargs):
        instance = kwargs['instance']
        # fieldname = kwargs['field'].getName()
        # request = kwargs.get('REQUEST', {})
        # form = request.get('form', {})

        translate = getToolByName(instance, 'translation_service').translate

        if re.findall(r"[^A-Za-z\w\d\-\_]", value):
            return _("Validation failed: keyword contains invalid characters")

        # check the value against all AnalysisService keywords
        # this has to be done from catalog so we don't
        # clash with ourself
        bsc = getToolByName(instance, 'bika_setup_catalog')
        services = bsc(portal_type='AnalysisService', getKeyword=value)
        for service in services:
            if service.UID != instance.UID():
                msg = _("Validation failed: '${title}': This keyword "
                        "is already in use by service '${used_by}'",
                        mapping={'title': safe_unicode(value),
                                 'used_by': safe_unicode(service.Title)})
                return to_utf8(translate(msg))

        calc = hasattr(instance, 'getCalculation') and \
            instance.getCalculation() or None
        our_calc_uid = calc and calc.UID() or ''

        # check the value against all Calculation Interim Field ids
        calcs = [c for c in bsc(portal_type='Calculation')]
        for calc in calcs:
            calc = calc.getObject()
            interim_fields = calc.getInterimFields()
            if not interim_fields:
                continue
            for field in interim_fields:
                if field['keyword'] == value and our_calc_uid != calc.UID():
                    msg = _("Validation failed: '${title}': This keyword "
                            "is already in use by calculation '${used_by}'",
                            mapping={'title': safe_unicode(value),
                                     'used_by': safe_unicode(calc.Title())})
                    return to_utf8(translate(msg))
        return True

validation.register(ServiceKeywordValidator())


class InterimFieldsValidator:

    """Validating InterimField keywords.
        XXX Applied as a subfield validator but validates entire field.
        keyword must match isUnixLikeName
        keyword may not be the same as any service keyword.
        keyword must be unique in this InterimFields field
        keyword must be unique for interimfields which share the same title.
        title must be unique for interimfields which share the same keyword.
    """

    implements(IValidator)
    name = "interimfieldsvalidator"

    def __call__(self, value, *args, **kwargs):
        instance = kwargs['instance']
        fieldname = kwargs['field'].getName()
        request = kwargs.get('REQUEST', {})
        form = request.form
        interim_fields = form.get(fieldname, [])

        translate = getToolByName(instance, 'translation_service').translate
        bsc = getToolByName(instance, 'bika_setup_catalog')

        # We run through the validator once per form submit, and check all values
        # this value in request prevents running once per subfield value.
        key = instance.id + fieldname
        if instance.REQUEST.get(key, False):
            return True

        for x in range(len(interim_fields)):
            row = interim_fields[x]
            keys = row.keys()
            if 'title' not in keys:
                instance.REQUEST[key] = to_utf8(translate(_("Validation failed: title is required")))
                return instance.REQUEST[key]
            if 'keyword' not in keys:
                instance.REQUEST[key] = to_utf8(translate(_("Validation failed: keyword is required")))
                return instance.REQUEST[key]
            if not re.match(r"^[A-Za-z\w\d\-\_]+$", row['keyword']):
                instance.REQUEST[key] = _("Validation failed: keyword contains invalid characters")
                return instance.REQUEST[key]

        # keywords and titles used once only in the submitted form
        keywords = {}
        titles = {}
        for field in interim_fields:
            if 'keyword' in field:
                if field['keyword'] in keywords:
                    keywords[field['keyword']] += 1
                else:
                    keywords[field['keyword']] = 1
            if 'title' in field:
                if field['title'] in titles:
                    titles[field['title']] += 1
                else:
                    titles[field['title']] = 1
        for k in [k for k in keywords.keys() if keywords[k] > 1]:
            msg = _("Validation failed: '${keyword}': duplicate keyword",
                    mapping={'keyword': safe_unicode(k)})
            instance.REQUEST[key] = to_utf8(translate(msg))
            return instance.REQUEST[key]
        for t in [t for t in titles.keys() if titles[t] > 1]:
            msg = _("Validation failed: '${title}': duplicate title",
                    mapping={'title': safe_unicode(t)})
            instance.REQUEST[key] = to_utf8(translate(msg))
            return instance.REQUEST[key]

        # check all keywords against all AnalysisService keywords for dups
        services = bsc(portal_type='AnalysisService', getKeyword=value)
        if services:
            msg = _("Validation failed: '${title}': "
                    "This keyword is already in use by service '${used_by}'",
                    mapping={'title': safe_unicode(value),
                             'used_by': safe_unicode(services[0].Title)})
            instance.REQUEST[key] = to_utf8(translate(msg))
            return instance.REQUEST[key]

        # any duplicated interimfield titles must share the same keyword
        # any duplicated interimfield keywords must share the same title
        calcs = bsc(portal_type='Calculation')
        keyword_titles = {}
        title_keywords = {}
        for calc in calcs:
            if calc.UID == instance.UID():
                continue
            calc = calc.getObject()
            for field in calc.getInterimFields():
                keyword_titles[field['keyword']] = field['title']
                title_keywords[field['title']] = field['keyword']
        for field in interim_fields:
            if field['keyword'] != value:
                continue
            if 'title' in field and \
               field['title'] in title_keywords.keys() and \
               title_keywords[field['title']] != field['keyword']:
                msg = _("Validation failed: column title '${title}' "
                        "must have keyword '${keyword}'",
                        mapping={'title': safe_unicode(field['title']),
                                 'keyword': safe_unicode(title_keywords[field['title']])})
                instance.REQUEST[key] = to_utf8(translate(msg))
                return instance.REQUEST[key]
            if 'keyword' in field and \
               field['keyword'] in keyword_titles.keys() and \
               keyword_titles[field['keyword']] != field['title']:
                msg = _("Validation failed: keyword '${keyword}' "
                        "must have column title '${title}'",
                        mapping={'keyword': safe_unicode(field['keyword']),
                                 'title': safe_unicode(keyword_titles[field['keyword']])})
                instance.REQUEST[key] = to_utf8(translate(msg))
                return instance.REQUEST[key]

        instance.REQUEST[key] = True
        return True

validation.register(InterimFieldsValidator())


class FormulaValidator:

    """ Validate keywords in calculation formula entry
    """
    implements(IValidator)
    name = "formulavalidator"

    def __call__(self, value, *args, **kwargs):
        if not value:
            return True
        instance = kwargs['instance']
        # fieldname = kwargs['field'].getName()
        request = kwargs.get('REQUEST', {})
        form = request.form
        interim_fields = form.get('InterimFields')

        translate = getToolByName(instance, 'translation_service').translate
        bsc = getToolByName(instance, 'bika_setup_catalog')
        interim_keywords = interim_fields and \
            [f['keyword'] for f in interim_fields] or []
        keywords = re.compile(r"\[([^\.^\]]+)\]").findall(value)

        for keyword in keywords:
            # Check if the service keyword exists and is active.
            dep_service = bsc(getKeyword=keyword, inactive_state="active")
            if not dep_service and \
               not keyword in interim_keywords:
                msg = _("Validation failed: Keyword '${keyword}' is invalid",
                        mapping={'keyword': safe_unicode(keyword)})
                return to_utf8(translate(msg))

        # Wildcards
        # LIMS-1769 Allow to use LDL and UDL in calculations
        # https://jira.bikalabs.com/browse/LIMS-1769
        allowedwds = ['LDL', 'UDL', 'BELOWLDL', 'ABOVEUDL']
        keysandwildcards = re.compile(r"\[([^\]]+)\]").findall(value)
        keysandwildcards = [k for k in keysandwildcards if '.' in k]
        keysandwildcards = [k.split('.',1) for k in keysandwildcards]
        errwilds = [k[1] for k in keysandwildcards if k[0] not in keywords]
        if len(errwilds) > 0:
            msg = _("Wildcards for interims are not allowed: ${wildcards}",
                    mapping={'wildcards': safe_unicode(', '.join(errwilds))})
            return to_utf8(translate(msg))

        wildcards = [k[1] for k in keysandwildcards if k[0] in keywords]
        wildcards = [wd for wd in wildcards if wd not in allowedwds]
        if len(wildcards) > 0:
            msg = _("Invalid wildcards found: ${wildcards}",
                    mapping={'wildcards': safe_unicode(', '.join(wildcards))})
            return to_utf8(translate(msg))

        return True

validation.register(FormulaValidator())


class CoordinateValidator:

    """ Validate latitude or longitude field values
    """
    implements(IValidator)
    name = "coordinatevalidator"

    def __call__(self, value, **kwargs):
        if not value:
            return True

        instance = kwargs['instance']
        fieldname = kwargs['field'].getName()
        request = instance.REQUEST

        form = request.form
        form_value = form.get(fieldname)

        translate = getToolByName(instance, 'translation_service').translate

        try:
            degrees = int(form_value['degrees'])
        except ValueError:
            return to_utf8(translate(_("Validation failed: degrees must be numeric")))

        try:
            minutes = int(form_value['minutes'])
        except ValueError:
            return to_utf8(translate(_("Validation failed: minutes must be numeric")))

        try:
            seconds = int(form_value['seconds'])
        except ValueError:
            return to_utf8(translate(_("Validation failed: seconds must be numeric")))

        if not 0 <= minutes <= 59:
            return to_utf8(translate(_("Validation failed: minutes must be 0 - 59")))

        if not 0 <= seconds <= 59:
            return to_utf8(translate(_("Validation failed: seconds must be 0 - 59")))

        bearing = form_value['bearing']

        if fieldname == 'Latitude':
            if not 0 <= degrees <= 90:
                return to_utf8(translate(_("Validation failed: degrees must be 0 - 90")))
            if degrees == 90:
                if minutes != 0:
                    return to_utf8(translate(_("Validation failed: degrees is 90; "
                                "minutes must be zero")))
                if seconds != 0:
                    return to_utf8(translate(_("Validation failed: degrees is 90; "
                                "seconds must be zero")))
            if bearing.lower() not in 'sn':
                return to_utf8(translate(_("Validation failed: Bearing must be N/S")))

        if fieldname == 'Longitude':
            if not 0 <= degrees <= 180:
                return to_utf8(translate(_("Validation failed: degrees must be 0 - 180")))
            if degrees == 180:
                if minutes != 0:
                    return to_utf8(translate(_("Validation failed: degrees is 180; "
                                "minutes must be zero")))
                if seconds != 0:
                    return to_utf8(translate(_("Validation failed: degrees is 180; "
                                "seconds must be zero")))
            if bearing.lower() not in 'ew':
                return to_utf8(translate(_("Validation failed: Bearing must be E/W")))

        return True

validation.register(CoordinateValidator())


class ResultOptionsValidator:

    """Validating AnalysisService ResultOptions field.
        XXX Applied as a subfield validator but validates
        for x in range(len(interim_fields)):
            row = interim_fields[x]
            keys = row.keys()
            if 'title' not in keys:entire field.
    """

    implements(IValidator)
    name = "resultoptionsvalidator"

    def __call__(self, value, *args, **kwargs):
        instance = kwargs['instance']
        fieldname = kwargs['field'].getName()
        request = kwargs.get('REQUEST', {})
        form = request.form
        form_value = form.get(fieldname)

        translate = getToolByName(instance, 'translation_service').translate
        # bsc = getToolByName(instance, 'bika_setup_catalog')

        # ResultValue must always be a number
        for field in form_value:
            try:
                float(field['ResultValue'])
            except:
                return to_utf8(translate(_("Validation failed: "
                            "Result Values must be numbers")))
            if 'ResultText' not in field:
                return to_utf8(translate(_("Validation failed: Result Text cannot be blank")))

        return True

validation.register(ResultOptionsValidator())


class RestrictedCategoriesValidator:

    """ Verifies that client Restricted categories include all categories
    required by service dependencies. """

    implements(IValidator)
    name = "restrictedcategoriesvalidator"

    def __call__(self, value, *args, **kwargs):
        instance = kwargs['instance']
        # fieldname = kwargs['field'].getName()
        # request = kwargs.get('REQUEST', {})
        # form = request.get('form', {})

        translate = getToolByName(instance, 'translation_service').translate
        bsc = getToolByName(instance, 'bika_setup_catalog')
        # uc = getToolByName(instance, 'uid_catalog')

        failures = []

        for category in value:
            if not category:
                continue
            services = bsc(portal_type="AnalysisService",
                           getCategoryUID=category)
            for service in services:
                service = service.getObject()
                calc = service.getCalculation()
                deps = calc and calc.getDependentServices() or []
                for dep in deps:
                    if dep.getCategoryUID() not in value:
                        title = dep.getCategoryTitle()
                        if title not in failures:
                            failures.append(title)
        if failures:
            msg = _("Validation failed: The selection requires the following "
                    "categories to be selected: ${categories}",
                    mapping={'categories': safe_unicode(','.join(failures))})
            return to_utf8(translate(msg))

        return True

validation.register(RestrictedCategoriesValidator())


class PrePreservationValidator:

    """ Validate PrePreserved Containers.
        User must select a Preservation.
    """
    implements(IValidator)
    name = "container_prepreservation_validator"

    def __call__(self, value, *args, **kwargs):
        # If not prepreserved, no validation required.
        if not value:
            return True

        instance = kwargs['instance']
        # fieldname = kwargs['field'].getName()
        request = kwargs.get('REQUEST', {})
        form = request.form
        preservation = form.get('Preservation')

        if type(preservation) in (list, tuple):
            preservation = preservation[0]

        if preservation:
            return True

        translate = getToolByName(instance, 'translation_service').translate
        # bsc = getToolByName(instance, 'bika_setup_catalog')

        if not preservation:
            msg = _("Validation failed: PrePreserved containers "
                    "must have a preservation selected.")
            return to_utf8(translate(msg))

validation.register(PrePreservationValidator())


class StandardIDValidator:

    """Matches against regular expression:
       [^A-Za-z\w\d\-\_]
    """

    implements(IValidator)
    name = "standard_id_validator"

    def __call__(self, value, *args, **kwargs):

        regex = r"[^A-Za-z\w\d\-\_]"

        instance = kwargs['instance']
        # fieldname = kwargs['field'].getName()
        # request = kwargs.get('REQUEST', {})
        # form = request.get('form', {})

        translate = getToolByName(instance, 'translation_service').translate

        # check the value against all AnalysisService keywords
        if re.findall(regex, value):
            msg = _("Validation failed: keyword contains invalid "
                    "characters")
            return to_utf8(translate(msg))

        return True

validation.register(StandardIDValidator())


class AnalysisSpecificationsValidator:

    """Min value must be below max value
       Percentage value must be between 0 and 100
       Values must be numbers
    """

    implements(IValidator)
    name = "analysisspecs_validator"

    def __call__(self, value, *args, **kwargs):

        instance = kwargs['instance']
        request = kwargs.get('REQUEST', {})
        fieldname = kwargs['field'].getName()

        translate = getToolByName(instance, 'translation_service').translate

        mins = request.get('min', {})[0]
        maxs = request.get('max', {})[0]
        errors = request.get('error', {})[0]

        # We run through the validator once per form submit, and check all values
        # this value in request prevents running once per subfield value.
        key = instance.id + fieldname
        if instance.REQUEST.get(key, False):
            return True

        # Retrieve all AS uids
        for uid in mins.keys():

            # Foreach AS, check spec. input values
            minv = mins.get(uid, '') == '' and '0' or mins[uid]
            maxv = maxs.get(uid, '') == '' and '0' or maxs[uid]
            err = errors.get(uid, '') == '' and '0' or errors[uid]

            # Values must be numbers
            try:
                minv = float(minv)
            except ValueError:
                instance.REQUEST[key] = to_utf8(translate(_("Validation failed: Min values must be numeric")))
                return instance.REQUEST[key]
            try:
                maxv = float(maxv)
            except ValueError:
                instance.REQUEST[key] = to_utf8(translate(_("Validation failed: Max values must be numeric")))
                return instance.REQUEST[key]
            try:
                err = float(err)
            except ValueError:
                instance.REQUEST[key] = to_utf8(translate(_("Validation failed: Percentage error values must be numeric")))
                return instance.REQUEST[key]

            # Min value must be < max
            if minv > maxv:
                instance.REQUEST[key] = to_utf8(translate(_("Validation failed: Max values must be greater than Min values")))
                return instance.REQUEST[key]

            # Error percentage must be between 0 and 100
            if err < 0 or err > 100:
                instance.REQUEST[key] = to_utf8(translate(_("Validation failed: Error percentage must be between 0 and 100")))
                return instance.REQUEST[key]

        instance.REQUEST[key] = True
        return True

validation.register(AnalysisSpecificationsValidator())


class UncertaintiesValidator:
    """Uncertainties may be specified as numeric values or percentages.
    Min value must be below max value.
    Uncertainty must not be < 0.
    """

    implements(IValidator)
    name = "uncertainties_validator"

    def __call__(self, subf_value, *args, **kwargs):

        instance = kwargs['instance']
        request = kwargs.get('REQUEST', {})
        fieldname = kwargs['field'].getName()
        translate = getToolByName(instance, 'translation_service').translate

        # We run through the validator once per form submit, and check all values
        # this value in request prevents running once per subfield value.
        key = instance.id + fieldname
        if instance.REQUEST.get(key, False):
            return True

        for i, value in enumerate(request[fieldname]):

            # Values must be numbers
            try:
                minv = float(value['intercept_min'])
            except ValueError:
                instance.REQUEST[key] = to_utf8(translate(_("Validation failed: Min values must be numeric")))
                return instance.REQUEST[key]
            try:
                maxv = float(value['intercept_max'])
            except ValueError:
                instance.REQUEST[key] = to_utf8(translate(_("Validation failed: Max values must be numeric")))
                return instance.REQUEST[key]

            # values may be percentages; the rest of the numeric validation must
            # still pass once the '%' is stripped off.
            err = value['errorvalue']
            perc = False
            if err.endswith('%'):
                perc = True
                err = err[:-1]
            try:
                err = float(err)
            except ValueError:
                instance.REQUEST[key] = to_utf8(translate(_("Validation failed: Error values must be numeric")))
                return instance.REQUEST[key]

            if perc and (err < 0 or err > 100):
                # Error percentage must be between 0 and 100
                instance.REQUEST[key] = to_utf8(translate(_("Validation failed: Error percentage must be between 0 and 100")))
                return instance.REQUEST[key]

            # Min value must be < max
            if minv > maxv:
                instance.REQUEST[key] = to_utf8(translate(_("Validation failed: Max values must be greater than Min values")))
                return instance.REQUEST[key]

            # Error values must be >-1
            if err < 0:
                instance.REQUEST[key] = to_utf8(translate(_("Validation failed: Error value must be 0 or greater")))
                return instance.REQUEST[key]

        instance.REQUEST[key] = True
        return True

validation.register(UncertaintiesValidator())


class DurationValidator:

    """Simple stuff - just checking for integer values.
    """

    implements(IValidator)
    name = "duration_validator"

    def __call__(self, value, *args, **kwargs):

        instance = kwargs['instance']
        request = kwargs.get('REQUEST', {})
        fieldname = kwargs['field'].getName()
        translate = getToolByName(instance, 'translation_service').translate

        value = request[fieldname]
        for v in value.values():
            try:
                int(v)
            except:
                return to_utf8(translate(_("Validation failed: Values must be numbers")))
        return True

validation.register(DurationValidator())


class ReferenceValuesValidator:

    """Min value must be below max value
       Percentage value must be between 0 and 100
       Values must be numbers
       Expected values must be between min and max values
    """

    implements(IValidator)
    name = "referencevalues_validator"

    def __call__(self, value, *args, **kwargs):

            instance = kwargs['instance']
            # fieldname = kwargs['field'].getName()
            request = kwargs.get('REQUEST', {})
            fieldname = kwargs['field'].getName()

            translate = getToolByName(instance, 'translation_service').translate

            ress = request.get('result', {})[0]
            mins = request.get('min', {})[0]
            maxs = request.get('max', {})[0]
            errs = request.get('error', {})[0]

            # Retrieve all AS uids
            uids = ress.keys()
            for uid in uids:

                # Foreach AS, check spec. input values
                res = ress[uid] if ress[uid] else '0'
                min = mins[uid] if mins[uid] else '0'
                max = maxs[uid] if maxs[uid] else '0'
                err = errs[uid] if errs[uid] else '0'

                # Values must be numbers
                try:
                    res = float(res)
                except ValueError:
                    return to_utf8(translate(_("Validation failed: Expected values must be numeric")))
                try:
                    min = float(min)
                except ValueError:
                    return to_utf8(translate(_("Validation failed: Min values must be numeric")))
                try:
                    max = float(max)
                except ValueError:
                    return to_utf8(translate(_("Validation failed: Max values must be numeric")))
                try:
                    err = float(err)
                except ValueError:
                    return to_utf8(translate(_("Validation failed: Percentage error values must be numeric")))

                # Min value must be < max
                if min > max:
                    return to_utf8(translate(_("Validation failed: Max values must be greater than Min values")))

                # Expected result must be between min and max
                if res < min or res > max:
                    return to_utf8(translate(_("Validation failed: Expected values must be between Min and Max values")))

                # Error percentage must be between 0 and 100
                if err < 0 or err > 100:
                    return to_utf8(translate(_("Validation failed: Percentage error values must be between 0 and 100")))

            return True

validation.register(ReferenceValuesValidator())


class PercentValidator:

    """ Floatable, >=0, <=100. """

    implements(IValidator)
    name = "percentvalidator"

    def __call__(self, value, *args, **kwargs):
        instance = kwargs['instance']
        # fieldname = kwargs['field'].getName()
        # request = kwargs.get('REQUEST', {})
        # form = request.get('form', {})

        translate = getToolByName(instance, 'translation_service').translate

        try:
            value = float(value)
        except:
            msg = _("Validation failed: percent values must be numbers")
            return to_utf8(translate(msg))

        if value < 0 or value > 100:
            msg = _("Validation failed: percent values must be between 0 and 100")
            return to_utf8(translate(msg))

        return True

validation.register(PercentValidator())


def _toIntList(numstr, acceptX=0):
    """
    Convert ans string to a list removing all invalid characters.
    Receive: a string as a number
    """
    res = []
    # Converting and removing invalid characters
    for i in numstr:
        if i in string.digits and i not in string.letters:
            res.append(int(i))

    # Converting control number into ISBN
    if acceptX and (numstr[-1] in 'Xx'):
        res.append(10)
    return res

def _sumLists(a, b):
    """
    Algorithm to check validity of NBI and NIF.
    Receives string with a umber to validate.
    """
    val = 0
    for i in map(lambda a, b: a * b, a, b):
        val += i
    return val


class NIBvalidator:
    """
    Validates if the introduced NIB is correct.
    """

    implements(IValidator)
    name = "NIBvalidator"

    def __call__(self, value, *args, **kwargs):
        """
        Check the NIB number
        value:: string with NIB.
        """
        instance = kwargs['instance']
        translate = getToolByName(instance, 'translation_service').translate
        LEN_NIB = 21
        table = ( 73, 17, 89, 38, 62, 45, 53, 15, 50,
                5, 49, 34, 81, 76, 27, 90, 9, 30, 3 )

        # convert to entire numbers list
        nib = _toIntList(value)

        # checking the length of the number
        if len(nib) != LEN_NIB:
            msg = _('Incorrect NIB number: %s' % value)
            return to_utf8(translate(msg))
        # last numbers algorithm validator
        return nib[-2] * 10 + nib[-1] == 98 - _sumLists(table, nib[:-2]) % 97

validation.register(NIBvalidator())


class IBANvalidator:
    """
    Validates if the introduced NIB is correct.
    """

    implements(IValidator)
    name = "IBANvalidator"

    def __call__(self, value, *args, **kwargs):
        instance = kwargs['instance']
        translate = getToolByName(instance, 'translation_service').translate

        # remove spaces from formatted
        IBAN = ''.join(c for c in value if c.isalnum())

        IBAN = IBAN[4:] + IBAN[:4]
        country = IBAN[-4:-2]

        if country not in country_dic:
            msg = _('Unknown IBAN country %s' % country)
            return to_utf8(translate(msg))

        length_c, name_c = country_dic[country]

        if len(IBAN) != length_c:
            diff = len(IBAN) - length_c
            msg = _('Wrong IBAN length by %s: %s' % (('short by %i' % -diff) if diff < 0 else
            ('too long by %i' % diff), value))
            return to_utf8(translate(msg))
        # Validating procedure
        elif int("".join(str(letter_dic[x]) for x in IBAN)) % 97 != 1:
            msg = _('Incorrect IBAN number: %s' % value)
            return to_utf8(translate(msg))

        else:
            # Accepted:
            return True

validation.register(IBANvalidator())

# Utility to check the integrity of an IBAN bank account No.
# based on https://www.daniweb.com/software-development/python/code/382069/iban-number-check-refreshed
# Dictionaries - Refer to ISO 7064 mod 97-10
letter_dic={"A":10, "B":11, "C":12, "D":13, "E":14, "F":15, "G":16, "H":17, "I":18, "J":19, "K":20, "L":21, "M":22,
            "N":23, "O":24, "P":25, "Q":26, "R":27, "S":28, "T":29, "U":30, "V":31, "W":32, "X":33, "Y":34, "Z":35,
            "0":0,"1":1,"2":2,"3":3,"4":4,"5":5,"6":6,"7":7,"8":8,"9":9}

# ISO 3166-1 alpha-2 country code
country_dic = {
    "AL": [28,"Albania"],
    "AD": [24,"Andorra"],
    "AT": [20,"Austria"],
    "BE": [16,"Belgium"],
    "BA": [20,"Bosnia"],
    "BG": [22,"Bulgaria"],
    "HR": [21,"Croatia"],
    "CY": [28,"Cyprus"],
    "CZ": [24,"Czech Republic"],
    "DK": [18,"Denmark"],
    "EE": [20,"Estonia"],
    "FO": [18,"Faroe Islands"],
    "FI": [18,"Finland"],
    "FR": [27,"France"],
    "DE": [22,"Germany"],
    "GI": [23,"Gibraltar"],
    "GR": [27,"Greece"],
    "GL": [18,"Greenland"],
    "HU": [28,"Hungary"],
    "IS": [26,"Iceland"],
    "IE": [22,"Ireland"],
    "IL": [23,"Israel"],
    "IT": [27,"Italy"],
    "LV": [21,"Latvia"],
    "LI": [21,"Liechtenstein"],
    "LT": [20,"Lithuania"],
    "LU": [20,"Luxembourg"],
    "MK": [19,"Macedonia"],
    "MT": [31,"Malta"],
    "MU": [30,"Mauritius"],
    "MC": [27,"Monaco"],
    "ME": [22,"Montenegro"],
    "NL": [18,"Netherlands"],
    "NO": [15,"Northern Ireland"],
    "PO": [28,"Poland"],
    "PT": [25,"Portugal"],
    "RO": [24,"Romania"],
    "SM": [27,"San Marino"],
    "SA": [24,"Saudi Arabia"],
    "RS": [22,"Serbia"],
    "SK": [24,"Slovakia"],
    "SI": [19,"Slovenia"],
    "ES": [24,"Spain"],
    "SE": [24,"Sweden"],
    "CH": [21,"Switzerland"],
    "TR": [26,"Turkey"],
    "TN": [24,"Tunisia"],
    "GB": [22,"United Kingdom"]}

class SortKeyValidator:
    """ Check for out of range values.
    """

    implements(IValidator)
    name = "SortKeyValidator"

    def __call__(self, value, *args, **kwargs):
        instance = kwargs['instance']
        translate = getToolByName(instance, 'translation_service').translate
        try:
            value = float(value)
        except:
            msg = _("Validation failed: value must be float")
            return to_utf8(translate(msg))

        if value < 0 or value > 1000:
            msg = _("Validation failed: value must be between 0 and 1000")
            return to_utf8(translate(msg))

        return True

validation.register(SortKeyValidator())


<<<<<<< HEAD
class InlineFieldValidator:
    """ Inline Field Validator

    calls a field function for validation
    """

    implements(IValidator)
    name = "inline_field_validator"

    def __call__(self, value, *args, **kwargs):
        field = kwargs['field']
        request = kwargs['REQUEST']
        instance = kwargs['instance']

        # extract the request values
        data = request.get(field.getName())

        # check if the field contains a callable
        validator = getattr(field, self.name, None)

        # validator is a callable
        if callable(validator):
            return validator(instance, request, field, data)

        # validator is a string, check if the instance has a method with this name
        if type(validator) in types.StringTypes:
            instance_validator = getattr(instance, validator, None)
            if callable(instance_validator):
                return instance_validator(request, field, data)

        return True

validation.register(InlineFieldValidator())

=======
>>>>>>> fffa0aa5
class ReflexRuleValidator:

    """
    - The analysis service have to be related to the method
    """

    implements(IValidator)
    name = "reflexrulevalidator"

    def __call__(self, value, *args, **kwargs):

        instance = kwargs['instance']
        # fieldname = kwargs['field'].getName()
        # request = kwargs.get('REQUEST', {})
        # form = request.get('form', {})
        method = instance.getMethod()
        method_ans_uids = [
            ans.UID() for ans in
            method.getBackReferences('AnalysisServiceMethods')]
        rules = instance.getReflexRules()
        error = ''
        pc = getToolByName(instance, 'portal_catalog')
        for rule in rules:
            as_uid = rule.get('analysisservice', '')
            as_brain = pc(
                    UID=as_uid,
                    portal_type='AnalysisService',
                    inactive_state='active')
            if as_brain[0] and as_brain[0].UID in method_ans_uids:
                pass
            else:
                error += as_brain['title'] + ' '
        if error:
            msg = _("The following analysis services don't belong to the"
                    "current method: " + error)
            return to_utf8(translate(msg))
        return True

validation.register(ReflexRuleValidator())<|MERGE_RESOLUTION|>--- conflicted
+++ resolved
@@ -1,13 +1,7 @@
-<<<<<<< HEAD
-# -*- coding: utf-8 -*-
-
-import types
-=======
 # This file is part of Bika LIMS
 #
 # Copyright 2011-2016 by it's authors.
 # Some rights reserved. See LICENSE.txt, AUTHORS.txt.
->>>>>>> fffa0aa5
 
 from Acquisition import aq_parent
 from Products.CMFPlone.utils import safe_unicode
@@ -987,7 +981,6 @@
 validation.register(SortKeyValidator())
 
 
-<<<<<<< HEAD
 class InlineFieldValidator:
     """ Inline Field Validator
 
@@ -1022,8 +1015,6 @@
 
 validation.register(InlineFieldValidator())
 
-=======
->>>>>>> fffa0aa5
 class ReflexRuleValidator:
 
     """
