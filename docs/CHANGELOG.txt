3.2.1 (unreleased)
------------------
<<<<<<< HEAD
HEALTH-568: TaqMan 96 Interface not working well
HEALTH-567: Nuclicens Interface not working well
HEALTH-360: Enforce State (Province) and District if Zimbabwe is selected
HEALTH-364: Added country/province/district columns to client listing table
=======
LIMS-2404: AR list in batches permitted sampling without Sampler and Sampling date provided
LIMS-2380: ARs are created in correct order (order of columns in ar-create form)
LIMS-2394: Calculation failure in worksheets. TDS Calc misfires again.
LIMS-2391: Use source analysis's sample ID in duplicate analysis IDs
LIMS-2351: Field analyses without results do not prevent Samples from being received
LIMS-2366: Workflow. AR stays in Received state with all Analyses in To be Verifie
LIMS-2384: ARImport: Workflow state of imported ARs and their Analyses not synchronised.
LIMS-2369: Workflow. Sampler and Date Sampled should be compulsory
LIMS-2355: Unable to view dormant/active filters in some bika_setup pages
LIMS-2344: Fix some UI javascript failures when viewing ARs
LIMS-2319: AR Add: Deleting a selected CC Contact corrupts the UID of reference widgets
LIMS-2325: Allow SampleTypes to be linked with Client Sample Points
LIMS-2324: WS export to the LaChat Quick Chem FIA
LIMS-2298: Add filter in Clients list
LIMS-2299: Add ui for editing ar_count in all analysisrequest lists
LIMS-2268: Instrument Interface. Vista Pro Simultaneous ICP, bi-directional CSV
LIMS-2261: Cannot create analysis request
LIMS-1562: Using a Sample Round. Basic form and printed form
LIMS-2266: Crating partitions through Add form, doesn't create partitions.
HEALTH-394: Sample sticker layout. 2 new sticker layouts, 2 stickers per row
LIMS-2032: AS Methods initialise with 1st available Instrument (loading setup data)
LIMS-2014: I can only select a Default Method for an AS if Manual results capture is on
LIMS-2181: An analysis is not stopped from using an invalid instrument
>>>>>>> fffa0aa5
HEALTH-310: Implemented Nuclisens EasyQ instrument importer
HEALTH-319: Instrument. Roche Cobas Taqman 96
LIMS-2091: Table Column Display options Everywhere
LIMS-2207: Indentation in analysisrequests.py
LIMS-2208: WinescanCSVParser class instance variable misspelling
LIMS-1832: New Results Template, COA. Multiple ARs in columns
LIMS-2148: Unable to sort Bika Listing tables
LIMS-1774: Shiny graphs for result ranges
<<<<<<< HEAD
=======
LIMS-2257: Scheduled sampling
LIMS-2255: Switch to Chameleon (five.pt) for rendering TAL templates
>>>>>>> fffa0aa5
- Replacement of pagination by 'Show more' in tables makes the app faster
- Add Bika LIMS TAL report reference in reports preview
- Simplify instrument interface creation for basic CSV files

<<<<<<< HEAD
3.1.x Long Term Support (LTS)
-----------------------------
HEALTH-498: Sampling Date accepting dates in the future
=======
3.1.11 (2016-04-22)
-----------------------------
LIMS-2181: An analysis is not stopped from using an invalid instrument
3.1.12 (unreleased)
-----------------------------
HEALTH-569 Bar code printing not working on sample registration

3.1.11 (2016-04-22)
-----------------------------
LIMS-2252: Partitions not submitted when creating AR if the form is submitted before partitions are calculated
LIMS-2223: Saving a recordswidget as hidden fails
LIMS-2225: Formatted results not displayed properly in Worksheet's transposed layout
LIMS-2001: Duplicate for one analysis only
LIMS-1809: Typos. Perdiod an missing spaces
LIMS-2221: Decimal mark doesn't work in Sci Notation
LIMS-2219: Using a SciNotation diferent from 'aE+b / aE-b' throws an error
LIMS-2220: Raw display of exponential notations in results manage views
>>>>>>> fffa0aa5
LIMS-2216: Results below LDL are not displayed in reports
LIMS-2217: Specifications are not set in analyses on Analysis Request creation
LIMS-2218: Result is replaced by min or max specs when "<Min" or ">Max" fields are used
LIMS-2215: Decimal mark not working
LIMS-2203: 'Comma' as decimal mark doesnt work
LIMS-2212: Sampling round- Sampling round templates show all system analysis request templates
LIMS-2209: error in manage analyises
LIMS-1917: Inconsistencies related to significant digits in uncertainties
LIMS-2015: Column spacing on Client look-up
LIMS-1807: Validation for Start Date - End date relationship while creating invoices and price lists
LIMS-1991: Sort Order for Analysis Categories and Services
LIMS-1521: Date verified column for AR lists
LIMS-2194: Error when submitting a result
LIMS-2169: Cannot start instance
WINE-125: Client users receive unauthorized when viewing some published ARs

3.1.10 (2016-01-13)
-------------------
- Updated Plone to 4.3.7
- Dashboard: replace multi-bar charts by stacked-bar charts
LIMS-2177: template_set error when no template has been selected
HEALTH-410: AR Create. Auto-complete Contact field if only 1
LIMS-2175: "NaN" is shown automatically for result fields that have AS with "LDL" enabled and then an error is shown after submitting a result
LIMS-1917: Inconsistencies related to significant digits in uncertainties
LIMS-2143: Statements vs Invoices
LIMS-1989: Retracting a published AR fails if one or more ASs has been retracted before publishing
LIMS-2071: Can't generate Invoice Batch/Monthly Statements
WINE-71: Instrument. BBK WS export to FIA fails
WINE-72: Instrument. BBK WineScan Auto Import fails
WINE-58: Instrument. BBK FIAStar import fails
WINE-76: WineScan FT120 Import warnings incorrect?
LIMS-1906: Spaces should be stripped out of the keywords coming from the Instrument
LIMS-2117: Analysis Categories don't expand on Analysis Specification creation
LIMS-1933: Regression: Selecting secondary AR in client batches, fails.
LIMS-2075: Ensure hiding of pricing information when disabled in site-setup
LIMS-2081: AR Batch Import WorkflowException after edit
LIMS-2106: Attribute error when creating AR inside batch with no client.
LIMS-2080: Correctly interpret default (empty) values in ARImport CSV file
LIMS-2115: Error rises when saving a Calculation
LIMS-2116: JSONAPI throws an UnicodeDecodeError
LIMS-2114: AR Import with Profiles, no Analyses are created
LIMS-2132: Reference Analyses got the same ID
LIMS-2133: Once in a while, specs var is going empty in results reports
LIMS-2136: Site Error on AR Verification
LIMS-2121: Fix possible Horiba ICP csv handling errors
LIMS-2042: Improving Horiba ICP to avoid Element Symbols as keywords
LIMS-2123: Analysis Categories don't expand in Worksheet Templates
LIMS-1993: Existing Sample look-up for AR Create in Batch does not work
LIMS-2124: QR missing on sticker preview
LIMS-2147: Add ARImport schema fields when creating ARs
LIMS-409: ShowPrices setting was getting ignored in some contexts
LIMS-2062: Cancelled ARs no longer appear in analysisrequest folder listings
LIMS-2076: Cancelled batches appear in listing views
LIMS-2154: Hide inactive ARs from BatchBook view
LIMS-2134: Inactive services appear in AR Create
LIMS-2139: WS Blank and Control Selection renderes whole page
LIMS-2156: Ignore blank index values when calculating ReferenceAnalysesGroupID
LIMS-2157: Cancelled ARs appear in AR listing inside Batches
LIMS-2042: Horiba ICP: Missing 'DefaultResult' for imported rows
LIMS-2030: Assign ARs in alphabetical ID order to WS
LIMS-2167: Cannot assign a QC analysis to an invalid instrument
LIMS-2067: Prevent initial method/instrument query for each analysis
WINE-82: Ignore invalid entry in Sample field during AR creation
LIMS-1717: Workflow transitions in edit context do not take effect
WINE-111: Do not attempt formatting of 'nan' analysis result values
WINE-114: Some users cannot view published ARs (unauthorised)
WINE-122: Transposed worksheet layout failed while rendering empty slots
LIMS-2149: Missing analyses can cause error accessing worksheet
LIMS-1521: Date verified column for AR lists
LIMS-2015: Column spacing on Client look-up
LIMS-1807: Validation for Start Date - End Date relationship

3.1.9 (2015-10-8)
------------------
LIMS-2068: LIMS-2068 Urgent. Analysis Catgories don't expand
LIMS-1875: Able to deactivate instruments and reference samples without logging in
LIMS-2049: Displaying lists doesn't work as expected in 319
LIMS-1908: Navigation tree order
LIMS-1543: Add "Security Seal Intact Y/N" checkbox for partition container
LIMS-1544: Add "File attachment" field on Sample Point
LIMS-1949: Enviromental conditions
LIMS-1549: Sampling Round Templates privileges and permissions
LIMS-1564: Cancelling a Sampling Round
LIMS-2020: Add Sampling Round - Department not available for selection
LIMS-1545: Add "Composite Y/N" checkbox on AR Template
LIMS-1547: AR Templates tab inside Sampling Round Template
LIMS-1561: Editing a Sampling Round
LIMS-1558: Creating Sampling Rounds
LIMS-1965: Modified default navtree order for new installations
LIMS-1987: AR Invoice tab should not be shown if pricing is toggled off
LIMS-1523: Site Error when transitioning AR from 'Manage Analyses' or 'Log' tab
LIMS-1970: Analyses with AR Specifications not displayed properly in AR Add form
LIMS-1969: AR Add error when "Categorise analysis services" is disabled
LIMS-1397: Fix Client Title accessor to prevent catalog error when data is imported
LIMS-1996: On new system with no instrument data is difficult to get going.
LIMS-2005: Click on Validations tab of Instruments it give error
LIMS-1806: Instrument Interface. AQ2. Seal Analytical - Error
LIMS-2002: Error creating Analysis Requests from batch.
LIMS-1996: On new system with no instrument data it is difficult to get going. The warnings could be confusing
LIMS-1312: Transposed Worksheet view, ARs in columns
LIMS-1760: Customised AR Import spreadsheets (refactored, support importing to Batch)
LIMS-1548: Client-specific Sampling Round Templates
LIMS-1546: Sampling Round Template Creation and Edit view
LIMS-1944: Prevent concurrent form submissions from clobbering each other's results
LIMS-1930: AssertionError: Having an orphan size, higher than batch size is undefined
LIMS-1959: Not possible to create an AR
LIMS-1956: Error upgrading to 319
LIMS-1934: Hyperlinks in invoices
LIMS-1943: Stickers preview and custom stickers templates support
LIMS-1855: Small Sticker layout. QR-code capabilities
LIMS-1627: Pricing per Analysis Profile
HEALTH-279: AS IDs to be near top of page. Columns in AS list
LIMS-1625: Instrument tab titles and headers do not correspond
LIMS-1924: Instrument tab very miss-titled. Internal Calibration Tests
LIMS-1922: Instrument out of date typo and improvement
HEALTH-175: Supplier does not resolve on Instrument view page
LIMS-1887: uniquefield validator doesn't work properly
LIMS-1869: Not possible to create an Analysis Request
LIMS-1867: Auto-header, auto-footer and auto-pagination in results reports
LIMS-1743: Reports: ISO (A4) or ANSI (letter) pdf report size
LIMS-1695: Invoice export function missing
LIMS-1812: Use asynchronous requests for expanding categories in listings
LIMS-1811: Refactor AR Add form Javascript, and related code.
LIMS-1818: Instrument Interface. Eltra CS-2000
LIMS-1817: Instrument Interface. Rigaku Supermini XRF
- New System Dashboard for LabManagers and Admins

3.1.8.3 (2015-10-01)
--------------------
LIMS-1755: PDF writer should be using a world-writeable tmp location
LIMS-2041: Resolve ${analysis_keyword) in instrument import alert.
LIMS-2041: Resolve translation syntax error in instrument import alert
LIMS-1933: Secondary Sample selection in Client Batches does not locate samples

3.1.8.2 (2015-09-27)
--------------------
LIMS-1996: On new system with no instrument data is difficult to get going.
LIMS-1760: Customised AR Import spreadsheets (refactored, support importing to Batch)
LIMS-1930: AssertionError: Having an orphan size, higher than batch size is undefined
LIMS-1818: Instrument Interface. Eltra CS-2000
LIMS-1817: Instrument Interface. Rigaku Supermini XRF
LIMS-2037: Gracefully anticipate missing analysis workflow history
LIMS-2035: Prevent Weasyprint flooding due to asyncronous publish

3.1.8.1 (2015-06-23)
--------------------
LIMS-1806: Instrument Interface. AQ2. Seal Analytical - Error
LIMS-1760: Customised AR Import spreadsheets (refactored, support importing to Batch)
Fix portlets.xml for Plone 4.3.6 compatibility

3.1.8 (2015-06-03)
------------------
LIMS-1923: Typo InstrumentCalibration
HEALTH-287: Hyperlink in Instrument messages
LIMS-1929: Translation error on Instrument Document page
LIMS-1928 Asset Number on Instruments' Certificate tab should use Instrument's default
LIMS-1929: Translation error on Instrument Document page
LIMS-1773: Instrument. Thermo Fisher ELISA Spectrophotometer
LIMS-1697: Error updating bika.lims 317 to 318 via quickinstaller
LIMS-1820: QC Graphs DateTime's X-Axis not well sorted
LIMS-280 : System IDs starting from a specific value
LIMS-1819: Bika LIMS in footer, not Bika Lab Systems
LIMS-1808: Uncertainty calculation on DL
LIMS-1522: Site Error adding display columns to sorted AR list
LIMS-1705: Invoices. Currency unit overcooked
LIMS-1806: Instrument Interface. AQ2. Seal Analytical
LIMS-1770: FIAStar import 'no header'
LIMS-1771: Instrument. Scil Vet abc Plus
LIMS-1772: Instrument. VetScan VS2
LIMS-1507: Bika must notify why is not possible to publish an AR
LIMS-1805: Instrument Interface. Horiba JY ICP
LIMS-1710: UnicodeEncode error while creating an Invoice from AR view
WINE-44: Sample stickers uses Partition ID only if ShowPartitions option is enabled
LIMS-1634: AR Import fields (ClientRef, ClientSid) not importing correctly
LIMS-1474: Disposed date is not shown in Sample View
LIMS-1779: Results report new fields and improvements
LIMS-1775: Allow to select LDL or UDL defaults in results with readonly mode
LIMS-1769: Allow to use LDL and UDL in calculations.
LIMS-1700: Lower and Upper Detection Limits (LDL/UDL). Allow manual input
LIMS-1379: Allow manual uncertainty value input
LIMS-1324: Allow to hide analyses in results reports
LIMS-1754: Easy install for LIMS' add-ons was not possible
LIMS-1741: Fixed unwanted overlay when trying to save supply order
LIMS-1748: Error in adding supply order when a product has no price
LIMS-1745: Retracted analyses in duplicates
LIMS-1629: Pdf reports should split analysis results in different pages according to the lab department
Some new ID Generator's features, as the possibility of select the separator type
LIMS-1738: Regression. 'NoneType' object has no attribute 'getResultsRangeDict'
LIMS-1739: Error with results interpretation field of an AR lacking departments
LIMS-1740: Error when trying to view any Sample
LIMS-1724: Fixed missing start and end dates on reports
LIMS-1628: There should be a results interpretation field per lab department
LIMS-1737: Error when adding pricelists of lab products with no volume and unit
LIMS-1696: Decimal mark conversion is not working with "<0,002" results type
LIMS-1729: Analysis Specification Not applying to Sample when Selected
LIMS-1507: Do not cause exception on SMTPServerDisconnect when publishing AR results.


3.1.7 (2015-02-26)
------------------
LIMS-1693: Error trying to save a new AR
LIMS-1570: Instrument interface: Roche Cobas Taqman 48
LIMS-1520: Allow to invalidate verified ARs
LIMS-1690: Typo. Instrument page
LIMS-1688: After AR invalidation, ARs list throws an error
LIMS-1569: Instrument interface: Beckman Coulter Access 2
LIMS-1689: Error while creating a new invoice batch
LIMS-1266: Sampling date format error
LIMS-1365: Batch search parameters on Work sheets/Work sheets insides Batches
LIMS-1428: After receiving a sample with Sampling Workflow enable is not possible to input results
LIMS-1540: When accent characters are used in a "Sample Type" name, it is not possible to create a new AR
LIMS-1617: Error with bin/test
LIMS-1571: Instrument interface: Sysmex XS-1000i
LIMS-1574: Fixed AR and Analysis attachments
LIMS-1670: Fixed windows incompatibility in TAL (referencewidget.pt)
LIMS-1594: Added option to select landing page for clients in configuration registry
LIMS-1594: Re-ordered tabs on Client home page
LIMS-1520: Allow to invalidate verified ARs
LIMS-1539: Printable Worksheets. In both AR by row or column orientations
LIMS-1199: Worksheet totals in WS lists
LIMS-257: Set Blank and Warning icons in Reference Sample main view
LIMS-1636: Batch Sample View crash
LIMS-1524: Invalidate email does not have variables populated
LIMS-1572: Instrument interface: Sysmex XS-500i
LIMS-1575: Thermo Arena 20XT
LIMS-1423: Save details when AR workflow action kicked off
LIMS-1624: Import default test.xlsx fails
LIMS-1614: Error when selecting Analysis Administration Tab after receiving a sample with Sampling Workflow enabled
LIMS-1605: Tescan TIMA interface
LIMS-1604: BioDrop uLite interface
LIMS-1603: Life Technologies Qubit interface
LIMS-1517: Storage field tag untranslated?
LIMS-1518: Storage Location table
LIMS-1527: CC Contact on AR view (edit) offers all contacts in system
LIMS-1536: Add button [Add], to alow quickly addings in referencewidget
LIMS-1587: Better support for extension of custom sample labels
LIMS-1622: Version Check does not correctly check cache
LIMS-1623: Implement bika-frontpage as a BrowserView


3.1.6 (2014-12-17)
------------------
LIMS-1530: Scrambled Analysis Category order in Published Results
LIMS-1529: Error while inserting an AR with container-based partitioning is required
LIMS-1460: Additional field in AR for comments or results interpretation
LIMS-1441: An error message related to partitions unit is shown when selecting analysis during AR creation
LIMS-1470: AS Setup. File attachment field tag is missing
LIMS-1422: Results doesn't display yes/no once verified but 1 or 0
LIMS-1486: Typos in instrument messages
LIMS-1498: Published Results not Showing for Logged Clients
LIMS-1445: Scientific names should be written in italics in published reports
LIMS-1389: Units in results publishing should allow super(sub)script format, for example in cm2 or m3
LIMS-1500: Alere Pima's Instrument Interfice
LIMS-1457: Exponential notation in published AR pdf should be formatted like a×10^b instead of ae^+b
LIMS-1334: Calculate result precision from Uncertainty value
LIMS-1446: After retracting a published AR the Sample gets cancelled
LIMS-1390: More workflow for Batches
LIMS-1378: Bulking up Batches
LIMS-1479: new-version and upgrade-steps should be python viewlets
LIMS-1362: File attachment uploads to Batches
LIMS-1404: New Batch attributes (and their integration with existing ones on Batch views)
LIMS-1467: Sample Point Lookup doesn't work on AR modify
LIMS-1363: Batches per Client
LIMS-1405: New Sample and AR attributes
LIMS-1085: Allow Clients to add Attachments to ARs
LIMS-1444: In AR published report accredited analysis services are not marked as accredited
LIMS-1443: In published reports the publishing date is not shown in the pdf
LIMS-1420: Status filter is not kept after moving to next page
LIMS-1442: Sample Type is not filtred by Sample Point
LIMS-1448: Reports: when you click on "Analysis turnaround time" displays others
LIMS-1440: Error when trying to publish with analysis from different categories
LIMS-1459: Error when checking instrument validity in manage_results
LIMS-1430: Create an AR from batch allows you to introduce a non existent Client and Contacts don't work properly

- After modifying analysis Category, reindex category name and UID for all subordinate analyses
- Setup data import improvements and fixes
- Simplify installation with a custom Plone overview and add site


3.1.5 (2014-10-06)
------------------

LIMS-1082: Report Barcode. Was images for pdf/print reports etc
LIMS-1159: reapply fix for samplepoint visibility
LIMS-1325: WSTemplate loading incompatible reference analyses
LIMS-1333: Batch label replace with standard Plone keyword widget
LIMS-1335: Reference Definitions don't sort alphabetically on WS Template lay-outs
LIMS-1345: Analysis profiles don't sort
LIMS-1347: Analysis/AR background colour to be different to for Receive and To be Sampled
LIMS-1360: Number of analyses in ARs folder view
LIMS-1374: Auto label printing does not happen for an AR drop-down receive
LIMS-1377: Error when trying to publish after updating branch hotfix/next or develop
LIMS-1378: Add AR/Sample default fields to Batch
LIMS-1395: front page issue tracker url
LIMS-1402: If no date is chosen, it will never expire." not been accomplished
LIMS-1416: If a sample point has a default sample type the field is not pulled automatically during AR template creation
LIMS-1425: Verify Workflow (bika_listing) recursion

- added 'getusers' method to JSON API
- Added 'remove' method to JSON API
- Added AR 'Copy to new' action in more contexts
- Added basic handling of custom Sample Preparation Workflows
- Added decimal mark configuration for result reports
- Added help info regards to new templates creation
- Added IAcquireFieldDefaults - acquire field defaults through acquisition
- Added IATWidgetVisibility - runtime show/hide of AT edit/view widgets
- Added watermark on invalid reports
- Added watermark on provisional reports
- Alert panel when upgrades are available
- All relevant specification ranges are persisted when copying ARs or adding analyses
- Allow comma entry in numbers for e.g. German users
- Bika LIMS javascripts refactoring and optimization
- Fix ZeroDivisionError in variation calculation for DuplicateAnalysis
- Fixed spreadsheet load errors in Windows.
- Fixed template rendering errors in Windows
- JSONAPI update: always use field mutator if available
- JSONAPI: Added 'remove' and 'getusers' methods.
- Refactored ARSpecs, and added ResultsRange field to the AR

3.1.4.1 (2014-07-24)
--------------------

3.1.4 release was broken, simple ARs could not be created.



3.1.4.1 (2014-07-24)
--------------------

3.1.4 release was broken, simple ARs could not be created.

LIMS-1339: Published reports should use "±" symbol instead of "+/-"
LIMS-1327: Instrument from worksheet
LIMS-1328: Instrument calibration test graphs do not work on multiple samples
LIMS-1347: Analysis/AR background colour to be different to for Receive and To be Sampled
LIMS-1353: Analyses don't sort in Attachment look-up

Preview for Results reports
    - Single/Multi-AR preview
    - Allows to cancel the pre-publish/publish process
    - Allows to make visible/invisible the QC analyses
    - Allows to add new custom-made templates
    - JS machinery allowed for pdf reporting

3.1.4 (2014-07-23)
------------------

LIMS-113: Allow percentage value for AS uncertainty
LIMS-1087: Prevent listing of empty categories
LIMS-1203: Fix Batch-AnalysisRequests query
LIMS-1207: LIMS-113 Allow percentage value for AS uncertainty
LIMS-1221: use folder icon for ARImports in nav
LIMS-1240: fix permissions for "Copy To New" in AR lists
LIMS-1330: handle duplicate of reference analysis
LIMS-1340: soft-cache validator results
LIMS-1343: Prevent sudden death if no version information is available
LIMS-1352: SamplingWorkflow not saved to sample
LIMS-334: Add Service/ExponentialFormatPrecision
LIMS-334: Added ExponentialFormatThreshold setting
LIMS-334: Allow exponential notation entry in numeric fields
LIMS-334: Exponent Format used for analysis Result
LIMS-334: Remove duplicate getFormattedResult code
LIMS-83: Update Method->calculation reference version when Calculation changes

- Formula statements can be written on multiple lines for clarity.

- Replace kss-bbb ajax-spinner with a quieter one

- bika.lims.utils.log logs location url correctly

3.1.3 (2014-07-17)
------------------

Missing fixes from 3.1.2

LIMS-671: Preferred/Restricted client categories
LIMS-1251: Supply order permission error
LIMS-1272: Currency in Price Lists
LIMS-1310: Broken AnalysisProfile selector in AR Add form.

3.1.2 (2014-07-15)
------------------

LIMS-1292: UI fix Retracted ARs workfow: Warning msg on "full" retract.
LIMS.1287: UI fix Report parameter formatting
LIMS-1230: UI fix Livesearch's box
LIMS-1257: UI fix Long titles in Analysis Profiles, Sample Points, etc.
LIMS-1214: UI fix More columns
LIMS-1199: UI fix Worksheet listing: better columns
LIMS-1303: jsi18n strings must be added to bika-manual.pot.  i18ndude cannot find.
LIMS-1310: Filter SamplePoints by client in AR Template Edit View
LIMS-1256: Client objects included in AR-Add filters for Sample Point etc.
LIMS-1290: Allows Analyst to retract analyses, without giving extra permissions.
LIMS-1218: Slightly nicer monkey patch for translating content object ID's and titles.
LIMS-1070: Accreditation text can be customised in bika_setup
LIMS-1245: off-by-one in part indicators in ar_add
LIMS-1240: Hide "copy to new" from Analyst users

LIMS-1059: Added worksheet rejection workflow
    RejectAnalysis (Analysis subclass (has IAnalysis!)) workflow transition.
    Does not retract individual Analysis objects - instead, forces their state
        back to "Received", and assigns them onto newly created WS.
    Sets attributes on src and dst worksheets:
        WS instance rejected worksheet attribute: .replaced_by = UID
        WS instance replacement worksheet attribute: .replaces_rejected_worksheet:UID

Fixed some i18n and encoding snags, and updated translations.

3.1.1 (2014-06-29)
------------------

Some bugs which only appear while running Windows, have been fixed.

LIMS-1281: Fix Restricted and Default categories in ar_add
LIMS-1275: Fix lax Aalyst permissions
LIMS-1301: jsonapi can set ReferenceField=""
LIMS-1221: Icon for ARImports folder in Navigation
LIMS-1252: AR Published Results Signature Block formatting
LIMS-1297: Update frontpage


3.1 (2014-06-23)
----------------

- Product and Analysis specifications per AR
- Incorrect published results invalidation workflow
- Improved re-testing workflow
- Adjustment factors on worksheets
- Using '< n' and '> n' results values
- Sample Storage locations
- Sample Categories
- Analysis Prioritisation
- Bulk AR creation from file
- Results reports inclusion of relevant QC results
- Supply Inventory and Orders
- JSON interface
- Management Reports export to CSV
- Enhancements to AR Batching
- Enhancements to Results Reports

- Instrument management module

    Calibration certificates, maintenance, Instrument QC
    Method, Instrument and Analysis integrity

- Instrument interfaces

     Agilent MS 'Masshunter Quant'
     Thermo Gallery
     Foss Winescan FT 120, Auto

- Invoices

   Per AR, Analysis per Invoice line.
   Per Supply Order, inventory item per Invoice line
   Invoices by email
   Invoice 'batches' for selected time period, ARs aand Orders per Invoice line
   Invoice batch export to accounts systems
   Price lists. Analysis Services and Supplies

3.1.3036 (2014-05-30)
---------------------

Added two checboxes in BikaSetup > Security:
- Allow access to worksheets only to assigned analysts (Y/N)
- Only lab managers can create and amange new worksheets (Y/N)

** IMPORTANT NOTES **
The 3036 upgrade sets the above options to true by default, so after
being upgraded, only the labmanagers will be able to manage WS and the
analysts will only have access to the worksheets to which they are
assigned. These defaults can be changed in BikaSetup > Security.

3.0 (2014-03-15)
----------------

- Fix some out-dated dependencies that prevented the app from loading.

- Development of the current bika 3.0 code has slowed, and our efforts have been focused on
the 3.01a branch for some time.

3.0rc3.5.1 (2013-10-25)
-----------------------

Fix CSS AR Publication error

3.0rc3.5.1 (2013-10-25)
-----------------------

Fix error displaying client sample views

3.0rc3.5 (2013-10-24)
---------------------

Requires Plone 4.3.  For information on upgrading Plone, visit
http://plone.org/documentation/manual/upgrade-guide

- Fix a serious error saving Analysis results.
- Improve upgrade handling in genericsetup profile
- Fix errors in setupdata loader
- Force UTF-8 encoding of usernames (imported client contacts can now login)
- Removed outdated test setup data
- Handle duplicate request values in bika_listing
- ID server handles changes in ID schemes without error
- Remove folder-full-view from front-page view
- Updated workflow and permissions to prevent some silly errors
- Add robot tests
- Add default robots.txt

3.0rc3.2 (2013-06-28)
---------------------

- Fix site-error displaying upgraded instruments
- Fix spinner (KSS is not always enabled)
- Add extra save button in ar_add
- Label Printing: "Return to list" uses browser history
- Bold worksheet position indicators
- Remove version.txt (use only setup.py for version)

3.0rc3.1 (2013-06-27)
---------------------

- Fix permission name in upgrade step

3.0rc3 (2013-06-25)
-------------------

- Many instrument management improvements! (Merge branch 'imm')
- Removed ReferenceManufacturer (use of generic Manufacturer instead)
- Removed ReferenceSupplier (use Supplier instead)
- Improve service/calculation interim field widgets
  Allows service to include custom fields (without calculation selected)
- Fix services display table categorisation in Analysis Specification views
- Stop focusing the search gadget input when page load completes. (revert)
- Limit access to Import tab (BIKA: Manage Bika)
- New permission: "BIKA: Import Instrument Results"
- New permission: "BIKA: Manage Login Details" - edit contact login details
- Some late changes to better handle the updates to ID creation
- Plone 4.3 compatibility (incomplete)
- Use Collections as a base for Queries (incomplete)
- Many many bugfixes.

3.0rc2.3 (2013-01-29)
-------------------

- Fix bad HTML

3.0rc2.2 (2013-01-28)
-------------------

- Fix an error during AR Publish

3.0rc2.1 (2013-01-21)
-------------------

- Fix bad HTML
- Pin collective.js.jqueryui version to 1.8.16.9

3.0rc2 (2013-01-21)
-------------------

- Updated all translations and added Brazilian Portuguese
- RecordsWidget: subfield_types include "date"
- RecordsWidget: Automatic combogrid lookups
- Added all bika types to Search and Live Search
- Transition SamplePartition IDs to new format (SampleType-000?-P?
- Always handle non-ASCII characters: UTF-8 encoding everywhere
- Accept un-floatable (text) results for analyses
- Hidden InterimFields in Calculations
- Added InterimFields on AnalysisServices for overriding Calculation Interimfields.
- Disable KSS inline-validation
- Categorized analyses in AR views
- Added remarks for individual analyses
- Improved Javascript i18n handling
- Improved default permissions
- New reports
    - Added 'Analysis summary per department' (merge of 'Analyses lab department weekly' and 'Analyses request summary by date range'
    - Added 'Analyses performed as % of total' report
    - Added Analyses per lab department report
    - Added 'Samples received vs. samples reported' report
    - Added Daily Samples Received report
- Many many bugfixes.

3.0rc1 (2012-10-01)
-------------------


- Removed Bika Health data from released egg
- Remove remarks from portal_factory screens
- Add Month/Year selectors to default datetime widget
- ClientFolder default sorting.
- Date formats for jquery datepicker
- Don't overwrite the Title specified in @@plone-addsite
- Bug fixes

3.0rc1 (2012-09-25)
-------------------

### Changes

- Requires Python 2.7 (Plone 4.2)
- Add GNUPlot dependency
- Added client sample points
- Added Sampling Deviation selections
- Added Ad-Hoc sample flag
- Added Sample Matrices (Sampletype categorisation)
- Added custom ResultsFooter field in bika setup
- Added PDF Attachments to published results
- Electronic signature included in Results and Reports
- Login details form to create users for LabContacts
- Sampling workflow is disabled by default
- Methods are versioned by default
- Methods are publicly accessible by default
- Queries WIP
- Reports WIP
- Modified label layouts for easier customisation
- Cleaned print styles
- Use plonelocales for handling Date/Time formats
- SMS and Fax setup items are disabled by default

2012-06-21
----------

- Partitioning & Preservation automation
- Reports
- Sample point & types relations in UI
- AR template enhancements
- Sample and AR layout improvements
- Labels
- Configuration logs
- Faster indexing
- JavaScript optimisation
- Better IE compatibility
- Set-up worksheet improvements
- Updated translations
- Workflow tweaks
- Tweaks to Icons, Views & Lists

2012-04-23
----------

- Optional sampling and preservation workflows and roles.
- Sample partitioning.
- AR templates - Sample point & Sample type restrictions.
- Reports - framework only. 'Analysis per service' shows what is planned.
- Improved i18n handling, and updated strings from Transifex.
- Numerous performance enhancements
- Analysis Service & Method associations.
- An improved Analysis Service pop-up window.
- Sample Type and Sample Point relationship.
- Currency selection from zope locales
- Combined AR View and Edit tabs.
- Re-factored AR 'Add/Remove Analyses' screen
- Store the date of capture for analysis results
- Append only remarks fields on more objects.

2012-01-23
----------

 - Made Bika compatible with Plone 4.1
 - Sampler and Preserver roles, users and permissions
 - Sampling and Preservation workflows
 - Inactive and Cancellation Workflows
 - Pre-preserved Containers
 - Automatic versioning for some bika_setup types
 - Analyst and Instrument on Worksheet templates
 - XLSX setup data loader
 - Sample disposal date based on date sampled, not date received.
 - Internal ID Server by default
 - user defined calculations and interim fields
 - Dry Matter results option does not appear until enabled in Site Setup
 - Accreditation portlet disabled until enabled in Site Setup
 - BikaListingView
 - New icons
 - (mostly) usable at 800x600
 - Column display toggles
 - Future dated samples and ARs
 - Accreditation template: i18n in locales/manual.pot/accreditation_*
 - intermediate workflow state for analyses requiring attachments
 - Labmanager has Site Administrator role (not Manager)
 - 'Indeterminate' results
 - use portal_factory everywhere
 - working test suite
 - static resource directories
 - Merged BikaMembers types
 - CoordinateField/Widget
 - DurationField/Widget
 - CustomRecordsWidget

2.3.3 Bug fix release
---------------------

 - Inclusion of BikaMembers 0.0.3. No changes to bika code, version bumped
   to facilitate release of new BikaMembers version.

2.3
---

 - Analysis categories introduced
 - Analysis service result restrictions - specification of possible results
 - Allow site and client specification of email and fax subject line content
 - Additional instrument/export formats:
   WinescanFT120, WinescanAuto, FIAStar and Bartelt's data-collector
 - Export worksheet analyses to instruments
 - PDF as a result output option
 - SMS result output option
 - Result publication options synchronized and signatures added to emails
 - Email batching of query results conforms to result mailing
 - IDServer batching of unique id request
 - Optmization of worksheet searching on selection criteria
 - Extract tab added with extract for analysis services or profiles
 - Batch update of analysis service prices
 - German translation module added
 - Added a light query form which excludes analysis category and service
 - Batch size setting in analysis request lists
 - BikaMembers replaces UpfrontContacts
 - ATSchemaEditor removed
 - Significant performance improvements

 - Resolve client action conflicts
 - Sampled date validation
 - Drymatter formatting on output corrected
 - Correct default none workflows
 - Review portlet optimization
 - Pricelist prints blank for analysis service with price not defined

2.2
---

 - Attachments permitted on analysis requests and analyses
 - Worksheet resequencing, and sort order for worksheet analysis selection
 - Worksheet deletion only available for open worksheets
 - Portlet to provide export of analysis services and analysis profiles
 - Requirement for unique analysis service names, analysis service keywords,
 - instrument import keywords and analysis profile keywords enforced.
 - Report headings and formats standardized accross different reports
 - AR import alternative layout provided with selection, including profiles
 - Progress bar introduced for long running processes

2.1.1
-----

 - Disposal Date for Samples and Retention Period per Sample Type added.
 - Various new search criteria added.
 - Standard Manufacturers introduced.
 - Labels for Standard Samples introduced.
 - "Print" and "Email" facilities introduced for lists of Standard Samples and Standard Stocks.
 - "Duplicate" facility for Analysis Services introduced.
 - Addresses added to top of emailed query results.
 - Labels for Samples and Analysis Requests changed.
 - Analysis Services can have multiple Methods.
 - Change log introduced for Methods.
 - Methods added to left navigation bar.
 - List of Methods included in pop-up for Analyses.
 - Documents may be uploaded for Methods.

2.1
---

 - Sample object and workflow introduced
 - Results specifications, lab and per client
 - Analysis profiles
 - Worksheet template engine
 - Interface to Bika Calendar
 - Import of analysisrequests from csv file
 -  Export of results to csv file
 - Print as publication option
 - Lab Departments, lab contacts, and department manager introduced
 - Quality Control calculations. Control, blank and duplicate analyses.
 - QC graphs, normal distribution, trends and duplicate variation
 - Various analysis calculations allowed. Described by Calculation Type
 - Dependant Calcs introduced. Where an analysis result is calculated from
 -  other analyses: e.g. AnalysisX = AnalysisY - Analysis Z
 - Dry matter result reporting. Results are reported on sample as received,
 -  and also as dry matter result on dried sample
 - Re-publication, Pre publication of individual results and per Client
 - Many reports including Turn around, analyses repeated and out of spec

1.2.1
-----


 - Removed invoice line item descriptions from core code to allow skin
   integration
 - Create dummy titration values for analyses imported from instrument
 - More language translations

1.2.0
-----

 - Statements renamed to Invoices
 - Jobcards renamed to Worksheets
 - New identification fields added to analysis request
 - Client Reference, Sample Type and Sample Point
 - Welcome page introduced
 - Late analyses list linked from late analyses portlet
 - Icon changes
 - Accreditation body logo and details added to laboratory info
 - Accreditation logo, disclaimers added throughout web site
 - Laboratory confidence level value data driven from laboratory info
 - Analyses methods provided as pop-up where analyses are listed
 - Titration factors and titration volumes added to analyses and worksheets
 - Measure of uncertainties introduced per analysis and intercept
 - Two new specialist roles created - verifier and publisher
 - Sample test data load script - load_sample_data.py
 - Implement generic instrument data import tool
 - Login portlet added
 - Modifications required to support interlab
   Permit analysis parent (sample) to be in 'released' state.
   Reference SampleID on AnalysisRequest-

 - 1566324: Logged in page redirected to welcome page.
 - 1573299: LiveSearch - Added permissions to InvoiceLineItem.
 - 1573083: Status Drop Down - Invoicing
 - 1551957: Contacts not visible to other contacts. Correct local owner role
 - 1566334: position of 'add new ar' button changed to conform to other forms
 - 1532008: query results sort order most recent first
 - 1532770: Order default listing correction
 - 1558458: Member discount data driven in messages on AR forms
 - 1538354: SubTotal and VAT calculation on edit AR
 - 1532796: AR edit - allow change of contact

1.1.3
-----

 This is a bug fix release. Migration from older versions has also
 been improved greatly.

 Please note that AnalysisRequest now has a custom mutator that
 expects the title of the Cultivar, not the UID. This will impact
 anybode that customised the *analysisrequed_add.cpy* controller
 script and the *validate_analysisrequest_add_form.vpy* validation
 script.


 - 1423182: IndexError on surfing to LIMS pages without being logged on
 - 1423238: Orders - Dispatch date
 - 1429992: AR edit tab - Cultivar uneditable
 - 1429996: Cultivar names to allow numbers
 - 1429999: Late analysis alert - 'More...' URL
 - 1430002: Sample due alerts - 'More...' URL
 - 1433787: Security - Clients
 - 1434100: Search - Index & Attribute errors
 - 1418473: Updated start-id-server.bat for Win2K & Win XP

1.1.2
-----

 - 1423205: Show logs to labmanager set-up
 - 1291750: Added default ID prefixes for Order and Statement
 - 1424589: Late analysis alert to be calulated on date received

1.1.1
-----


 - Updated portlets with Plone 2.1 style definition list markup

 - 1423179: Clients must not see JobCard links on Analysis Requests
 - 1423182: IndexError on surfing to LIMS pages without being logged on
 - 1423188: Site map - Clients should not have access to ...
 - 1423191: Link rot - 'logged in' page
 - 1423193: Groups folder should not be shown
 - 1423194: No 'More...' if there are less than 5
 - 1423204: AR view - Missing tabs and status drop down
 - 1423209: Schema Editor - Drop Down List Issue (Select)
 - 1423234: Late Analysis alert shows for anonymous visitors
 - 1423363: Report Analysis Totals
 - 1423386: Email publication error

1.1.0
-----

 - Made Bika compatibable with Plone 2.1
 - Added Spanish translation contributed by Luis Espinoza
 - Added Italian translation contributed by Pierpaolo Baldan
 - Added Dutch translation contributed by Joris Goudriaan
 - Added Portugese translation contributed by Nuno R. Pinhão
 - The schemas of Client, Contact, AnalysisRequest and Order can be
   edited in the through-the-web schema editor, ATSchemaEditorNG.
 - The maximum time allowed for the publication of results can now be
   set per analysis service. The portlet
   'skins/bika/portlet_late_analysis.pt' has been added to alert lab
   users when analyses are late.
 - Analyses on an AnalysisRequest have a reference to a Jobcard,
   rendered as a hyperlink on the AnalysisRequest view.
 - A bug has been fixed where 'not_requested' analyses were checked
   on the AnalysisRequest edit form.
 - Enabled 'changed_state' folder button globally and disabled on
   AnalysisRequest and Jobcard.

1.0.1
-----

 - Updated 'skins/bika/date_components_support.py' with latest
   version of script in Plone 2.0.5
 - Modified access to transitions in workflow scripts, normal
   attribute access seems to guarded since Zope 2.7.5.
 - Added CHANGES.txt and README.txt
 - Added windows batch script for ID server
   (scripts/start-id-server.bat)<|MERGE_RESOLUTION|>--- conflicted
+++ resolved
@@ -1,11 +1,9 @@
 3.2.1 (unreleased)
 ------------------
-<<<<<<< HEAD
 HEALTH-568: TaqMan 96 Interface not working well
 HEALTH-567: Nuclicens Interface not working well
 HEALTH-360: Enforce State (Province) and District if Zimbabwe is selected
 HEALTH-364: Added country/province/district columns to client listing table
-=======
 LIMS-2404: AR list in batches permitted sampling without Sampler and Sampling date provided
 LIMS-2380: ARs are created in correct order (order of columns in ar-create form)
 LIMS-2394: Calculation failure in worksheets. TDS Calc misfires again.
@@ -29,7 +27,6 @@
 LIMS-2032: AS Methods initialise with 1st available Instrument (loading setup data)
 LIMS-2014: I can only select a Default Method for an AS if Manual results capture is on
 LIMS-2181: An analysis is not stopped from using an invalid instrument
->>>>>>> fffa0aa5
 HEALTH-310: Implemented Nuclisens EasyQ instrument importer
 HEALTH-319: Instrument. Roche Cobas Taqman 96
 LIMS-2091: Table Column Display options Everywhere
@@ -38,20 +35,15 @@
 LIMS-1832: New Results Template, COA. Multiple ARs in columns
 LIMS-2148: Unable to sort Bika Listing tables
 LIMS-1774: Shiny graphs for result ranges
-<<<<<<< HEAD
-=======
 LIMS-2257: Scheduled sampling
 LIMS-2255: Switch to Chameleon (five.pt) for rendering TAL templates
->>>>>>> fffa0aa5
 - Replacement of pagination by 'Show more' in tables makes the app faster
 - Add Bika LIMS TAL report reference in reports preview
 - Simplify instrument interface creation for basic CSV files
 
-<<<<<<< HEAD
 3.1.x Long Term Support (LTS)
 -----------------------------
 HEALTH-498: Sampling Date accepting dates in the future
-=======
 3.1.11 (2016-04-22)
 -----------------------------
 LIMS-2181: An analysis is not stopped from using an invalid instrument
@@ -69,7 +61,6 @@
 LIMS-2221: Decimal mark doesn't work in Sci Notation
 LIMS-2219: Using a SciNotation diferent from 'aE+b / aE-b' throws an error
 LIMS-2220: Raw display of exponential notations in results manage views
->>>>>>> fffa0aa5
 LIMS-2216: Results below LDL are not displayed in reports
 LIMS-2217: Specifications are not set in analyses on Analysis Request creation
 LIMS-2218: Result is replaced by min or max specs when "<Min" or ">Max" fields are used
