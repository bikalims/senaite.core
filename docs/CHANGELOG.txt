3.2.1 (unreleased)
------------------
<<<<<<< HEAD
LIMS-2351: Field analyses without results do not prevent Samples from being received
=======
LIMS-2366: Workflow. AR stays in Received state with all Analyses in To be Verifie
LIMS-2384: ARImport: Workflow state of imported ARs and their Analyses not synchronised.
LIMS-2369: Workflow. Sampler and Date Sampled should be compulsory
LIMS-2355: Unable to view dormant/active filters in some bika_setup pages
>>>>>>> ebffda28
LIMS-2344: Fix some UI javascript failures when viewing ARs
LIMS-2319: AR Add: Deleting a selected CC Contact corrupts the UID of reference widgets
LIMS-2325: Allow SampleTypes to be linked with Client Sample Points
LIMS-2324: WS export to the LaChat Quick Chem FIA
LIMS-2298: Add filter in Clients list
LIMS-2299: Add ui for editing ar_count in all analysisrequest lists
LIMS-2268: Instrument Interface. Vista Pro Simultaneous ICP, bi-directional CSV
LIMS-2261: Cannot create analysis request
LIMS-1562: Using a Sample Round. Basic form and printed form
LIMS-2266: Crating partitions through Add form, doesn't create partitions.
HEALTH-394: Sample sticker layout. 2 new sticker layouts, 2 stickers per row
LIMS-2032: AS Methods initialise with 1st available Instrument (loading setup data)
LIMS-2014: I can only select a Default Method for an AS if Manual results capture is on
LIMS-2181: An analysis is not stopped from using an invalid instrument
HEALTH-310: Implemented Nuclisens EasyQ instrument importer
HEALTH-319: Instrument. Roche Cobas Taqman 96
LIMS-2091: Table Column Display options Everywhere
LIMS-2207: Indentation in analysisrequests.py
LIMS-2208: WinescanCSVParser class instance variable misspelling
LIMS-1832: New Results Template, COA. Multiple ARs in columns
LIMS-2148: Unable to sort Bika Listing tables
LIMS-1774: Shiny graphs for result ranges
LIMS-2257: Scheduled sampling
LIMS-2255: Switch to Chameleon (five.pt) for rendering TAL templates
- Replacement of pagination by 'Show more' in tables makes the app faster
- Add Bika LIMS TAL report reference in reports preview
- Simplify instrument interface creation for basic CSV files

3.1.11 (2016-04-22)
-----------------------------
LIMS-2181: An analysis is not stopped from using an invalid instrument
3.1.12 (unreleased)
-----------------------------
HEALTH-569 Bar code printing not working on sample registration

3.1.11 (2016-04-22)
-----------------------------
LIMS-2252: Partitions not submitted when creating AR if the form is submitted before partitions are calculated
LIMS-2223: Saving a recordswidget as hidden fails
LIMS-2225: Formatted results not displayed properly in Worksheet's transposed layout
LIMS-2001: Duplicate for one analysis only
LIMS-1809: Typos. Perdiod an missing spaces
LIMS-2221: Decimal mark doesn't work in Sci Notation
LIMS-2219: Using a SciNotation diferent from 'aE+b / aE-b' throws an error
LIMS-2220: Raw display of exponential notations in results manage views
LIMS-2216: Results below LDL are not displayed in reports
LIMS-2217: Specifications are not set in analyses on Analysis Request creation
LIMS-2218: Result is replaced by min or max specs when "<Min" or ">Max" fields are used
LIMS-2215: Decimal mark not working
LIMS-2203: 'Comma' as decimal mark doesnt work
LIMS-2212: Sampling round- Sampling round templates show all system analysis request templates
LIMS-2209: error in manage analyises
LIMS-1917: Inconsistencies related to significant digits in uncertainties
LIMS-2015: Column spacing on Client look-up
LIMS-1807: Validation for Start Date - End date relationship while creating invoices and price lists
LIMS-1991: Sort Order for Analysis Categories and Services
LIMS-1521: Date verified column for AR lists
LIMS-2194: Error when submitting a result
LIMS-2169: Cannot start instance
WINE-125: Client users receive unauthorized when viewing some published ARs

3.1.10 (2016-01-13)
-------------------
- Updated Plone to 4.3.7
- Dashboard: replace multi-bar charts by stacked-bar charts
LIMS-2177: template_set error when no template has been selected
HEALTH-410: AR Create. Auto-complete Contact field if only 1
LIMS-2175: "NaN" is shown automatically for result fields that have AS with "LDL" enabled and then an error is shown after submitting a result
LIMS-1917: Inconsistencies related to significant digits in uncertainties
LIMS-2143: Statements vs Invoices
LIMS-1989: Retracting a published AR fails if one or more ASs has been retracted before publishing
LIMS-2071: Can't generate Invoice Batch/Monthly Statements
WINE-71: Instrument. BBK WS export to FIA fails
WINE-72: Instrument. BBK WineScan Auto Import fails
WINE-58: Instrument. BBK FIAStar import fails
WINE-76: WineScan FT120 Import warnings incorrect?
LIMS-1906: Spaces should be stripped out of the keywords coming from the Instrument
LIMS-2117: Analysis Categories don't expand on Analysis Specification creation
LIMS-1933: Regression: Selecting secondary AR in client batches, fails.
LIMS-2075: Ensure hiding of pricing information when disabled in site-setup
LIMS-2081: AR Batch Import WorkflowException after edit
LIMS-2106: Attribute error when creating AR inside batch with no client.
LIMS-2080: Correctly interpret default (empty) values in ARImport CSV file
LIMS-2115: Error rises when saving a Calculation
LIMS-2116: JSONAPI throws an UnicodeDecodeError
LIMS-2114: AR Import with Profiles, no Analyses are created
LIMS-2132: Reference Analyses got the same ID
LIMS-2133: Once in a while, specs var is going empty in results reports
LIMS-2136: Site Error on AR Verification
LIMS-2121: Fix possible Horiba ICP csv handling errors
LIMS-2042: Improving Horiba ICP to avoid Element Symbols as keywords
LIMS-2123: Analysis Categories don't expand in Worksheet Templates
LIMS-1993: Existing Sample look-up for AR Create in Batch does not work
LIMS-2124: QR missing on sticker preview
LIMS-2147: Add ARImport schema fields when creating ARs
LIMS-409: ShowPrices setting was getting ignored in some contexts
LIMS-2062: Cancelled ARs no longer appear in analysisrequest folder listings
LIMS-2076: Cancelled batches appear in listing views
LIMS-2154: Hide inactive ARs from BatchBook view
LIMS-2134: Inactive services appear in AR Create
LIMS-2139: WS Blank and Control Selection renderes whole page
LIMS-2156: Ignore blank index values when calculating ReferenceAnalysesGroupID
LIMS-2157: Cancelled ARs appear in AR listing inside Batches
LIMS-2042: Horiba ICP: Missing 'DefaultResult' for imported rows
LIMS-2030: Assign ARs in alphabetical ID order to WS
LIMS-2167: Cannot assign a QC analysis to an invalid instrument
LIMS-2067: Prevent initial method/instrument query for each analysis
WINE-82: Ignore invalid entry in Sample field during AR creation
LIMS-1717: Workflow transitions in edit context do not take effect
WINE-111: Do not attempt formatting of 'nan' analysis result values
WINE-114: Some users cannot view published ARs (unauthorised)
WINE-122: Transposed worksheet layout failed while rendering empty slots
LIMS-2149: Missing analyses can cause error accessing worksheet
LIMS-1521: Date verified column for AR lists
LIMS-2015: Column spacing on Client look-up
LIMS-1807: Validation for Start Date - End Date relationship

3.1.9 (2015-10-8)
------------------
LIMS-2068: LIMS-2068 Urgent. Analysis Catgories don't expand
LIMS-1875: Able to deactivate instruments and reference samples without logging in
LIMS-2049: Displaying lists doesn't work as expected in 319
LIMS-1908: Navigation tree order
LIMS-1543: Add "Security Seal Intact Y/N" checkbox for partition container
LIMS-1544: Add "File attachment" field on Sample Point
LIMS-1949: Enviromental conditions
LIMS-1549: Sampling Round Templates privileges and permissions
LIMS-1564: Cancelling a Sampling Round
LIMS-2020: Add Sampling Round - Department not available for selection
LIMS-1545: Add "Composite Y/N" checkbox on AR Template
LIMS-1547: AR Templates tab inside Sampling Round Template
LIMS-1561: Editing a Sampling Round
LIMS-1558: Creating Sampling Rounds
LIMS-1965: Modified default navtree order for new installations
LIMS-1987: AR Invoice tab should not be shown if pricing is toggled off
LIMS-1523: Site Error when transitioning AR from 'Manage Analyses' or 'Log' tab
LIMS-1970: Analyses with AR Specifications not displayed properly in AR Add form
LIMS-1969: AR Add error when "Categorise analysis services" is disabled
LIMS-1397: Fix Client Title accessor to prevent catalog error when data is imported
LIMS-1996: On new system with no instrument data is difficult to get going.
LIMS-2005: Click on Validations tab of Instruments it give error
LIMS-1806: Instrument Interface. AQ2. Seal Analytical - Error
LIMS-2002: Error creating Analysis Requests from batch.
LIMS-1996: On new system with no instrument data it is difficult to get going. The warnings could be confusing
LIMS-1312: Transposed Worksheet view, ARs in columns
LIMS-1760: Customised AR Import spreadsheets (refactored, support importing to Batch)
LIMS-1548: Client-specific Sampling Round Templates
LIMS-1546: Sampling Round Template Creation and Edit view
LIMS-1944: Prevent concurrent form submissions from clobbering each other's results
LIMS-1930: AssertionError: Having an orphan size, higher than batch size is undefined
LIMS-1959: Not possible to create an AR
LIMS-1956: Error upgrading to 319
LIMS-1934: Hyperlinks in invoices
LIMS-1943: Stickers preview and custom stickers templates support
LIMS-1855: Small Sticker layout. QR-code capabilities
LIMS-1627: Pricing per Analysis Profile
HEALTH-279: AS IDs to be near top of page. Columns in AS list
LIMS-1625: Instrument tab titles and headers do not correspond
LIMS-1924: Instrument tab very miss-titled. Internal Calibration Tests
LIMS-1922: Instrument out of date typo and improvement
HEALTH-175: Supplier does not resolve on Instrument view page
LIMS-1887: uniquefield validator doesn't work properly
LIMS-1869: Not possible to create an Analysis Request
LIMS-1867: Auto-header, auto-footer and auto-pagination in results reports
LIMS-1743: Reports: ISO (A4) or ANSI (letter) pdf report size
LIMS-1695: Invoice export function missing
LIMS-1812: Use asynchronous requests for expanding categories in listings
LIMS-1811: Refactor AR Add form Javascript, and related code.
LIMS-1818: Instrument Interface. Eltra CS-2000
LIMS-1817: Instrument Interface. Rigaku Supermini XRF
- New System Dashboard for LabManagers and Admins

3.1.8.3 (2015-10-01)
--------------------
LIMS-1755: PDF writer should be using a world-writeable tmp location
LIMS-2041: Resolve ${analysis_keyword) in instrument import alert.
LIMS-2041: Resolve translation syntax error in instrument import alert
LIMS-1933: Secondary Sample selection in Client Batches does not locate samples

3.1.8.2 (2015-09-27)
--------------------
LIMS-1996: On new system with no instrument data is difficult to get going.
LIMS-1760: Customised AR Import spreadsheets (refactored, support importing to Batch)
LIMS-1930: AssertionError: Having an orphan size, higher than batch size is undefined
LIMS-1818: Instrument Interface. Eltra CS-2000
LIMS-1817: Instrument Interface. Rigaku Supermini XRF
LIMS-2037: Gracefully anticipate missing analysis workflow history
LIMS-2035: Prevent Weasyprint flooding due to asyncronous publish

3.1.8.1 (2015-06-23)
--------------------
LIMS-1806: Instrument Interface. AQ2. Seal Analytical - Error
LIMS-1760: Customised AR Import spreadsheets (refactored, support importing to Batch)
Fix portlets.xml for Plone 4.3.6 compatibility

3.1.8 (2015-06-03)
------------------
LIMS-1923: Typo InstrumentCalibration
HEALTH-287: Hyperlink in Instrument messages
LIMS-1929: Translation error on Instrument Document page
LIMS-1928 Asset Number on Instruments' Certificate tab should use Instrument's default
LIMS-1929: Translation error on Instrument Document page
LIMS-1773: Instrument. Thermo Fisher ELISA Spectrophotometer
LIMS-1697: Error updating bika.lims 317 to 318 via quickinstaller
LIMS-1820: QC Graphs DateTime's X-Axis not well sorted
LIMS-280 : System IDs starting from a specific value
LIMS-1819: Bika LIMS in footer, not Bika Lab Systems
LIMS-1808: Uncertainty calculation on DL
LIMS-1522: Site Error adding display columns to sorted AR list
LIMS-1705: Invoices. Currency unit overcooked
LIMS-1806: Instrument Interface. AQ2. Seal Analytical
LIMS-1770: FIAStar import 'no header'
LIMS-1771: Instrument. Scil Vet abc Plus
LIMS-1772: Instrument. VetScan VS2
LIMS-1507: Bika must notify why is not possible to publish an AR
LIMS-1805: Instrument Interface. Horiba JY ICP
LIMS-1710: UnicodeEncode error while creating an Invoice from AR view
WINE-44: Sample stickers uses Partition ID only if ShowPartitions option is enabled
LIMS-1634: AR Import fields (ClientRef, ClientSid) not importing correctly
LIMS-1474: Disposed date is not shown in Sample View
LIMS-1779: Results report new fields and improvements
LIMS-1775: Allow to select LDL or UDL defaults in results with readonly mode
LIMS-1769: Allow to use LDL and UDL in calculations.
LIMS-1700: Lower and Upper Detection Limits (LDL/UDL). Allow manual input
LIMS-1379: Allow manual uncertainty value input
LIMS-1324: Allow to hide analyses in results reports
LIMS-1754: Easy install for LIMS' add-ons was not possible
LIMS-1741: Fixed unwanted overlay when trying to save supply order
LIMS-1748: Error in adding supply order when a product has no price
LIMS-1745: Retracted analyses in duplicates
LIMS-1629: Pdf reports should split analysis results in different pages according to the lab department
Some new ID Generator's features, as the possibility of select the separator type
LIMS-1738: Regression. 'NoneType' object has no attribute 'getResultsRangeDict'
LIMS-1739: Error with results interpretation field of an AR lacking departments
LIMS-1740: Error when trying to view any Sample
LIMS-1724: Fixed missing start and end dates on reports
LIMS-1628: There should be a results interpretation field per lab department
LIMS-1737: Error when adding pricelists of lab products with no volume and unit
LIMS-1696: Decimal mark conversion is not working with "<0,002" results type
LIMS-1729: Analysis Specification Not applying to Sample when Selected
LIMS-1507: Do not cause exception on SMTPServerDisconnect when publishing AR results.


3.1.7 (2015-02-26)
------------------
LIMS-1693: Error trying to save a new AR
LIMS-1570: Instrument interface: Roche Cobas Taqman 48
LIMS-1520: Allow to invalidate verified ARs
LIMS-1690: Typo. Instrument page
LIMS-1688: After AR invalidation, ARs list throws an error
LIMS-1569: Instrument interface: Beckman Coulter Access 2
LIMS-1689: Error while creating a new invoice batch
LIMS-1266: Sampling date format error
LIMS-1365: Batch search parameters on Work sheets/Work sheets insides Batches
LIMS-1428: After receiving a sample with Sampling Workflow enable is not possible to input results
LIMS-1540: When accent characters are used in a "Sample Type" name, it is not possible to create a new AR
LIMS-1617: Error with bin/test
LIMS-1571: Instrument interface: Sysmex XS-1000i
LIMS-1574: Fixed AR and Analysis attachments
LIMS-1670: Fixed windows incompatibility in TAL (referencewidget.pt)
LIMS-1594: Added option to select landing page for clients in configuration registry
LIMS-1594: Re-ordered tabs on Client home page
LIMS-1520: Allow to invalidate verified ARs
LIMS-1539: Printable Worksheets. In both AR by row or column orientations
LIMS-1199: Worksheet totals in WS lists
LIMS-257: Set Blank and Warning icons in Reference Sample main view
LIMS-1636: Batch Sample View crash
LIMS-1524: Invalidate email does not have variables populated
LIMS-1572: Instrument interface: Sysmex XS-500i
LIMS-1575: Thermo Arena 20XT
LIMS-1423: Save details when AR workflow action kicked off
LIMS-1624: Import default test.xlsx fails
LIMS-1614: Error when selecting Analysis Administration Tab after receiving a sample with Sampling Workflow enabled
LIMS-1605: Tescan TIMA interface
LIMS-1604: BioDrop uLite interface
LIMS-1603: Life Technologies Qubit interface
LIMS-1517: Storage field tag untranslated?
LIMS-1518: Storage Location table
LIMS-1527: CC Contact on AR view (edit) offers all contacts in system
LIMS-1536: Add button [Add], to alow quickly addings in referencewidget
LIMS-1587: Better support for extension of custom sample labels
LIMS-1622: Version Check does not correctly check cache
LIMS-1623: Implement bika-frontpage as a BrowserView


3.1.6 (2014-12-17)
------------------
LIMS-1530: Scrambled Analysis Category order in Published Results
LIMS-1529: Error while inserting an AR with container-based partitioning is required
LIMS-1460: Additional field in AR for comments or results interpretation
LIMS-1441: An error message related to partitions unit is shown when selecting analysis during AR creation
LIMS-1470: AS Setup. File attachment field tag is missing
LIMS-1422: Results doesn't display yes/no once verified but 1 or 0
LIMS-1486: Typos in instrument messages
LIMS-1498: Published Results not Showing for Logged Clients
LIMS-1445: Scientific names should be written in italics in published reports
LIMS-1389: Units in results publishing should allow super(sub)script format, for example in cm2 or m3
LIMS-1500: Alere Pima's Instrument Interfice
LIMS-1457: Exponential notation in published AR pdf should be formatted like a×10^b instead of ae^+b
LIMS-1334: Calculate result precision from Uncertainty value
LIMS-1446: After retracting a published AR the Sample gets cancelled
LIMS-1390: More workflow for Batches
LIMS-1378: Bulking up Batches
LIMS-1479: new-version and upgrade-steps should be python viewlets
LIMS-1362: File attachment uploads to Batches
LIMS-1404: New Batch attributes (and their integration with existing ones on Batch views)
LIMS-1467: Sample Point Lookup doesn't work on AR modify
LIMS-1363: Batches per Client
LIMS-1405: New Sample and AR attributes
LIMS-1085: Allow Clients to add Attachments to ARs
LIMS-1444: In AR published report accredited analysis services are not marked as accredited
LIMS-1443: In published reports the publishing date is not shown in the pdf
LIMS-1420: Status filter is not kept after moving to next page
LIMS-1442: Sample Type is not filtred by Sample Point
LIMS-1448: Reports: when you click on "Analysis turnaround time" displays others
LIMS-1440: Error when trying to publish with analysis from different categories
LIMS-1459: Error when checking instrument validity in manage_results
LIMS-1430: Create an AR from batch allows you to introduce a non existent Client and Contacts don't work properly

- After modifying analysis Category, reindex category name and UID for all subordinate analyses
- Setup data import improvements and fixes
- Simplify installation with a custom Plone overview and add site


3.1.5 (2014-10-06)
------------------

LIMS-1082: Report Barcode. Was images for pdf/print reports etc
LIMS-1159: reapply fix for samplepoint visibility
LIMS-1325: WSTemplate loading incompatible reference analyses
LIMS-1333: Batch label replace with standard Plone keyword widget
LIMS-1335: Reference Definitions don't sort alphabetically on WS Template lay-outs
LIMS-1345: Analysis profiles don't sort
LIMS-1347: Analysis/AR background colour to be different to for Receive and To be Sampled
LIMS-1360: Number of analyses in ARs folder view
LIMS-1374: Auto label printing does not happen for an AR drop-down receive
LIMS-1377: Error when trying to publish after updating branch hotfix/next or develop
LIMS-1378: Add AR/Sample default fields to Batch
LIMS-1395: front page issue tracker url
LIMS-1402: If no date is chosen, it will never expire." not been accomplished
LIMS-1416: If a sample point has a default sample type the field is not pulled automatically during AR template creation
LIMS-1425: Verify Workflow (bika_listing) recursion

- added 'getusers' method to JSON API
- Added 'remove' method to JSON API
- Added AR 'Copy to new' action in more contexts
- Added basic handling of custom Sample Preparation Workflows
- Added decimal mark configuration for result reports
- Added help info regards to new templates creation
- Added IAcquireFieldDefaults - acquire field defaults through acquisition
- Added IATWidgetVisibility - runtime show/hide of AT edit/view widgets
- Added watermark on invalid reports
- Added watermark on provisional reports
- Alert panel when upgrades are available
- All relevant specification ranges are persisted when copying ARs or adding analyses
- Allow comma entry in numbers for e.g. German users
- Bika LIMS javascripts refactoring and optimization
- Fix ZeroDivisionError in variation calculation for DuplicateAnalysis
- Fixed spreadsheet load errors in Windows.
- Fixed template rendering errors in Windows
- JSONAPI update: always use field mutator if available
- JSONAPI: Added 'remove' and 'getusers' methods.
- Refactored ARSpecs, and added ResultsRange field to the AR

3.1.4.1 (2014-07-24)
--------------------

3.1.4 release was broken, simple ARs could not be created.



3.1.4.1 (2014-07-24)
--------------------

3.1.4 release was broken, simple ARs could not be created.

LIMS-1339: Published reports should use "±" symbol instead of "+/-"
LIMS-1327: Instrument from worksheet
LIMS-1328: Instrument calibration test graphs do not work on multiple samples
LIMS-1347: Analysis/AR background colour to be different to for Receive and To be Sampled
LIMS-1353: Analyses don't sort in Attachment look-up

Preview for Results reports
    - Single/Multi-AR preview
    - Allows to cancel the pre-publish/publish process
    - Allows to make visible/invisible the QC analyses
    - Allows to add new custom-made templates
    - JS machinery allowed for pdf reporting

3.1.4 (2014-07-23)
------------------

LIMS-113: Allow percentage value for AS uncertainty
LIMS-1087: Prevent listing of empty categories
LIMS-1203: Fix Batch-AnalysisRequests query
LIMS-1207: LIMS-113 Allow percentage value for AS uncertainty
LIMS-1221: use folder icon for ARImports in nav
LIMS-1240: fix permissions for "Copy To New" in AR lists
LIMS-1330: handle duplicate of reference analysis
LIMS-1340: soft-cache validator results
LIMS-1343: Prevent sudden death if no version information is available
LIMS-1352: SamplingWorkflow not saved to sample
LIMS-334: Add Service/ExponentialFormatPrecision
LIMS-334: Added ExponentialFormatThreshold setting
LIMS-334: Allow exponential notation entry in numeric fields
LIMS-334: Exponent Format used for analysis Result
LIMS-334: Remove duplicate getFormattedResult code
LIMS-83: Update Method->calculation reference version when Calculation changes

- Formula statements can be written on multiple lines for clarity.

- Replace kss-bbb ajax-spinner with a quieter one

- bika.lims.utils.log logs location url correctly

3.1.3 (2014-07-17)
------------------

Missing fixes from 3.1.2

LIMS-671: Preferred/Restricted client categories
LIMS-1251: Supply order permission error
LIMS-1272: Currency in Price Lists
LIMS-1310: Broken AnalysisProfile selector in AR Add form.

3.1.2 (2014-07-15)
------------------

LIMS-1292: UI fix Retracted ARs workfow: Warning msg on "full" retract.
LIMS.1287: UI fix Report parameter formatting
LIMS-1230: UI fix Livesearch's box
LIMS-1257: UI fix Long titles in Analysis Profiles, Sample Points, etc.
LIMS-1214: UI fix More columns
LIMS-1199: UI fix Worksheet listing: better columns
LIMS-1303: jsi18n strings must be added to bika-manual.pot.  i18ndude cannot find.
LIMS-1310: Filter SamplePoints by client in AR Template Edit View
LIMS-1256: Client objects included in AR-Add filters for Sample Point etc.
LIMS-1290: Allows Analyst to retract analyses, without giving extra permissions.
LIMS-1218: Slightly nicer monkey patch for translating content object ID's and titles.
LIMS-1070: Accreditation text can be customised in bika_setup
LIMS-1245: off-by-one in part indicators in ar_add
LIMS-1240: Hide "copy to new" from Analyst users

LIMS-1059: Added worksheet rejection workflow
    RejectAnalysis (Analysis subclass (has IAnalysis!)) workflow transition.
    Does not retract individual Analysis objects - instead, forces their state
        back to "Received", and assigns them onto newly created WS.
    Sets attributes on src and dst worksheets:
        WS instance rejected worksheet attribute: .replaced_by = UID
        WS instance replacement worksheet attribute: .replaces_rejected_worksheet:UID

Fixed some i18n and encoding snags, and updated translations.

3.1.1 (2014-06-29)
------------------

Some bugs which only appear while running Windows, have been fixed.

LIMS-1281: Fix Restricted and Default categories in ar_add
LIMS-1275: Fix lax Aalyst permissions
LIMS-1301: jsonapi can set ReferenceField=""
LIMS-1221: Icon for ARImports folder in Navigation
LIMS-1252: AR Published Results Signature Block formatting
LIMS-1297: Update frontpage


3.1 (2014-06-23)
----------------

- Product and Analysis specifications per AR
- Incorrect published results invalidation workflow
- Improved re-testing workflow
- Adjustment factors on worksheets
- Using '< n' and '> n' results values
- Sample Storage locations
- Sample Categories
- Analysis Prioritisation
- Bulk AR creation from file
- Results reports inclusion of relevant QC results
- Supply Inventory and Orders
- JSON interface
- Management Reports export to CSV
- Enhancements to AR Batching
- Enhancements to Results Reports

- Instrument management module

    Calibration certificates, maintenance, Instrument QC
    Method, Instrument and Analysis integrity

- Instrument interfaces

     Agilent MS 'Masshunter Quant'
     Thermo Gallery
     Foss Winescan FT 120, Auto

- Invoices

   Per AR, Analysis per Invoice line.
   Per Supply Order, inventory item per Invoice line
   Invoices by email
   Invoice 'batches' for selected time period, ARs aand Orders per Invoice line
   Invoice batch export to accounts systems
   Price lists. Analysis Services and Supplies

3.1.3036 (2014-05-30)
---------------------

Added two checboxes in BikaSetup > Security:
- Allow access to worksheets only to assigned analysts (Y/N)
- Only lab managers can create and amange new worksheets (Y/N)

** IMPORTANT NOTES **
The 3036 upgrade sets the above options to true by default, so after
being upgraded, only the labmanagers will be able to manage WS and the
analysts will only have access to the worksheets to which they are
assigned. These defaults can be changed in BikaSetup > Security.

3.0 (2014-03-15)
----------------

- Fix some out-dated dependencies that prevented the app from loading.

- Development of the current bika 3.0 code has slowed, and our efforts have been focused on
the 3.01a branch for some time.

3.0rc3.5.1 (2013-10-25)
-----------------------

Fix CSS AR Publication error

3.0rc3.5.1 (2013-10-25)
-----------------------

Fix error displaying client sample views

3.0rc3.5 (2013-10-24)
---------------------

Requires Plone 4.3.  For information on upgrading Plone, visit
http://plone.org/documentation/manual/upgrade-guide

- Fix a serious error saving Analysis results.
- Improve upgrade handling in genericsetup profile
- Fix errors in setupdata loader
- Force UTF-8 encoding of usernames (imported client contacts can now login)
- Removed outdated test setup data
- Handle duplicate request values in bika_listing
- ID server handles changes in ID schemes without error
- Remove folder-full-view from front-page view
- Updated workflow and permissions to prevent some silly errors
- Add robot tests
- Add default robots.txt

3.0rc3.2 (2013-06-28)
---------------------

- Fix site-error displaying upgraded instruments
- Fix spinner (KSS is not always enabled)
- Add extra save button in ar_add
- Label Printing: "Return to list" uses browser history
- Bold worksheet position indicators
- Remove version.txt (use only setup.py for version)

3.0rc3.1 (2013-06-27)
---------------------

- Fix permission name in upgrade step

3.0rc3 (2013-06-25)
-------------------

- Many instrument management improvements! (Merge branch 'imm')
- Removed ReferenceManufacturer (use of generic Manufacturer instead)
- Removed ReferenceSupplier (use Supplier instead)
- Improve service/calculation interim field widgets
  Allows service to include custom fields (without calculation selected)
- Fix services display table categorisation in Analysis Specification views
- Stop focusing the search gadget input when page load completes. (revert)
- Limit access to Import tab (BIKA: Manage Bika)
- New permission: "BIKA: Import Instrument Results"
- New permission: "BIKA: Manage Login Details" - edit contact login details
- Some late changes to better handle the updates to ID creation
- Plone 4.3 compatibility (incomplete)
- Use Collections as a base for Queries (incomplete)
- Many many bugfixes.

3.0rc2.3 (2013-01-29)
-------------------

- Fix bad HTML

3.0rc2.2 (2013-01-28)
-------------------

- Fix an error during AR Publish

3.0rc2.1 (2013-01-21)
-------------------

- Fix bad HTML
- Pin collective.js.jqueryui version to 1.8.16.9

3.0rc2 (2013-01-21)
-------------------

- Updated all translations and added Brazilian Portuguese
- RecordsWidget: subfield_types include "date"
- RecordsWidget: Automatic combogrid lookups
- Added all bika types to Search and Live Search
- Transition SamplePartition IDs to new format (SampleType-000?-P?
- Always handle non-ASCII characters: UTF-8 encoding everywhere
- Accept un-floatable (text) results for analyses
- Hidden InterimFields in Calculations
- Added InterimFields on AnalysisServices for overriding Calculation Interimfields.
- Disable KSS inline-validation
- Categorized analyses in AR views
- Added remarks for individual analyses
- Improved Javascript i18n handling
- Improved default permissions
- New reports
    - Added 'Analysis summary per department' (merge of 'Analyses lab department weekly' and 'Analyses request summary by date range'
    - Added 'Analyses performed as % of total' report
    - Added Analyses per lab department report
    - Added 'Samples received vs. samples reported' report
    - Added Daily Samples Received report
- Many many bugfixes.

3.0rc1 (2012-10-01)
-------------------


- Removed Bika Health data from released egg
- Remove remarks from portal_factory screens
- Add Month/Year selectors to default datetime widget
- ClientFolder default sorting.
- Date formats for jquery datepicker
- Don't overwrite the Title specified in @@plone-addsite
- Bug fixes

3.0rc1 (2012-09-25)
-------------------

### Changes

- Requires Python 2.7 (Plone 4.2)
- Add GNUPlot dependency
- Added client sample points
- Added Sampling Deviation selections
- Added Ad-Hoc sample flag
- Added Sample Matrices (Sampletype categorisation)
- Added custom ResultsFooter field in bika setup
- Added PDF Attachments to published results
- Electronic signature included in Results and Reports
- Login details form to create users for LabContacts
- Sampling workflow is disabled by default
- Methods are versioned by default
- Methods are publicly accessible by default
- Queries WIP
- Reports WIP
- Modified label layouts for easier customisation
- Cleaned print styles
- Use plonelocales for handling Date/Time formats
- SMS and Fax setup items are disabled by default

2012-06-21
----------

- Partitioning & Preservation automation
- Reports
- Sample point & types relations in UI
- AR template enhancements
- Sample and AR layout improvements
- Labels
- Configuration logs
- Faster indexing
- JavaScript optimisation
- Better IE compatibility
- Set-up worksheet improvements
- Updated translations
- Workflow tweaks
- Tweaks to Icons, Views & Lists

2012-04-23
----------

- Optional sampling and preservation workflows and roles.
- Sample partitioning.
- AR templates - Sample point & Sample type restrictions.
- Reports - framework only. 'Analysis per service' shows what is planned.
- Improved i18n handling, and updated strings from Transifex.
- Numerous performance enhancements
- Analysis Service & Method associations.
- An improved Analysis Service pop-up window.
- Sample Type and Sample Point relationship.
- Currency selection from zope locales
- Combined AR View and Edit tabs.
- Re-factored AR 'Add/Remove Analyses' screen
- Store the date of capture for analysis results
- Append only remarks fields on more objects.

2012-01-23
----------

 - Made Bika compatible with Plone 4.1
 - Sampler and Preserver roles, users and permissions
 - Sampling and Preservation workflows
 - Inactive and Cancellation Workflows
 - Pre-preserved Containers
 - Automatic versioning for some bika_setup types
 - Analyst and Instrument on Worksheet templates
 - XLSX setup data loader
 - Sample disposal date based on date sampled, not date received.
 - Internal ID Server by default
 - user defined calculations and interim fields
 - Dry Matter results option does not appear until enabled in Site Setup
 - Accreditation portlet disabled until enabled in Site Setup
 - BikaListingView
 - New icons
 - (mostly) usable at 800x600
 - Column display toggles
 - Future dated samples and ARs
 - Accreditation template: i18n in locales/manual.pot/accreditation_*
 - intermediate workflow state for analyses requiring attachments
 - Labmanager has Site Administrator role (not Manager)
 - 'Indeterminate' results
 - use portal_factory everywhere
 - working test suite
 - static resource directories
 - Merged BikaMembers types
 - CoordinateField/Widget
 - DurationField/Widget
 - CustomRecordsWidget

2.3.3 Bug fix release
---------------------

 - Inclusion of BikaMembers 0.0.3. No changes to bika code, version bumped
   to facilitate release of new BikaMembers version.

2.3
---

 - Analysis categories introduced
 - Analysis service result restrictions - specification of possible results
 - Allow site and client specification of email and fax subject line content
 - Additional instrument/export formats:
   WinescanFT120, WinescanAuto, FIAStar and Bartelt's data-collector
 - Export worksheet analyses to instruments
 - PDF as a result output option
 - SMS result output option
 - Result publication options synchronized and signatures added to emails
 - Email batching of query results conforms to result mailing
 - IDServer batching of unique id request
 - Optmization of worksheet searching on selection criteria
 - Extract tab added with extract for analysis services or profiles
 - Batch update of analysis service prices
 - German translation module added
 - Added a light query form which excludes analysis category and service
 - Batch size setting in analysis request lists
 - BikaMembers replaces UpfrontContacts
 - ATSchemaEditor removed
 - Significant performance improvements

 - Resolve client action conflicts
 - Sampled date validation
 - Drymatter formatting on output corrected
 - Correct default none workflows
 - Review portlet optimization
 - Pricelist prints blank for analysis service with price not defined

2.2
---

 - Attachments permitted on analysis requests and analyses
 - Worksheet resequencing, and sort order for worksheet analysis selection
 - Worksheet deletion only available for open worksheets
 - Portlet to provide export of analysis services and analysis profiles
 - Requirement for unique analysis service names, analysis service keywords,
 - instrument import keywords and analysis profile keywords enforced.
 - Report headings and formats standardized accross different reports
 - AR import alternative layout provided with selection, including profiles
 - Progress bar introduced for long running processes

2.1.1
-----

 - Disposal Date for Samples and Retention Period per Sample Type added.
 - Various new search criteria added.
 - Standard Manufacturers introduced.
 - Labels for Standard Samples introduced.
 - "Print" and "Email" facilities introduced for lists of Standard Samples and Standard Stocks.
 - "Duplicate" facility for Analysis Services introduced.
 - Addresses added to top of emailed query results.
 - Labels for Samples and Analysis Requests changed.
 - Analysis Services can have multiple Methods.
 - Change log introduced for Methods.
 - Methods added to left navigation bar.
 - List of Methods included in pop-up for Analyses.
 - Documents may be uploaded for Methods.

2.1
---

 - Sample object and workflow introduced
 - Results specifications, lab and per client
 - Analysis profiles
 - Worksheet template engine
 - Interface to Bika Calendar
 - Import of analysisrequests from csv file
 -  Export of results to csv file
 - Print as publication option
 - Lab Departments, lab contacts, and department manager introduced
 - Quality Control calculations. Control, blank and duplicate analyses.
 - QC graphs, normal distribution, trends and duplicate variation
 - Various analysis calculations allowed. Described by Calculation Type
 - Dependant Calcs introduced. Where an analysis result is calculated from
 -  other analyses: e.g. AnalysisX = AnalysisY - Analysis Z
 - Dry matter result reporting. Results are reported on sample as received,
 -  and also as dry matter result on dried sample
 - Re-publication, Pre publication of individual results and per Client
 - Many reports including Turn around, analyses repeated and out of spec

1.2.1
-----


 - Removed invoice line item descriptions from core code to allow skin
   integration
 - Create dummy titration values for analyses imported from instrument
 - More language translations

1.2.0
-----

 - Statements renamed to Invoices
 - Jobcards renamed to Worksheets
 - New identification fields added to analysis request
 - Client Reference, Sample Type and Sample Point
 - Welcome page introduced
 - Late analyses list linked from late analyses portlet
 - Icon changes
 - Accreditation body logo and details added to laboratory info
 - Accreditation logo, disclaimers added throughout web site
 - Laboratory confidence level value data driven from laboratory info
 - Analyses methods provided as pop-up where analyses are listed
 - Titration factors and titration volumes added to analyses and worksheets
 - Measure of uncertainties introduced per analysis and intercept
 - Two new specialist roles created - verifier and publisher
 - Sample test data load script - load_sample_data.py
 - Implement generic instrument data import tool
 - Login portlet added
 - Modifications required to support interlab
   Permit analysis parent (sample) to be in 'released' state.
   Reference SampleID on AnalysisRequest-

 - 1566324: Logged in page redirected to welcome page.
 - 1573299: LiveSearch - Added permissions to InvoiceLineItem.
 - 1573083: Status Drop Down - Invoicing
 - 1551957: Contacts not visible to other contacts. Correct local owner role
 - 1566334: position of 'add new ar' button changed to conform to other forms
 - 1532008: query results sort order most recent first
 - 1532770: Order default listing correction
 - 1558458: Member discount data driven in messages on AR forms
 - 1538354: SubTotal and VAT calculation on edit AR
 - 1532796: AR edit - allow change of contact

1.1.3
-----

 This is a bug fix release. Migration from older versions has also
 been improved greatly.

 Please note that AnalysisRequest now has a custom mutator that
 expects the title of the Cultivar, not the UID. This will impact
 anybode that customised the *analysisrequed_add.cpy* controller
 script and the *validate_analysisrequest_add_form.vpy* validation
 script.


 - 1423182: IndexError on surfing to LIMS pages without being logged on
 - 1423238: Orders - Dispatch date
 - 1429992: AR edit tab - Cultivar uneditable
 - 1429996: Cultivar names to allow numbers
 - 1429999: Late analysis alert - 'More...' URL
 - 1430002: Sample due alerts - 'More...' URL
 - 1433787: Security - Clients
 - 1434100: Search - Index & Attribute errors
 - 1418473: Updated start-id-server.bat for Win2K & Win XP

1.1.2
-----

 - 1423205: Show logs to labmanager set-up
 - 1291750: Added default ID prefixes for Order and Statement
 - 1424589: Late analysis alert to be calulated on date received

1.1.1
-----


 - Updated portlets with Plone 2.1 style definition list markup

 - 1423179: Clients must not see JobCard links on Analysis Requests
 - 1423182: IndexError on surfing to LIMS pages without being logged on
 - 1423188: Site map - Clients should not have access to ...
 - 1423191: Link rot - 'logged in' page
 - 1423193: Groups folder should not be shown
 - 1423194: No 'More...' if there are less than 5
 - 1423204: AR view - Missing tabs and status drop down
 - 1423209: Schema Editor - Drop Down List Issue (Select)
 - 1423234: Late Analysis alert shows for anonymous visitors
 - 1423363: Report Analysis Totals
 - 1423386: Email publication error

1.1.0
-----

 - Made Bika compatibable with Plone 2.1
 - Added Spanish translation contributed by Luis Espinoza
 - Added Italian translation contributed by Pierpaolo Baldan
 - Added Dutch translation contributed by Joris Goudriaan
 - Added Portugese translation contributed by Nuno R. Pinhão
 - The schemas of Client, Contact, AnalysisRequest and Order can be
   edited in the through-the-web schema editor, ATSchemaEditorNG.
 - The maximum time allowed for the publication of results can now be
   set per analysis service. The portlet
   'skins/bika/portlet_late_analysis.pt' has been added to alert lab
   users when analyses are late.
 - Analyses on an AnalysisRequest have a reference to a Jobcard,
   rendered as a hyperlink on the AnalysisRequest view.
 - A bug has been fixed where 'not_requested' analyses were checked
   on the AnalysisRequest edit form.
 - Enabled 'changed_state' folder button globally and disabled on
   AnalysisRequest and Jobcard.

1.0.1
-----

 - Updated 'skins/bika/date_components_support.py' with latest
   version of script in Plone 2.0.5
 - Modified access to transitions in workflow scripts, normal
   attribute access seems to guarded since Zope 2.7.5.
 - Added CHANGES.txt and README.txt
 - Added windows batch script for ID server
   (scripts/start-id-server.bat)<|MERGE_RESOLUTION|>--- conflicted
+++ resolved
@@ -1,13 +1,10 @@
 3.2.1 (unreleased)
 ------------------
-<<<<<<< HEAD
 LIMS-2351: Field analyses without results do not prevent Samples from being received
-=======
 LIMS-2366: Workflow. AR stays in Received state with all Analyses in To be Verifie
 LIMS-2384: ARImport: Workflow state of imported ARs and their Analyses not synchronised.
 LIMS-2369: Workflow. Sampler and Date Sampled should be compulsory
 LIMS-2355: Unable to view dormant/active filters in some bika_setup pages
->>>>>>> ebffda28
 LIMS-2344: Fix some UI javascript failures when viewing ARs
 LIMS-2319: AR Add: Deleting a selected CC Contact corrupts the UID of reference widgets
 LIMS-2325: Allow SampleTypes to be linked with Client Sample Points
