--- conflicted
+++ resolved
@@ -13,11 +13,7 @@
             ['AnalysisServiceEditView'],
         ".template-base_edit.portaltype-instrumentcertification":
             ['InstrumentCertificationEditView'],
-<<<<<<< HEAD
-        ".template-base_edit..portaltype-bikasetup":
-=======
         ".template-base_edit.portaltype-bikasetup":
->>>>>>> 14c583a3
             ['BikaSetupEditView']
     };
 
