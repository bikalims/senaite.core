# -*- coding: utf-8 -*-

# This file is part of Bika LIMS
#
# Copyright 2011-2016 by it's authors.
# Some rights reserved. See LICENSE.txt, AUTHORS.txt.

from AccessControl import ClassSecurityInfo
<<<<<<< HEAD
from DateTime import DateTime
from bika.lims import logger
from bika.lims.utils.analysis import format_numeric_result
from plone.indexer import indexer
from Products.ATContentTypes.content import schemata
from Products.ATExtensions.ateapi import DateTimeField, DateTimeWidget, RecordsField
from Products.Archetypes import atapi
from Products.Archetypes.config import REFERENCE_CATALOG
from Products.Archetypes.public import *
from Products.Archetypes.references import HoldingReference
from Products.CMFCore.WorkflowCore import WorkflowException
from Products.CMFCore.permissions import View, ModifyPortalContent
from Products.CMFCore.utils import getToolByName
from Products.CMFPlone.utils import safe_unicode, _createObjectByType
from Products.CMFEditions.ArchivistTool import ArchivistRetrieveError
from bika.lims import bikaMessageFactory as _
from bika.lims import deprecated
from bika.lims.utils import t
from bika.lims.browser.fields import DurationField
from bika.lims.browser.fields import HistoryAwareReferenceField
from bika.lims.browser.fields import InterimFieldsField
from bika.lims.permissions import *
from bika.lims.permissions import Verify as VerifyPermission
from bika.lims.browser.widgets import DurationWidget
from bika.lims.browser.widgets import RecordsWidget as BikaRecordsWidget
from bika.lims.config import PROJECTNAME
from bika.lims.content.bikaschema import BikaSchema
from bika.lims.interfaces import IAnalysis, IDuplicateAnalysis, IReferenceAnalysis, \
    IRoutineAnalysis, ISamplePrepWorkflow
from bika.lims.interfaces import IReferenceSample
from bika.lims.utils import changeWorkflowState, formatDecimalMark
from bika.lims.utils import drop_trailing_zeros_decimal
from bika.lims.utils.analysis import get_significant_digits
from bika.lims.workflow import skip
from bika.lims.workflow import doActionFor
from bika.lims.content.reflexrule import doReflexRuleAction
from decimal import Decimal
=======
from Products.Archetypes.public import Schema, registerType
from bika.lims import PROJECTNAME
from bika.lims.content.abstractroutineanalysis import AbstractRoutineAnalysis
from bika.lims.content.abstractroutineanalysis import schema
from bika.lims.interfaces import IRoutineAnalysis, ISamplePrepWorkflow
>>>>>>> 9e709d13
from zope.interface import implements

schema = schema.copy() + Schema((

))


class Analysis(AbstractRoutineAnalysis):
    implements(IRoutineAnalysis, ISamplePrepWorkflow)
    security = ClassSecurityInfo()
    displayContentsTab = False
    schema = schema

    @security.public
    def getSample(self):
<<<<<<< HEAD
        # ReferenceSample cannot provide a 'getSample'
        if IReferenceAnalysis.providedBy(self):
            return None
        if IDuplicateAnalysis.providedBy(self) \
                or self.portal_type == 'RejectAnalysis':
            return self.getAnalysis().aq_parent.getSample()
        return self.aq_parent.getSample()

    def getSampleTypeUID(self):
        """
        It is a metacolumn
        """
        sample = self.getSample()
        if sample:
            return sample.getSampleType().UID()
        return ''

    def getResultOptionsFromService(self):
        """
        It is a metacolumn.
        Returns a list of dictionaries from the field ResultOptions from the
        analysis service.
        """
        service = self.getService()
        if not service:
            return None
        return service.getResultOptions()

    def getResultsRange(self, specification=None):
        """ Returns the valid results range for this analysis, a
            dictionary with the following keys: 'keyword', 'uid', 'min',
            'max', 'error', 'hidemin', 'hidemax', 'rangecomment'
            Allowed values for specification='ar', 'client', 'lab', None
            If specification is None, the following is the priority to
            get the results range: AR > Client > Lab
            If no specification available for this analysis, returns {}
        """
        rr = {}
        an = self
        while an and an.portal_type in ('DuplicateAnalysis', 'RejectAnalysis'):
            an = an.getAnalysis()

        if specification == 'ar' or specification is None:
            if an.aq_parent and an.aq_parent.portal_type == 'AnalysisRequest':
                key = an.getKeyword()
                rr = an.aq_parent.getResultsRange()
                rr = [r for r in rr if r.get('keyword', '') == an.getKeyword()]
                rr = rr[0] if rr and len(rr) > 0 else {}
                if rr:
                    rr['uid'] = self.UID()
        if not rr:
            # Let's try to retrieve the specs from client and/or lab
            specs = an.getAnalysisSpecs(specification)
            rr = specs.getResultsRangeDict() if specs else {}
            rr = rr.get(an.getKeyword(), {}) if rr else {}
            if rr:
                rr['uid'] = self.UID()
        return rr

    def getResultsRangeNoSpecs(self, specification=None):
        """
        This is used as a metacolumn
        """
        return self.getResultsRange()

    def getAnalysisSpecs(self, specification=None):
        """ Retrieves the analysis specs to be applied to this analysis.
            Allowed values for specification= 'client', 'lab', None
            If specification is None, client specification gets priority from
            lab specification.
            If no specification available for this analysis, returns None
        """

        sample = self.getSample()

        # No specifications available for ReferenceSamples
        if IReferenceSample.providedBy(sample):
            return None

        sampletype = sample.getSampleType()
        sampletype_uid = sampletype and sampletype.UID() or ''
        bsc = getToolByName(self, 'bika_setup_catalog')

        # retrieves the desired specs if None specs defined
        if not specification:
            proxies = bsc(portal_type='AnalysisSpec',
                          getClientUID=self.getClientUID(),
                          getSampleTypeUID=sampletype_uid)

            if len(proxies) == 0:
                # No client specs available, retrieve lab specs
                labspecsuid = self.bika_setup.bika_analysisspecs.UID()
                proxies = bsc(portal_type = 'AnalysisSpec',
                          getSampleTypeUID = sampletype_uid)
        else:
            specuid = specification == "client" and self.getClientUID() or \
                    self.bika_setup.bika_analysisspecs.UID()
            proxies = bsc(portal_type='AnalysisSpec',
                              getSampleTypeUID=sampletype_uid,
                              getClientUID=specuid)

        outspecs = None
        for spec in (p.getObject() for p in proxies):
            if self.getKeyword() in spec.getResultsRangeDict():
                outspecs = spec
                break

        return outspecs

    def calculateResult(self, override=False, cascade=False):
        """ Calculates the result for the current analysis if it depends of
            other analysis/interim fields. Otherwise, do nothing
        """
        if self.getResult() and override == False:
            return False

        serv = self.getService()
        calc = self.getCalculation() if self.getCalculation() \
                                     else serv.getCalculation()
        if not calc:
            return False

        mapping = {}

        # Interims' priority order (from low to high):
        # Calculation < Analysis Service < Analysis
        interims = calc.getInterimFields() + \
                   serv.getInterimFields() + \
                   self.getInterimFields()

        # Add interims to mapping
        for i in interims:
            if 'keyword' not in i:
                continue
            try:
                ivalue = float(i['value'])
                mapping[i['keyword']] = ivalue
            except:
                # Interim not float, abort
                return False

        # Add dependencies results to mapping
        dependencies = self.getDependencies()
        for dependency in dependencies:
            result = dependency.getResult()
            if not result:
                # Dependency without results found
                if cascade:
                    # Try to calculate the dependency result
                    dependency.calculateResult(override, cascade)
                    result = dependency.getResult()
                else:
                    return False
            if result:
                try:
                    result = float(str(result))
                    key = dependency.getKeyword()
                    ldl = dependency.getLowerDetectionLimit()
                    udl = dependency.getUpperDetectionLimit()
                    bdl = dependency.isBelowLowerDetectionLimit()
                    adl = dependency.isAboveUpperDetectionLimit()
                    mapping[key]=result
                    mapping['%s.%s' % (key, 'RESULT')]=result
                    mapping['%s.%s' % (key, 'LDL')]=ldl
                    mapping['%s.%s' % (key, 'UDL')]=udl
                    mapping['%s.%s' % (key, 'BELOWLDL')]=int(bdl)
                    mapping['%s.%s' % (key, 'ABOVEUDL')]=int(adl)
                except:
                    return False

        # Calculate
        formula = calc.getMinifiedFormula()
        formula = formula.replace('[', '%(').replace(']', ')f')
        try:
            formula = eval("'%s'%%mapping" % formula,
                               {"__builtins__": None,
                                'math': math,
                                'context': self},
                               {'mapping': mapping})
            result = eval(formula)
        except TypeError:
            self.setResult("NA")
            return True
        except ZeroDivisionError:
            self.setResult('0/0')
            return True
        except KeyError as e:
            self.setResult("NA")
            return True

        self.setResult(str(result))
        return True

    def getPriority(self):
        """ get priority from AR
        """
        # this analysis may be a Duplicate or Reference Analysis - CAREFUL
        # these types still subclass Analysis.
        if self.portal_type != 'Analysis':
            return None
        # this analysis could be in a worksheet or instrument, careful
        return self.aq_parent.getPriority() \
            if hasattr(self.aq_parent, 'getPriority') else None

    def getPrice(self):
        """
        The function obtains the analysis' price without VAT and without member discount
        :returns: the price (without VAT or Member Discount) in decimal format
        """
        analysis_request = self.aq_parent
        client = analysis_request.aq_parent
        if client.getBulkDiscount():
            price = self.getService().getBulkPrice()
        else:
            price = self.getService().getPrice()
        priority = self.getPriority()
        if priority and priority.getPricePremium() > 0:
            price = Decimal(price) + (
                      Decimal(price) * Decimal(priority.getPricePremium())
                      / 100)
        return price

    def getVATAmount(self):
        """
        Compute the VAT amount without member discount.
        :returns: the result as a float
        """
        vat = self.getService().getVAT()
        price = self.getPrice()
        return float(price) * float(vat) / 100

    def getTotalPrice(self):
        """
        Obtain the total price without client's member discount. The function keeps in mind the
        client's bulk discount.
        :returns: the result as a float
        """
        return float(self.getPrice()) + float(self.getVATAmount())

    def isInstrumentValid(self):
        """ Checks if the instrument selected for this analysis service
            is valid. Returns false if an out-of-date or uncalibrated
            instrument is assigned. Returns true if the Analysis has
            no instrument assigned or is valid.
        """
        return self.getInstrument().isValid() \
                if self.getInstrument() else True

    def getDefaultInstrument(self):
        """ Returns the default instrument for this analysis according
            to its parent analysis service
        """
        service = self.getService()
        if not service:
            return None
        return service.getInstrument() \
            if service.getInstrumentEntryOfResults() \
            else None

    def isInstrumentAllowed(self, instrument):
        """ Checks if the specified instrument can be set for this
            analysis, according to the Method and Analysis Service.
            If the Analysis Service hasn't set 'Allows instrument entry'
            of results, returns always False. Otherwise, checks if the
            method assigned is supported by the instrument specified.
            Returns false, If the analysis hasn't any method assigned.
            NP: The methods allowed for selection are defined at
            Analysis Service level.
            instrument param can be either an uid or an object
        """
        if isinstance(instrument, str):
            uid = instrument
        else:
            uid = instrument.UID()

        return uid in self.getAllowedInstruments()

    def isMethodAllowed(self, method):
        """ Checks if the analysis can follow the method specified.
            Looks for manually selected methods when AllowManualEntry
            is set and instruments methods when AllowInstrumentResultsEntry
            is set.
            method param can be either an uid or an object
        """
        if isinstance(method, str):
            uid = method
        else:
            uid = method.UID()

        return uid in self.getAllowedMethods()

    def getAllowedMethods(self, onlyuids=True):
        """
        Returns the allowed methods for this analysis. If manual
        entry of results is set, only returns the methods set
        manually. Otherwise (if Instrument Entry Of Results is set)
        returns the methods assigned to the instruments allowed for
        this Analysis
        """
        service = self.getService()
        uids = []

        if service.getInstrumentEntryOfResults():
            uids = [ins.getRawMethod() for ins in service.getInstruments()]

        else:
            # Get only the methods set manually
            uids = service.getRawMethods()

        if not onlyuids:
            uc = getToolByName(self, 'uid_catalog')
            meths = [item.getObject() for item in uc(UID=uids)]
            return meths

        return uids

    def getAllowedMethodsAsTuples(self):
        """
        This works as a metadata column.
        Returns the allowed methods for this analysis. If manual
        entry of results is set, only returns the methods set
        manually. Otherwise (if Instrument Entry Of Results is set)
        returns the methods assigned to the instruments allowed for
        this Analysis
        @return: a list of tuples as [(UID,Title),(),...]
        """
        service = self.getService()
        if not service:
            return None
        result = []
        # manual entry of results is set, only returns the methods set manually
        if service.getInstrumentEntryOfResults():
            for ins in service.getInstruments():
                for method in ins.getMethods():
                    result.append((method.UID(), method.Title()))
        # Otherwise (if Instrument Entry Of Results is set)
        # returns the methods assigned to the instruments allowed for
        # this Analysis
        else:
            # Get only the methods set manually
            result = [
                (method.UID(), method.Title()) for
                method in service.getMethods()]
        return result

    def getInstrumentEntryOfResults(self):
        """
        It is a metacolumn.
        Returns the same value as the service.
        """
        service = self.getService()
        if not service:
            return None
        return service.getInstrumentEntryOfResults()

    def getAllowedInstruments(self, onlyuids=True):
        """ Returns the allowed instruments for this analysis. Gets the
            instruments assigned to the allowed methods
        """
        uids = []
        service = self.getService()
        if not service:
            return None
        if service.getInstrumentEntryOfResults() == True:
            uids = service.getRawInstruments()

        elif service.getManualEntryOfResults() == True:
            meths = self.getAllowedMethods(False)
            for meth in meths:
                uids += meth.getInstrumentUIDs()
            set(uids)

        if onlyuids == False:
            uc = getToolByName(self, 'uid_catalog')
            instrs = [item.getObject() for item in uc(UID=uids)]
            return instrs

        return uids

    def getDefaultMethod(self):
        """ Returns the default method for this Analysis
            according to its current instrument. If the Analysis hasn't
            set yet an Instrument, looks to the Service
        """
        instr = self.getInstrument() \
            if self.getInstrument() else self.getDefaultInstrument()
        return instr.getMethod() if instr else None

    def getFormattedResult(self, specs=None, decimalmark='.', sciformat=1, html=True):
        """Formatted result:
        1. If the result is a detection limit, returns '< LDL' or '> UDL'
        2. Print ResultText of matching ResultOptions
        3. If the result is not floatable, return it without being formatted
        4. If the analysis specs has hidemin or hidemax enabled and the
           result is out of range, render result as '<min' or '>max'
        5. If the result is below Lower Detection Limit, show '<LDL'
        6. If the result is above Upper Detecion Limit, show '>UDL'
        7. Otherwise, render numerical value
        specs param is optional. A dictionary as follows:
            {'min': <min_val>,
             'max': <max_val>,
             'error': <error>,
             'hidemin': <hidemin_val>,
             'hidemax': <hidemax_val>}
        :param sciformat: 1. The sci notation has to be formatted as aE^+b
                          2. The sci notation has to be formatted as a·10^b
                          3. As 2, but with super html entity for exp
                          4. The sci notation has to be formatted as a·10^b
                          5. As 4, but with super html entity for exp
                          By default 1
        :param html: if true, returns an string with the special characters
            escaped: e.g: '<' and '>' (LDL and UDL for results like < 23.4).
        """
        result = self.getResult()

        # 1. The result is a detection limit, return '< LDL' or '> UDL'
        dl = self.getDetectionLimitOperand()
        if dl:
            try:
                res = float(result) # required, check if floatable
                res = drop_trailing_zeros_decimal(res)
                fdm = formatDecimalMark(res, decimalmark)
                hdl = cgi.escape(dl) if html else dl
                return '%s %s' % (hdl, fdm)
            except:
                logger.warn("The result for the analysis %s is a "
                            "detection limit, but not floatable: %s" %
                            (self.id, result))
                return formatDecimalMark(result, decimalmark=decimalmark)

        service = self.getService()
        choices = service.getResultOptions()

        # 2. Print ResultText of matching ResulOptions
        match = [x['ResultText'] for x in choices
                 if str(x['ResultValue']) == str(result)]
        if match:
            return match[0]

        # 3. If the result is not floatable, return it without being formatted
        try:
            result = float(result)
        except:
            return formatDecimalMark(result, decimalmark=decimalmark)

        # 4. If the analysis specs has enabled hidemin or hidemax and the
        #    result is out of range, render result as '<min' or '>max'
        belowmin = False
        abovemax = False
        specs = specs if specs else self.getResultsRange()
        hidemin = specs.get('hidemin', '')
        hidemax = specs.get('hidemax', '')
        try:
            belowmin = hidemin and result < float(hidemin) or False
        except:
            belowmin = False
            pass
        try:
            abovemax = hidemax and result > float(hidemax) or False
        except:
            abovemax = False
            pass

        # 4.1. If result is below min and hidemin enabled, return '<min'
        if belowmin:
            fdm = formatDecimalMark('< %s' % hidemin, decimalmark)
            return fdm.replace('< ', '&lt; ', 1) if html else fdm

        # 4.2. If result is above max and hidemax enabled, return '>max'
        if abovemax:
            fdm = formatDecimalMark('> %s' % hidemax, decimalmark)
            return fdm.replace('> ', '&gt; ', 1) if html else fdm

        # Below Lower Detection Limit (LDL)?
        ldl = self.getLowerDetectionLimit()
        if result < ldl:
            # LDL must not be formatted according to precision, etc.
            # Drop trailing zeros from decimal
            ldl = drop_trailing_zeros_decimal(ldl)
            fdm = formatDecimalMark('< %s' % ldl, decimalmark)
            return fdm.replace('< ', '&lt; ', 1) if html else fdm

        # Above Upper Detection Limit (UDL)?
        udl = self.getUpperDetectionLimit()
        if result > udl:
            # UDL must not be formatted according to precision, etc.
            # Drop trailing zeros from decimal
            udl = drop_trailing_zeros_decimal(udl)
            fdm = formatDecimalMark('> %s' % udl, decimalmark)
            return fdm.replace('> ', '&gt; ', 1) if html else fdm

        # Render numerical values
        return format_numeric_result(self, self.getResult(),
                        decimalmark=decimalmark,
                        sciformat=sciformat)

    def getPrecision(self, result=None):
        """
        Returns the precision for the Analysis.
        - ManualUncertainty not set: returns the precision from the
            AnalysisService.
        - ManualUncertainty set and Calculate Precision from Uncertainty
          is also set in Analysis Service: calculates the precision of the
          result according to the manual uncertainty set.
        - ManualUncertainty set and Calculatet Precision from Uncertainty
          not set in Analysis Service: returns the result as-is.
        Further information at AnalysisService.getPrecision()
        """
        serv = self.getService()
        schu = self.Schema().getField('Uncertainty').get(self)
        if schu and serv.getAllowManualUncertainty() == True \
            and serv.getPrecisionFromUncertainty() == True:
            uncertainty = self.getUncertainty(result)
            if uncertainty == 0:
                return 1
            return get_significant_digits(uncertainty)
        return serv.getPrecision(result)

    def getAnalyst(self):
        """ Returns the identifier of the assigned analyst. If there is
            no analyst assigned, and this analysis is attached to a
            worksheet, retrieves the analyst assigned to the parent
            worksheet
        """
        field = self.getField('Analyst')
        analyst = field and field.get(self) or ''
        if not analyst:
            # Is assigned to a worksheet?
            wss = self.getBackReferences('WorksheetAnalysis')
            if len(wss) > 0:
                analyst = wss[0].getAnalyst()
                field.set(self, analyst)
        return analyst if analyst else ''

    def getAnalystName(self):
        """ Returns the name of the currently assigned analyst
        """
        mtool = getToolByName(self, 'portal_membership')
        analyst = self.getAnalyst().strip()
        analyst_member = mtool.getMemberById(analyst)
        if analyst_member != None:
            return analyst_member.getProperty('fullname')
        return ''

    def setReflexAnalysisOf(self, analysis):
        """ Sets the analysis that has been reflexed in order to create this
        one, but if the analysis is the same as self, do nothing.
        :analysis: an analysis object or UID
        """
        if analysis.UID() == self.UID():
            pass
        else:
            self.Schema().getField('ReflexAnalysisOf').set(self, analysis)

    def addReflexRuleActionsTriggered(self, text):
        """
        This function adds a new item to the string field
        ReflexRuleActionsTriggered.
        From the field: Reflex rule triggered actions from which the current
        analysis is responsible of. Separated by '|'
        :text: is na str object with the format '<UID>.<rulename>' -> '123354.1'
        """
        old = self.getReflexRuleActionsTriggered()
        self.setReflexRuleActionsTriggered(old + text + '|')

    def isVerifiable(self):
        """
        Checks it the current analysis can be verified. This is, its not a
        cancelled analysis and has no dependenant analyses not yet verified
        :returns: True or False
        """
        # Check if the analysis is active
        workflow = getToolByName(self, "portal_workflow")
        objstate = workflow.getInfoFor(self, 'cancellation_state', 'active')
        if objstate == "cancelled":
            return False

        # Check if the analysis state is to_be_verified
        review_state = workflow.getInfoFor(self, "review_state")
        if review_state != 'to_be_verified':
            return False

        # Check if the analysis has dependencies not yet verified
        for d in self.getDependencies():
            review_state = workflow.getInfoFor(d, "review_state")
            if review_state in (
                    "to_be_sampled", "to_be_preserved", "sample_due",
                    "sample_received", "attachment_due", "to_be_verified"):
                return False

        # All checks passsed
        return True

    def isSelfVerificationEnabled(self):
        """
        Checks if the service allows self verification of the analysis.
        :returns: boolean
        """
        service = self.getService()
        if service:
            return service.isSelfVerificationEnabled()
        return False

    def isUserAllowedToVerify(self, member):
        """
        Checks if the specified user has enough privileges to verify the
        current analysis. Apart of roles, the function also checks if the
        option IsSelfVerificationEnabled is set to true at Service or
        Bika Setup levels and validates if according to this value, together
        with the user roles, the analysis can be verified. Note that this
        function only returns if the user can verify the analysis, but not if
        the analysis is ready to be verified (see isVerifiable)
        :member: user to be tested
        :returns: true or false
        """
        # Check if the user has "Bika: Verify" privileges
        username = member.getUserName()
        allowed = api.user.has_permission(VerifyPermission, username=username)
        if not allowed:
            return False

        # Check if the user who submited the result is the same as the current
        self_submitted = self.getSubmittedBy() == member.getUser().getId()

        # The submitter and the user must be different unless the analysis has
        # the option SelfVerificationEnabled set to true
        selfverification = self.getService().isSelfVerificationEnabled()
        if self_submitted and not selfverification:
            return False

        #Checking verifiability depending on multi-verification type of bika_setup
        if self.bika_setup.getNumberOfRequiredVerifications()>1:
            mv_type=self.bika_setup.getTypeOfmultiVerification()
            #If user verified before and self_multi_disabled, then return False
            if mv_type=='self_multi_disabled' and self.wasVerifiedByUser(username):
                return False

            # If user is the last verificator and consecutively multi-verification
            # is disabled, then return False
            # Comparing was added just to check if this method is called before/after
            # verification
            elif mv_type=='self_multi_not_cons' and username==self.getLastVerificator() and \
                self.getNumberOfVerifications()<self.getNumberOfRequiredVerifications():
                return False

        # All checks pass
        return True

    def getObjectWorkflowStates(self):
        """
        This method is used as a metacolumn.
        Returns a dictionary with the workflow id as key and workflow state as
        value.
        :returns: {'review_state':'active',...}
        """
        workflow = getToolByName(self, 'portal_workflow')
        states = {}
        for w in workflow.getWorkflowsFor(self):
            state = w._getWorkflowStateOf(self).id
            states[w.state_var] = state
        return states

    # TODO:This function is doesn't work in the correct way.
    def getAnalysisRequestUID(self):
        """
        This is a column.
        """
        return self.aq_parent.UID()

    def getBatchUID(self):
        """
        This is an index
        """
        return self.aq_parent.getBatchUID()

    def getSampleConditionUID(self):
        """
        This is an index
        """
        sample_cond = self.getSample().getSampleCondition()
        if sample_cond:
            return sample_cond.UID()
        return ''

    def getAnalysisRequestPrintStatus(self):
        """
        This is an index
        """
        return self.aq_parent.getPrinted()

    def isSubmitted(self):
        return self.getSubmittedBy() != ''

    def getSubmittedBy(self):
        """
        Returns the identifier of the user who submitted the result if the
        state of the current analysis is "to_be_verified" or "verified"
        :returns: the user_id of the user who did the last submission of result
        """
        workflow = getToolByName(self, "portal_workflow")
        try:
            review_history = workflow.getInfoFor(self, "review_history")
            review_history = self.reverseList(review_history)
            for event in review_history:
                if event.get("action") == "submit":
                    return event.get("actor")
            return ''
        except WorkflowException:
            return ''

    def getDateSubmitted(self):
        """
        Returns the time the result was submitted.
        :returns: a DateTime object.
        """
        workflow = getToolByName(self, "portal_workflow")
        try:
            review_history = workflow.getInfoFor(self, "review_history")
            review_history = self.reverseList(review_history)
            for event in review_history:
                if event.get("action") == "submit":
                    return event.get("time")
            return ''
        except WorkflowException:
            return ''

    def getParentUID(self):
        """
        This works as a metacolumn
        This function returns the analysis' parent UID
        """
        return self.aq_parent.UID()

    def getWorksheetUID(self):
        """
        This is an index
        """
        worksheet = self.getBackReferences("WorksheetAnalysis")
        if worksheet and len(worksheet) > 1:
            logger.error(
                "Analysis %s is assigned to more than one worksheet."
                % self.getId())
            return worksheet[0].UID()
        elif worksheet:
            return worksheet[0].UID()
        return ''

    def getParentURL(self):
        """
        This works as a metacolumn
        This function returns the analysis' parent URL
        """
        return self.aq_parent.absolute_url_path()

    def getClientTitle(self):
        """
        This works as a column
        """
        return self.aq_parent.aq_parent.Title()

    def getClientURL(self):
        """
        This works as a column
        """
        return self.aq_parent.aq_parent.absolute_url_path()

    def getUnit(self):
        """
        This works as a metadatacolumn
        """
        service = self.getService()
        if not service:
            return None
        return service.getUnit()

    def getSamplePartitionID(self):
        """
        This works as a metadatacolumn
        Returns the sample partition ID
        """
        partition = self.getSamplePartition()
        if partition:
            return partition.getId()
        return ''

    def getMethodURL(self):
        """
        It is used as a metacolumn.
        Returns the method url if this analysis has a method assigned
        """
        method = self.getMethod()
        if method:
            return method.absolute_url_path()
        return ''

    def getMethodTitle(self):
        """
        It is used as a metacolumn.
        Returns the method title if this analysis has a method assigned
        """
        method = self.getMethod()
        if method:
            return method.Title()
        return ''

    def getServiceDefaultInstrumentUID(self):
        """
        It is used as a metacolumn.
        Returns the default service's instrument UID
        """
        service = self.getService()
        if not service:
            return None
        ins = service.getInstrument()
        if ins:
            return ins.UID()
        return ''

    def getServiceDefaultInstrumentTitle(self):
        """
        It is used as a metacolumn.
        Returns the default service's instrument UID
        """
        service = self.getService()
        if not service:
            return None
        ins = service.getInstrument()
        if ins:
            return ins.Title()
        return ''

    def getServiceDefaultInstrumentURL(self):
        """
        It is used as a metacolumn.
        Returns the default service's instrument UID
        """
        service = self.getService()
        if not service:
            return None
        ins = service.getInstrument()
        if ins:
            return ins.absolute_url_path()
        return ''

    def hasAttachment(self):
        """
        It is used as a metacolumn.
        Checks if the object has attachments or not.
        Returns a boolean.
        """
        attachments = self.getAttachment()
        return len(attachments) > 0

    def guard_sample_transition(self):
        workflow = getToolByName(self, "portal_workflow")
        if workflow.getInfoFor(self, "cancellation_state", "active") == "cancelled":
            return False
        return True

    def guard_retract_transition(self):
        workflow = getToolByName(self, "portal_workflow")
        if workflow.getInfoFor(self, "cancellation_state", "active") == "cancelled":
            return False
        return True

    def guard_sample_prep_transition(self):
        sample = self.aq_parent.getSample()
        return sample.guard_sample_prep_transition()

    def guard_sample_prep_complete_transition(self):
        sample = self.aq_parent.getSample()
        return sample.guard_sample_prep_complete_transition()

    def guard_receive_transition(self):
        workflow = getToolByName(self, "portal_workflow")
        if workflow.getInfoFor(self, "cancellation_state", "active") == "cancelled":
            return False
        return True

    def guard_publish_transition(self):
        workflow = getToolByName(self, "portal_workflow")
        if workflow.getInfoFor(self, "cancellation_state", "active") == "cancelled":
            return False
        return True

    def guard_import_transition(self):
        workflow = getToolByName(self, "portal_workflow")
        if workflow.getInfoFor(self, "cancellation_state", "active") == "cancelled":
            return False
        return True

    def guard_attach_transition(self):
        if self.portal_type in ("Analysis",
                                "ReferenceAnalysis",
                                "DuplicateAnalysis"):
            if not self.getAttachment():
                service = self.getService()
                if service.getAttachmentOption() == "r":
                    return False
        return True

    def guard_verify_transition(self):
        """
        Checks if the verify transition can be performed to the current
        Analysis by the current user depending on the user roles, as
        well as the status of the analysis
        :returns: true or false
        """
        mtool = getToolByName(self, "portal_membership")
        checkPermission = mtool.checkPermission
        # Check if the analysis is in a "verifiable" state
        if self.isVerifiable():
            # Check if the user can verify the analysis
            member = mtool.getAuthenticatedMember()
            return self.isUserAllowedToVerify(member)
        return False

    def guard_assign_transition(self):
        workflow = getToolByName(self, "portal_workflow")
        if workflow.getInfoFor(self, 'cancellation_state', 'active') == "cancelled":
            return False
        return True

    def guard_unassign_transition(self):
        """ Check permission against parent worksheet
        """
        workflow = getToolByName(self, "portal_workflow")
        mtool = getToolByName(self, "portal_membership")
        ws = self.getBackReferences("WorksheetAnalysis")
        if not ws:
            return False
        ws = ws[0]
        if workflow.getInfoFor(ws, "cancellation_state", "") == "cancelled":
            return False
        if mtool.checkPermission(Unassign, ws):
            return True
        return False

    def workflow_script_receive(self):
        workflow = getToolByName(self, "portal_workflow")
        if workflow.getInfoFor(self, 'cancellation_state', 'active') == "cancelled":
            return False
        # DuplicateAnalysis doesn't have analysis_workflow.
        if self.portal_type == "DuplicateAnalysis":
            return

        self.updateDueDate()
        self.reindexObject()

    def _reflex_rule_process(self, wf_action):
        """
        This function does all the reflex rule process.
        :wf_action: is a variable containing a string with the workflow
        action triggered
        """
        workflow = getToolByName(self, 'portal_workflow')
        # Check out if the analysis has any reflex rule bound to it.
        # First we have get the analysis' method because the Reflex Rule
        # objects are related to a method.
        a_method = self.getMethod()
        # After getting the analysis' method we have to get all Reflex Rules
        # related to that method.
        if a_method:
            all_rrs = a_method.getBackReferences('ReflexRuleMethod')
            # Once we have all the Reflex Rules with the same method as the
            # analysis has, it is time to get the rules that are bound to the
            # same analysis service that is using the analysis.
            rrs = []
            for rule in all_rrs:
                if workflow.getInfoFor(rule, 'inactive_state') == 'inactive':
                    continue
                # Getting the rules to be done from the reflex rule taking
                # in consideration the analysis service, the result and
                # the state change
                action_row = rule.getActionReflexRules(self, wf_action)
                # Once we have the rules, the system has to execute its
                # instructions if the result has the expected result.
                doReflexRuleAction(self, action_row)


    def after_submit_transition_event(self):
        """
        Method triggered after a 'submit' transition for the current analysis
        is performed. Responsible of triggering cascade actions such as
        transitioning dependent analyses, transitioning worksheets, etc
        depending on the current analysis and other analyses that belong to the
        same Analysis Request or Worksheet.
        This function is called automatically by
        bika.lims.workfow.AfterTransitionEventHandler
        """
        # DuplicateAnalysis doesn't have analysis_workflow.
        if self.portal_type == "DuplicateAnalysis":
            # TODO: this shouldn't be like this. DuplicateAnalysis must follow
            #   the same logic as the one used for Regular Analyses
            return

        wf = getToolByName(self, "portal_workflow")

        # The analyses that depends on this analysis to calculate their results
        # must be transitioned too, otherwise the user will be forced to submit
        # them individually. Note that the automatic transition of dependents
        # must only take place if all their dependencies have been submitted
        # already.
        for dependent in self.getDependents():
            # If this submit transition has already been done for this
            # dependent analysis within the current request, continue.
            if skip(dependent, 'submit', peek=True):
                continue

            # TODO Workflow. All below and inside this loop should be moved to
            # a guard_submit_transition inside analysis

            # If this dependent has already been submitted, omit
            if dependent.isSubmitted():
                continue

            # The dependent cannot be transitioned if doesn't have result
            if not dependent.getResult():
                continue

            # If the calculation associated to the dependent analysis requires
            # the manual introduction of interim fields, do not transition the
            # dependent automatically, force the user to do it manually.
            service = dependent.getService()
            calculation = service.getCalculation()
            if calculation and calculation.getInterimFields():
                continue

            # All dependencies from this dependent analysis are ok?
            dependencies = [dep for dep in dependent.getDependencies()
                            if dep.UID() != self.UID()]
            allowed = [dep for dep in dependencies if dep.isSubmitted()]
            if len(dependencies) == len(allowed):
                # The statuses of all dependencies of this dependent are ok
                # (at least, all of them have been submitted already)
                wf.doActionFor(dependent, 'submit')

        # Do all the reflex rules process
        self._reflex_rule_process('submit')

        # If all analyses from the Analysis Request to which this Analysis
        # belongs have been submitted, then escalate the action to the parent
        # Analysis Request
        ar = self.aq_parent
        if not skip(ar, "submit", peek=True):
            analyses = [an.getObject() for an in ar.getAnalyses()
                        if an.UID() != self.UID()]
            ansubmitted = [an.UID() for an in analyses if an.isSubmitted()]
            if len(analyses) == len(ansubmitted):
                wf.doActionFor(ar, 'submit')

        # If assigned to a worksheet and all analyses on the worksheet have
        # been submitted, then submit the worksheet. If the worksheet analyst
        # is not assigned, the worksheet can't be transitioned.
        ws = self.getBackReferences("WorksheetAnalysis")
        ws = ws[0] if ws else None
        if ws and ws.getAnalyst() and not skip(ws, "submit", peek=True):
            analyses = [an for an in ws.getAnalyses()
                        if an.UID() != self.UID()]
            ansubmitted = [an.UID() for an in analyses if an.isSubmitted()]
            if len(analyses) == len(ansubmitted):
                wf.doActionFor(ws, 'submit')

    @deprecated('Flagged in 17.04. Use after_submit_transition_event instead')
    def workflow_script_submit(self):
        self.after_submit_transition_event()

    def workflow_script_retract(self):
        # DuplicateAnalysis doesn't have analysis_workflow.
        if self.portal_type == "DuplicateAnalysis":
            return
        if skip(self, "retract"):
            return
=======
>>>>>>> 9e709d13
        ar = self.aq_parent
        if ar:
            sample = ar.getSample()
            return sample

registerType(Analysis, PROJECTNAME)<|MERGE_RESOLUTION|>--- conflicted
+++ resolved
@@ -6,51 +6,11 @@
 # Some rights reserved. See LICENSE.txt, AUTHORS.txt.
 
 from AccessControl import ClassSecurityInfo
-<<<<<<< HEAD
-from DateTime import DateTime
-from bika.lims import logger
-from bika.lims.utils.analysis import format_numeric_result
-from plone.indexer import indexer
-from Products.ATContentTypes.content import schemata
-from Products.ATExtensions.ateapi import DateTimeField, DateTimeWidget, RecordsField
-from Products.Archetypes import atapi
-from Products.Archetypes.config import REFERENCE_CATALOG
-from Products.Archetypes.public import *
-from Products.Archetypes.references import HoldingReference
-from Products.CMFCore.WorkflowCore import WorkflowException
-from Products.CMFCore.permissions import View, ModifyPortalContent
-from Products.CMFCore.utils import getToolByName
-from Products.CMFPlone.utils import safe_unicode, _createObjectByType
-from Products.CMFEditions.ArchivistTool import ArchivistRetrieveError
-from bika.lims import bikaMessageFactory as _
-from bika.lims import deprecated
-from bika.lims.utils import t
-from bika.lims.browser.fields import DurationField
-from bika.lims.browser.fields import HistoryAwareReferenceField
-from bika.lims.browser.fields import InterimFieldsField
-from bika.lims.permissions import *
-from bika.lims.permissions import Verify as VerifyPermission
-from bika.lims.browser.widgets import DurationWidget
-from bika.lims.browser.widgets import RecordsWidget as BikaRecordsWidget
-from bika.lims.config import PROJECTNAME
-from bika.lims.content.bikaschema import BikaSchema
-from bika.lims.interfaces import IAnalysis, IDuplicateAnalysis, IReferenceAnalysis, \
-    IRoutineAnalysis, ISamplePrepWorkflow
-from bika.lims.interfaces import IReferenceSample
-from bika.lims.utils import changeWorkflowState, formatDecimalMark
-from bika.lims.utils import drop_trailing_zeros_decimal
-from bika.lims.utils.analysis import get_significant_digits
-from bika.lims.workflow import skip
-from bika.lims.workflow import doActionFor
-from bika.lims.content.reflexrule import doReflexRuleAction
-from decimal import Decimal
-=======
 from Products.Archetypes.public import Schema, registerType
 from bika.lims import PROJECTNAME
 from bika.lims.content.abstractroutineanalysis import AbstractRoutineAnalysis
 from bika.lims.content.abstractroutineanalysis import schema
 from bika.lims.interfaces import IRoutineAnalysis, ISamplePrepWorkflow
->>>>>>> 9e709d13
 from zope.interface import implements
 
 schema = schema.copy() + Schema((
@@ -66,1082 +26,6 @@
 
     @security.public
     def getSample(self):
-<<<<<<< HEAD
-        # ReferenceSample cannot provide a 'getSample'
-        if IReferenceAnalysis.providedBy(self):
-            return None
-        if IDuplicateAnalysis.providedBy(self) \
-                or self.portal_type == 'RejectAnalysis':
-            return self.getAnalysis().aq_parent.getSample()
-        return self.aq_parent.getSample()
-
-    def getSampleTypeUID(self):
-        """
-        It is a metacolumn
-        """
-        sample = self.getSample()
-        if sample:
-            return sample.getSampleType().UID()
-        return ''
-
-    def getResultOptionsFromService(self):
-        """
-        It is a metacolumn.
-        Returns a list of dictionaries from the field ResultOptions from the
-        analysis service.
-        """
-        service = self.getService()
-        if not service:
-            return None
-        return service.getResultOptions()
-
-    def getResultsRange(self, specification=None):
-        """ Returns the valid results range for this analysis, a
-            dictionary with the following keys: 'keyword', 'uid', 'min',
-            'max', 'error', 'hidemin', 'hidemax', 'rangecomment'
-            Allowed values for specification='ar', 'client', 'lab', None
-            If specification is None, the following is the priority to
-            get the results range: AR > Client > Lab
-            If no specification available for this analysis, returns {}
-        """
-        rr = {}
-        an = self
-        while an and an.portal_type in ('DuplicateAnalysis', 'RejectAnalysis'):
-            an = an.getAnalysis()
-
-        if specification == 'ar' or specification is None:
-            if an.aq_parent and an.aq_parent.portal_type == 'AnalysisRequest':
-                key = an.getKeyword()
-                rr = an.aq_parent.getResultsRange()
-                rr = [r for r in rr if r.get('keyword', '') == an.getKeyword()]
-                rr = rr[0] if rr and len(rr) > 0 else {}
-                if rr:
-                    rr['uid'] = self.UID()
-        if not rr:
-            # Let's try to retrieve the specs from client and/or lab
-            specs = an.getAnalysisSpecs(specification)
-            rr = specs.getResultsRangeDict() if specs else {}
-            rr = rr.get(an.getKeyword(), {}) if rr else {}
-            if rr:
-                rr['uid'] = self.UID()
-        return rr
-
-    def getResultsRangeNoSpecs(self, specification=None):
-        """
-        This is used as a metacolumn
-        """
-        return self.getResultsRange()
-
-    def getAnalysisSpecs(self, specification=None):
-        """ Retrieves the analysis specs to be applied to this analysis.
-            Allowed values for specification= 'client', 'lab', None
-            If specification is None, client specification gets priority from
-            lab specification.
-            If no specification available for this analysis, returns None
-        """
-
-        sample = self.getSample()
-
-        # No specifications available for ReferenceSamples
-        if IReferenceSample.providedBy(sample):
-            return None
-
-        sampletype = sample.getSampleType()
-        sampletype_uid = sampletype and sampletype.UID() or ''
-        bsc = getToolByName(self, 'bika_setup_catalog')
-
-        # retrieves the desired specs if None specs defined
-        if not specification:
-            proxies = bsc(portal_type='AnalysisSpec',
-                          getClientUID=self.getClientUID(),
-                          getSampleTypeUID=sampletype_uid)
-
-            if len(proxies) == 0:
-                # No client specs available, retrieve lab specs
-                labspecsuid = self.bika_setup.bika_analysisspecs.UID()
-                proxies = bsc(portal_type = 'AnalysisSpec',
-                          getSampleTypeUID = sampletype_uid)
-        else:
-            specuid = specification == "client" and self.getClientUID() or \
-                    self.bika_setup.bika_analysisspecs.UID()
-            proxies = bsc(portal_type='AnalysisSpec',
-                              getSampleTypeUID=sampletype_uid,
-                              getClientUID=specuid)
-
-        outspecs = None
-        for spec in (p.getObject() for p in proxies):
-            if self.getKeyword() in spec.getResultsRangeDict():
-                outspecs = spec
-                break
-
-        return outspecs
-
-    def calculateResult(self, override=False, cascade=False):
-        """ Calculates the result for the current analysis if it depends of
-            other analysis/interim fields. Otherwise, do nothing
-        """
-        if self.getResult() and override == False:
-            return False
-
-        serv = self.getService()
-        calc = self.getCalculation() if self.getCalculation() \
-                                     else serv.getCalculation()
-        if not calc:
-            return False
-
-        mapping = {}
-
-        # Interims' priority order (from low to high):
-        # Calculation < Analysis Service < Analysis
-        interims = calc.getInterimFields() + \
-                   serv.getInterimFields() + \
-                   self.getInterimFields()
-
-        # Add interims to mapping
-        for i in interims:
-            if 'keyword' not in i:
-                continue
-            try:
-                ivalue = float(i['value'])
-                mapping[i['keyword']] = ivalue
-            except:
-                # Interim not float, abort
-                return False
-
-        # Add dependencies results to mapping
-        dependencies = self.getDependencies()
-        for dependency in dependencies:
-            result = dependency.getResult()
-            if not result:
-                # Dependency without results found
-                if cascade:
-                    # Try to calculate the dependency result
-                    dependency.calculateResult(override, cascade)
-                    result = dependency.getResult()
-                else:
-                    return False
-            if result:
-                try:
-                    result = float(str(result))
-                    key = dependency.getKeyword()
-                    ldl = dependency.getLowerDetectionLimit()
-                    udl = dependency.getUpperDetectionLimit()
-                    bdl = dependency.isBelowLowerDetectionLimit()
-                    adl = dependency.isAboveUpperDetectionLimit()
-                    mapping[key]=result
-                    mapping['%s.%s' % (key, 'RESULT')]=result
-                    mapping['%s.%s' % (key, 'LDL')]=ldl
-                    mapping['%s.%s' % (key, 'UDL')]=udl
-                    mapping['%s.%s' % (key, 'BELOWLDL')]=int(bdl)
-                    mapping['%s.%s' % (key, 'ABOVEUDL')]=int(adl)
-                except:
-                    return False
-
-        # Calculate
-        formula = calc.getMinifiedFormula()
-        formula = formula.replace('[', '%(').replace(']', ')f')
-        try:
-            formula = eval("'%s'%%mapping" % formula,
-                               {"__builtins__": None,
-                                'math': math,
-                                'context': self},
-                               {'mapping': mapping})
-            result = eval(formula)
-        except TypeError:
-            self.setResult("NA")
-            return True
-        except ZeroDivisionError:
-            self.setResult('0/0')
-            return True
-        except KeyError as e:
-            self.setResult("NA")
-            return True
-
-        self.setResult(str(result))
-        return True
-
-    def getPriority(self):
-        """ get priority from AR
-        """
-        # this analysis may be a Duplicate or Reference Analysis - CAREFUL
-        # these types still subclass Analysis.
-        if self.portal_type != 'Analysis':
-            return None
-        # this analysis could be in a worksheet or instrument, careful
-        return self.aq_parent.getPriority() \
-            if hasattr(self.aq_parent, 'getPriority') else None
-
-    def getPrice(self):
-        """
-        The function obtains the analysis' price without VAT and without member discount
-        :returns: the price (without VAT or Member Discount) in decimal format
-        """
-        analysis_request = self.aq_parent
-        client = analysis_request.aq_parent
-        if client.getBulkDiscount():
-            price = self.getService().getBulkPrice()
-        else:
-            price = self.getService().getPrice()
-        priority = self.getPriority()
-        if priority and priority.getPricePremium() > 0:
-            price = Decimal(price) + (
-                      Decimal(price) * Decimal(priority.getPricePremium())
-                      / 100)
-        return price
-
-    def getVATAmount(self):
-        """
-        Compute the VAT amount without member discount.
-        :returns: the result as a float
-        """
-        vat = self.getService().getVAT()
-        price = self.getPrice()
-        return float(price) * float(vat) / 100
-
-    def getTotalPrice(self):
-        """
-        Obtain the total price without client's member discount. The function keeps in mind the
-        client's bulk discount.
-        :returns: the result as a float
-        """
-        return float(self.getPrice()) + float(self.getVATAmount())
-
-    def isInstrumentValid(self):
-        """ Checks if the instrument selected for this analysis service
-            is valid. Returns false if an out-of-date or uncalibrated
-            instrument is assigned. Returns true if the Analysis has
-            no instrument assigned or is valid.
-        """
-        return self.getInstrument().isValid() \
-                if self.getInstrument() else True
-
-    def getDefaultInstrument(self):
-        """ Returns the default instrument for this analysis according
-            to its parent analysis service
-        """
-        service = self.getService()
-        if not service:
-            return None
-        return service.getInstrument() \
-            if service.getInstrumentEntryOfResults() \
-            else None
-
-    def isInstrumentAllowed(self, instrument):
-        """ Checks if the specified instrument can be set for this
-            analysis, according to the Method and Analysis Service.
-            If the Analysis Service hasn't set 'Allows instrument entry'
-            of results, returns always False. Otherwise, checks if the
-            method assigned is supported by the instrument specified.
-            Returns false, If the analysis hasn't any method assigned.
-            NP: The methods allowed for selection are defined at
-            Analysis Service level.
-            instrument param can be either an uid or an object
-        """
-        if isinstance(instrument, str):
-            uid = instrument
-        else:
-            uid = instrument.UID()
-
-        return uid in self.getAllowedInstruments()
-
-    def isMethodAllowed(self, method):
-        """ Checks if the analysis can follow the method specified.
-            Looks for manually selected methods when AllowManualEntry
-            is set and instruments methods when AllowInstrumentResultsEntry
-            is set.
-            method param can be either an uid or an object
-        """
-        if isinstance(method, str):
-            uid = method
-        else:
-            uid = method.UID()
-
-        return uid in self.getAllowedMethods()
-
-    def getAllowedMethods(self, onlyuids=True):
-        """
-        Returns the allowed methods for this analysis. If manual
-        entry of results is set, only returns the methods set
-        manually. Otherwise (if Instrument Entry Of Results is set)
-        returns the methods assigned to the instruments allowed for
-        this Analysis
-        """
-        service = self.getService()
-        uids = []
-
-        if service.getInstrumentEntryOfResults():
-            uids = [ins.getRawMethod() for ins in service.getInstruments()]
-
-        else:
-            # Get only the methods set manually
-            uids = service.getRawMethods()
-
-        if not onlyuids:
-            uc = getToolByName(self, 'uid_catalog')
-            meths = [item.getObject() for item in uc(UID=uids)]
-            return meths
-
-        return uids
-
-    def getAllowedMethodsAsTuples(self):
-        """
-        This works as a metadata column.
-        Returns the allowed methods for this analysis. If manual
-        entry of results is set, only returns the methods set
-        manually. Otherwise (if Instrument Entry Of Results is set)
-        returns the methods assigned to the instruments allowed for
-        this Analysis
-        @return: a list of tuples as [(UID,Title),(),...]
-        """
-        service = self.getService()
-        if not service:
-            return None
-        result = []
-        # manual entry of results is set, only returns the methods set manually
-        if service.getInstrumentEntryOfResults():
-            for ins in service.getInstruments():
-                for method in ins.getMethods():
-                    result.append((method.UID(), method.Title()))
-        # Otherwise (if Instrument Entry Of Results is set)
-        # returns the methods assigned to the instruments allowed for
-        # this Analysis
-        else:
-            # Get only the methods set manually
-            result = [
-                (method.UID(), method.Title()) for
-                method in service.getMethods()]
-        return result
-
-    def getInstrumentEntryOfResults(self):
-        """
-        It is a metacolumn.
-        Returns the same value as the service.
-        """
-        service = self.getService()
-        if not service:
-            return None
-        return service.getInstrumentEntryOfResults()
-
-    def getAllowedInstruments(self, onlyuids=True):
-        """ Returns the allowed instruments for this analysis. Gets the
-            instruments assigned to the allowed methods
-        """
-        uids = []
-        service = self.getService()
-        if not service:
-            return None
-        if service.getInstrumentEntryOfResults() == True:
-            uids = service.getRawInstruments()
-
-        elif service.getManualEntryOfResults() == True:
-            meths = self.getAllowedMethods(False)
-            for meth in meths:
-                uids += meth.getInstrumentUIDs()
-            set(uids)
-
-        if onlyuids == False:
-            uc = getToolByName(self, 'uid_catalog')
-            instrs = [item.getObject() for item in uc(UID=uids)]
-            return instrs
-
-        return uids
-
-    def getDefaultMethod(self):
-        """ Returns the default method for this Analysis
-            according to its current instrument. If the Analysis hasn't
-            set yet an Instrument, looks to the Service
-        """
-        instr = self.getInstrument() \
-            if self.getInstrument() else self.getDefaultInstrument()
-        return instr.getMethod() if instr else None
-
-    def getFormattedResult(self, specs=None, decimalmark='.', sciformat=1, html=True):
-        """Formatted result:
-        1. If the result is a detection limit, returns '< LDL' or '> UDL'
-        2. Print ResultText of matching ResultOptions
-        3. If the result is not floatable, return it without being formatted
-        4. If the analysis specs has hidemin or hidemax enabled and the
-           result is out of range, render result as '<min' or '>max'
-        5. If the result is below Lower Detection Limit, show '<LDL'
-        6. If the result is above Upper Detecion Limit, show '>UDL'
-        7. Otherwise, render numerical value
-        specs param is optional. A dictionary as follows:
-            {'min': <min_val>,
-             'max': <max_val>,
-             'error': <error>,
-             'hidemin': <hidemin_val>,
-             'hidemax': <hidemax_val>}
-        :param sciformat: 1. The sci notation has to be formatted as aE^+b
-                          2. The sci notation has to be formatted as a·10^b
-                          3. As 2, but with super html entity for exp
-                          4. The sci notation has to be formatted as a·10^b
-                          5. As 4, but with super html entity for exp
-                          By default 1
-        :param html: if true, returns an string with the special characters
-            escaped: e.g: '<' and '>' (LDL and UDL for results like < 23.4).
-        """
-        result = self.getResult()
-
-        # 1. The result is a detection limit, return '< LDL' or '> UDL'
-        dl = self.getDetectionLimitOperand()
-        if dl:
-            try:
-                res = float(result) # required, check if floatable
-                res = drop_trailing_zeros_decimal(res)
-                fdm = formatDecimalMark(res, decimalmark)
-                hdl = cgi.escape(dl) if html else dl
-                return '%s %s' % (hdl, fdm)
-            except:
-                logger.warn("The result for the analysis %s is a "
-                            "detection limit, but not floatable: %s" %
-                            (self.id, result))
-                return formatDecimalMark(result, decimalmark=decimalmark)
-
-        service = self.getService()
-        choices = service.getResultOptions()
-
-        # 2. Print ResultText of matching ResulOptions
-        match = [x['ResultText'] for x in choices
-                 if str(x['ResultValue']) == str(result)]
-        if match:
-            return match[0]
-
-        # 3. If the result is not floatable, return it without being formatted
-        try:
-            result = float(result)
-        except:
-            return formatDecimalMark(result, decimalmark=decimalmark)
-
-        # 4. If the analysis specs has enabled hidemin or hidemax and the
-        #    result is out of range, render result as '<min' or '>max'
-        belowmin = False
-        abovemax = False
-        specs = specs if specs else self.getResultsRange()
-        hidemin = specs.get('hidemin', '')
-        hidemax = specs.get('hidemax', '')
-        try:
-            belowmin = hidemin and result < float(hidemin) or False
-        except:
-            belowmin = False
-            pass
-        try:
-            abovemax = hidemax and result > float(hidemax) or False
-        except:
-            abovemax = False
-            pass
-
-        # 4.1. If result is below min and hidemin enabled, return '<min'
-        if belowmin:
-            fdm = formatDecimalMark('< %s' % hidemin, decimalmark)
-            return fdm.replace('< ', '&lt; ', 1) if html else fdm
-
-        # 4.2. If result is above max and hidemax enabled, return '>max'
-        if abovemax:
-            fdm = formatDecimalMark('> %s' % hidemax, decimalmark)
-            return fdm.replace('> ', '&gt; ', 1) if html else fdm
-
-        # Below Lower Detection Limit (LDL)?
-        ldl = self.getLowerDetectionLimit()
-        if result < ldl:
-            # LDL must not be formatted according to precision, etc.
-            # Drop trailing zeros from decimal
-            ldl = drop_trailing_zeros_decimal(ldl)
-            fdm = formatDecimalMark('< %s' % ldl, decimalmark)
-            return fdm.replace('< ', '&lt; ', 1) if html else fdm
-
-        # Above Upper Detection Limit (UDL)?
-        udl = self.getUpperDetectionLimit()
-        if result > udl:
-            # UDL must not be formatted according to precision, etc.
-            # Drop trailing zeros from decimal
-            udl = drop_trailing_zeros_decimal(udl)
-            fdm = formatDecimalMark('> %s' % udl, decimalmark)
-            return fdm.replace('> ', '&gt; ', 1) if html else fdm
-
-        # Render numerical values
-        return format_numeric_result(self, self.getResult(),
-                        decimalmark=decimalmark,
-                        sciformat=sciformat)
-
-    def getPrecision(self, result=None):
-        """
-        Returns the precision for the Analysis.
-        - ManualUncertainty not set: returns the precision from the
-            AnalysisService.
-        - ManualUncertainty set and Calculate Precision from Uncertainty
-          is also set in Analysis Service: calculates the precision of the
-          result according to the manual uncertainty set.
-        - ManualUncertainty set and Calculatet Precision from Uncertainty
-          not set in Analysis Service: returns the result as-is.
-        Further information at AnalysisService.getPrecision()
-        """
-        serv = self.getService()
-        schu = self.Schema().getField('Uncertainty').get(self)
-        if schu and serv.getAllowManualUncertainty() == True \
-            and serv.getPrecisionFromUncertainty() == True:
-            uncertainty = self.getUncertainty(result)
-            if uncertainty == 0:
-                return 1
-            return get_significant_digits(uncertainty)
-        return serv.getPrecision(result)
-
-    def getAnalyst(self):
-        """ Returns the identifier of the assigned analyst. If there is
-            no analyst assigned, and this analysis is attached to a
-            worksheet, retrieves the analyst assigned to the parent
-            worksheet
-        """
-        field = self.getField('Analyst')
-        analyst = field and field.get(self) or ''
-        if not analyst:
-            # Is assigned to a worksheet?
-            wss = self.getBackReferences('WorksheetAnalysis')
-            if len(wss) > 0:
-                analyst = wss[0].getAnalyst()
-                field.set(self, analyst)
-        return analyst if analyst else ''
-
-    def getAnalystName(self):
-        """ Returns the name of the currently assigned analyst
-        """
-        mtool = getToolByName(self, 'portal_membership')
-        analyst = self.getAnalyst().strip()
-        analyst_member = mtool.getMemberById(analyst)
-        if analyst_member != None:
-            return analyst_member.getProperty('fullname')
-        return ''
-
-    def setReflexAnalysisOf(self, analysis):
-        """ Sets the analysis that has been reflexed in order to create this
-        one, but if the analysis is the same as self, do nothing.
-        :analysis: an analysis object or UID
-        """
-        if analysis.UID() == self.UID():
-            pass
-        else:
-            self.Schema().getField('ReflexAnalysisOf').set(self, analysis)
-
-    def addReflexRuleActionsTriggered(self, text):
-        """
-        This function adds a new item to the string field
-        ReflexRuleActionsTriggered.
-        From the field: Reflex rule triggered actions from which the current
-        analysis is responsible of. Separated by '|'
-        :text: is na str object with the format '<UID>.<rulename>' -> '123354.1'
-        """
-        old = self.getReflexRuleActionsTriggered()
-        self.setReflexRuleActionsTriggered(old + text + '|')
-
-    def isVerifiable(self):
-        """
-        Checks it the current analysis can be verified. This is, its not a
-        cancelled analysis and has no dependenant analyses not yet verified
-        :returns: True or False
-        """
-        # Check if the analysis is active
-        workflow = getToolByName(self, "portal_workflow")
-        objstate = workflow.getInfoFor(self, 'cancellation_state', 'active')
-        if objstate == "cancelled":
-            return False
-
-        # Check if the analysis state is to_be_verified
-        review_state = workflow.getInfoFor(self, "review_state")
-        if review_state != 'to_be_verified':
-            return False
-
-        # Check if the analysis has dependencies not yet verified
-        for d in self.getDependencies():
-            review_state = workflow.getInfoFor(d, "review_state")
-            if review_state in (
-                    "to_be_sampled", "to_be_preserved", "sample_due",
-                    "sample_received", "attachment_due", "to_be_verified"):
-                return False
-
-        # All checks passsed
-        return True
-
-    def isSelfVerificationEnabled(self):
-        """
-        Checks if the service allows self verification of the analysis.
-        :returns: boolean
-        """
-        service = self.getService()
-        if service:
-            return service.isSelfVerificationEnabled()
-        return False
-
-    def isUserAllowedToVerify(self, member):
-        """
-        Checks if the specified user has enough privileges to verify the
-        current analysis. Apart of roles, the function also checks if the
-        option IsSelfVerificationEnabled is set to true at Service or
-        Bika Setup levels and validates if according to this value, together
-        with the user roles, the analysis can be verified. Note that this
-        function only returns if the user can verify the analysis, but not if
-        the analysis is ready to be verified (see isVerifiable)
-        :member: user to be tested
-        :returns: true or false
-        """
-        # Check if the user has "Bika: Verify" privileges
-        username = member.getUserName()
-        allowed = api.user.has_permission(VerifyPermission, username=username)
-        if not allowed:
-            return False
-
-        # Check if the user who submited the result is the same as the current
-        self_submitted = self.getSubmittedBy() == member.getUser().getId()
-
-        # The submitter and the user must be different unless the analysis has
-        # the option SelfVerificationEnabled set to true
-        selfverification = self.getService().isSelfVerificationEnabled()
-        if self_submitted and not selfverification:
-            return False
-
-        #Checking verifiability depending on multi-verification type of bika_setup
-        if self.bika_setup.getNumberOfRequiredVerifications()>1:
-            mv_type=self.bika_setup.getTypeOfmultiVerification()
-            #If user verified before and self_multi_disabled, then return False
-            if mv_type=='self_multi_disabled' and self.wasVerifiedByUser(username):
-                return False
-
-            # If user is the last verificator and consecutively multi-verification
-            # is disabled, then return False
-            # Comparing was added just to check if this method is called before/after
-            # verification
-            elif mv_type=='self_multi_not_cons' and username==self.getLastVerificator() and \
-                self.getNumberOfVerifications()<self.getNumberOfRequiredVerifications():
-                return False
-
-        # All checks pass
-        return True
-
-    def getObjectWorkflowStates(self):
-        """
-        This method is used as a metacolumn.
-        Returns a dictionary with the workflow id as key and workflow state as
-        value.
-        :returns: {'review_state':'active',...}
-        """
-        workflow = getToolByName(self, 'portal_workflow')
-        states = {}
-        for w in workflow.getWorkflowsFor(self):
-            state = w._getWorkflowStateOf(self).id
-            states[w.state_var] = state
-        return states
-
-    # TODO:This function is doesn't work in the correct way.
-    def getAnalysisRequestUID(self):
-        """
-        This is a column.
-        """
-        return self.aq_parent.UID()
-
-    def getBatchUID(self):
-        """
-        This is an index
-        """
-        return self.aq_parent.getBatchUID()
-
-    def getSampleConditionUID(self):
-        """
-        This is an index
-        """
-        sample_cond = self.getSample().getSampleCondition()
-        if sample_cond:
-            return sample_cond.UID()
-        return ''
-
-    def getAnalysisRequestPrintStatus(self):
-        """
-        This is an index
-        """
-        return self.aq_parent.getPrinted()
-
-    def isSubmitted(self):
-        return self.getSubmittedBy() != ''
-
-    def getSubmittedBy(self):
-        """
-        Returns the identifier of the user who submitted the result if the
-        state of the current analysis is "to_be_verified" or "verified"
-        :returns: the user_id of the user who did the last submission of result
-        """
-        workflow = getToolByName(self, "portal_workflow")
-        try:
-            review_history = workflow.getInfoFor(self, "review_history")
-            review_history = self.reverseList(review_history)
-            for event in review_history:
-                if event.get("action") == "submit":
-                    return event.get("actor")
-            return ''
-        except WorkflowException:
-            return ''
-
-    def getDateSubmitted(self):
-        """
-        Returns the time the result was submitted.
-        :returns: a DateTime object.
-        """
-        workflow = getToolByName(self, "portal_workflow")
-        try:
-            review_history = workflow.getInfoFor(self, "review_history")
-            review_history = self.reverseList(review_history)
-            for event in review_history:
-                if event.get("action") == "submit":
-                    return event.get("time")
-            return ''
-        except WorkflowException:
-            return ''
-
-    def getParentUID(self):
-        """
-        This works as a metacolumn
-        This function returns the analysis' parent UID
-        """
-        return self.aq_parent.UID()
-
-    def getWorksheetUID(self):
-        """
-        This is an index
-        """
-        worksheet = self.getBackReferences("WorksheetAnalysis")
-        if worksheet and len(worksheet) > 1:
-            logger.error(
-                "Analysis %s is assigned to more than one worksheet."
-                % self.getId())
-            return worksheet[0].UID()
-        elif worksheet:
-            return worksheet[0].UID()
-        return ''
-
-    def getParentURL(self):
-        """
-        This works as a metacolumn
-        This function returns the analysis' parent URL
-        """
-        return self.aq_parent.absolute_url_path()
-
-    def getClientTitle(self):
-        """
-        This works as a column
-        """
-        return self.aq_parent.aq_parent.Title()
-
-    def getClientURL(self):
-        """
-        This works as a column
-        """
-        return self.aq_parent.aq_parent.absolute_url_path()
-
-    def getUnit(self):
-        """
-        This works as a metadatacolumn
-        """
-        service = self.getService()
-        if not service:
-            return None
-        return service.getUnit()
-
-    def getSamplePartitionID(self):
-        """
-        This works as a metadatacolumn
-        Returns the sample partition ID
-        """
-        partition = self.getSamplePartition()
-        if partition:
-            return partition.getId()
-        return ''
-
-    def getMethodURL(self):
-        """
-        It is used as a metacolumn.
-        Returns the method url if this analysis has a method assigned
-        """
-        method = self.getMethod()
-        if method:
-            return method.absolute_url_path()
-        return ''
-
-    def getMethodTitle(self):
-        """
-        It is used as a metacolumn.
-        Returns the method title if this analysis has a method assigned
-        """
-        method = self.getMethod()
-        if method:
-            return method.Title()
-        return ''
-
-    def getServiceDefaultInstrumentUID(self):
-        """
-        It is used as a metacolumn.
-        Returns the default service's instrument UID
-        """
-        service = self.getService()
-        if not service:
-            return None
-        ins = service.getInstrument()
-        if ins:
-            return ins.UID()
-        return ''
-
-    def getServiceDefaultInstrumentTitle(self):
-        """
-        It is used as a metacolumn.
-        Returns the default service's instrument UID
-        """
-        service = self.getService()
-        if not service:
-            return None
-        ins = service.getInstrument()
-        if ins:
-            return ins.Title()
-        return ''
-
-    def getServiceDefaultInstrumentURL(self):
-        """
-        It is used as a metacolumn.
-        Returns the default service's instrument UID
-        """
-        service = self.getService()
-        if not service:
-            return None
-        ins = service.getInstrument()
-        if ins:
-            return ins.absolute_url_path()
-        return ''
-
-    def hasAttachment(self):
-        """
-        It is used as a metacolumn.
-        Checks if the object has attachments or not.
-        Returns a boolean.
-        """
-        attachments = self.getAttachment()
-        return len(attachments) > 0
-
-    def guard_sample_transition(self):
-        workflow = getToolByName(self, "portal_workflow")
-        if workflow.getInfoFor(self, "cancellation_state", "active") == "cancelled":
-            return False
-        return True
-
-    def guard_retract_transition(self):
-        workflow = getToolByName(self, "portal_workflow")
-        if workflow.getInfoFor(self, "cancellation_state", "active") == "cancelled":
-            return False
-        return True
-
-    def guard_sample_prep_transition(self):
-        sample = self.aq_parent.getSample()
-        return sample.guard_sample_prep_transition()
-
-    def guard_sample_prep_complete_transition(self):
-        sample = self.aq_parent.getSample()
-        return sample.guard_sample_prep_complete_transition()
-
-    def guard_receive_transition(self):
-        workflow = getToolByName(self, "portal_workflow")
-        if workflow.getInfoFor(self, "cancellation_state", "active") == "cancelled":
-            return False
-        return True
-
-    def guard_publish_transition(self):
-        workflow = getToolByName(self, "portal_workflow")
-        if workflow.getInfoFor(self, "cancellation_state", "active") == "cancelled":
-            return False
-        return True
-
-    def guard_import_transition(self):
-        workflow = getToolByName(self, "portal_workflow")
-        if workflow.getInfoFor(self, "cancellation_state", "active") == "cancelled":
-            return False
-        return True
-
-    def guard_attach_transition(self):
-        if self.portal_type in ("Analysis",
-                                "ReferenceAnalysis",
-                                "DuplicateAnalysis"):
-            if not self.getAttachment():
-                service = self.getService()
-                if service.getAttachmentOption() == "r":
-                    return False
-        return True
-
-    def guard_verify_transition(self):
-        """
-        Checks if the verify transition can be performed to the current
-        Analysis by the current user depending on the user roles, as
-        well as the status of the analysis
-        :returns: true or false
-        """
-        mtool = getToolByName(self, "portal_membership")
-        checkPermission = mtool.checkPermission
-        # Check if the analysis is in a "verifiable" state
-        if self.isVerifiable():
-            # Check if the user can verify the analysis
-            member = mtool.getAuthenticatedMember()
-            return self.isUserAllowedToVerify(member)
-        return False
-
-    def guard_assign_transition(self):
-        workflow = getToolByName(self, "portal_workflow")
-        if workflow.getInfoFor(self, 'cancellation_state', 'active') == "cancelled":
-            return False
-        return True
-
-    def guard_unassign_transition(self):
-        """ Check permission against parent worksheet
-        """
-        workflow = getToolByName(self, "portal_workflow")
-        mtool = getToolByName(self, "portal_membership")
-        ws = self.getBackReferences("WorksheetAnalysis")
-        if not ws:
-            return False
-        ws = ws[0]
-        if workflow.getInfoFor(ws, "cancellation_state", "") == "cancelled":
-            return False
-        if mtool.checkPermission(Unassign, ws):
-            return True
-        return False
-
-    def workflow_script_receive(self):
-        workflow = getToolByName(self, "portal_workflow")
-        if workflow.getInfoFor(self, 'cancellation_state', 'active') == "cancelled":
-            return False
-        # DuplicateAnalysis doesn't have analysis_workflow.
-        if self.portal_type == "DuplicateAnalysis":
-            return
-
-        self.updateDueDate()
-        self.reindexObject()
-
-    def _reflex_rule_process(self, wf_action):
-        """
-        This function does all the reflex rule process.
-        :wf_action: is a variable containing a string with the workflow
-        action triggered
-        """
-        workflow = getToolByName(self, 'portal_workflow')
-        # Check out if the analysis has any reflex rule bound to it.
-        # First we have get the analysis' method because the Reflex Rule
-        # objects are related to a method.
-        a_method = self.getMethod()
-        # After getting the analysis' method we have to get all Reflex Rules
-        # related to that method.
-        if a_method:
-            all_rrs = a_method.getBackReferences('ReflexRuleMethod')
-            # Once we have all the Reflex Rules with the same method as the
-            # analysis has, it is time to get the rules that are bound to the
-            # same analysis service that is using the analysis.
-            rrs = []
-            for rule in all_rrs:
-                if workflow.getInfoFor(rule, 'inactive_state') == 'inactive':
-                    continue
-                # Getting the rules to be done from the reflex rule taking
-                # in consideration the analysis service, the result and
-                # the state change
-                action_row = rule.getActionReflexRules(self, wf_action)
-                # Once we have the rules, the system has to execute its
-                # instructions if the result has the expected result.
-                doReflexRuleAction(self, action_row)
-
-
-    def after_submit_transition_event(self):
-        """
-        Method triggered after a 'submit' transition for the current analysis
-        is performed. Responsible of triggering cascade actions such as
-        transitioning dependent analyses, transitioning worksheets, etc
-        depending on the current analysis and other analyses that belong to the
-        same Analysis Request or Worksheet.
-        This function is called automatically by
-        bika.lims.workfow.AfterTransitionEventHandler
-        """
-        # DuplicateAnalysis doesn't have analysis_workflow.
-        if self.portal_type == "DuplicateAnalysis":
-            # TODO: this shouldn't be like this. DuplicateAnalysis must follow
-            #   the same logic as the one used for Regular Analyses
-            return
-
-        wf = getToolByName(self, "portal_workflow")
-
-        # The analyses that depends on this analysis to calculate their results
-        # must be transitioned too, otherwise the user will be forced to submit
-        # them individually. Note that the automatic transition of dependents
-        # must only take place if all their dependencies have been submitted
-        # already.
-        for dependent in self.getDependents():
-            # If this submit transition has already been done for this
-            # dependent analysis within the current request, continue.
-            if skip(dependent, 'submit', peek=True):
-                continue
-
-            # TODO Workflow. All below and inside this loop should be moved to
-            # a guard_submit_transition inside analysis
-
-            # If this dependent has already been submitted, omit
-            if dependent.isSubmitted():
-                continue
-
-            # The dependent cannot be transitioned if doesn't have result
-            if not dependent.getResult():
-                continue
-
-            # If the calculation associated to the dependent analysis requires
-            # the manual introduction of interim fields, do not transition the
-            # dependent automatically, force the user to do it manually.
-            service = dependent.getService()
-            calculation = service.getCalculation()
-            if calculation and calculation.getInterimFields():
-                continue
-
-            # All dependencies from this dependent analysis are ok?
-            dependencies = [dep for dep in dependent.getDependencies()
-                            if dep.UID() != self.UID()]
-            allowed = [dep for dep in dependencies if dep.isSubmitted()]
-            if len(dependencies) == len(allowed):
-                # The statuses of all dependencies of this dependent are ok
-                # (at least, all of them have been submitted already)
-                wf.doActionFor(dependent, 'submit')
-
-        # Do all the reflex rules process
-        self._reflex_rule_process('submit')
-
-        # If all analyses from the Analysis Request to which this Analysis
-        # belongs have been submitted, then escalate the action to the parent
-        # Analysis Request
-        ar = self.aq_parent
-        if not skip(ar, "submit", peek=True):
-            analyses = [an.getObject() for an in ar.getAnalyses()
-                        if an.UID() != self.UID()]
-            ansubmitted = [an.UID() for an in analyses if an.isSubmitted()]
-            if len(analyses) == len(ansubmitted):
-                wf.doActionFor(ar, 'submit')
-
-        # If assigned to a worksheet and all analyses on the worksheet have
-        # been submitted, then submit the worksheet. If the worksheet analyst
-        # is not assigned, the worksheet can't be transitioned.
-        ws = self.getBackReferences("WorksheetAnalysis")
-        ws = ws[0] if ws else None
-        if ws and ws.getAnalyst() and not skip(ws, "submit", peek=True):
-            analyses = [an for an in ws.getAnalyses()
-                        if an.UID() != self.UID()]
-            ansubmitted = [an.UID() for an in analyses if an.isSubmitted()]
-            if len(analyses) == len(ansubmitted):
-                wf.doActionFor(ws, 'submit')
-
-    @deprecated('Flagged in 17.04. Use after_submit_transition_event instead')
-    def workflow_script_submit(self):
-        self.after_submit_transition_event()
-
-    def workflow_script_retract(self):
-        # DuplicateAnalysis doesn't have analysis_workflow.
-        if self.portal_type == "DuplicateAnalysis":
-            return
-        if skip(self, "retract"):
-            return
-=======
->>>>>>> 9e709d13
         ar = self.aq_parent
         if ar:
             sample = ar.getSample()
