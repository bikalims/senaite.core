--- conflicted
+++ resolved
@@ -346,19 +346,21 @@
         profile="bika.lims:default"/>
 
 <genericsetup:upgradeStep
-<<<<<<< HEAD
-        title="Make ARs listing sortable on AR Priority sort key"
-=======
         title="Fix Analysis Services IMM incoherences"
->>>>>>> 02e0dd35
         description=""
         source="3033"
         destination="3034"
         handler="bika.lims.upgrade.to3034.upgrade"
         sortkey="1"
         profile="bika.lims:default"/>
-<<<<<<< HEAD
-
-=======
->>>>>>> 02e0dd35
+
+<genericsetup:upgradeStep
+        title="Make ARs listing sortable on AR Priority sort key"
+        description=""
+        source="3034"
+        destination="3035"
+        handler="bika.lims.upgrade.to3035.upgrade"
+        sortkey="1"
+        profile="bika.lims:default"/>
+
 </configure>