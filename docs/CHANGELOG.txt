3.2.1 (unreleased)
------------------
<<<<<<< HEAD
LIMS-2369: Workflow. Sampler and Date Sampled should be compulsory
=======
LIMS-2355: Unable to view dormant/active filters in some bika_setup pages
>>>>>>> c25f6d7b
LIMS-2344: Fix some UI javascript failures when viewing ARs
LIMS-2319: AR Add: Deleting a selected CC Contact corrupts the UID of reference widgets.
LIMS-2325: Allow SampleTypes to be linked with Client Sample Points
LIMS-2324: WS export to the LaChat Quick Chem FIA
LIMS-2298: Add filter in Clients list
LIMS-2299: Add ui for editing ar_count in all analysisrequest lists
LIMS-2268: Instrument Interface. Vista Pro Simultaneous ICP, bi-directional CSV
LIMS-2261: Cannot create analysis request
LIMS-1562: Using a Sample Round. Basic form and printed form
LIMS-2266: Crating partitions through Add form, doesn't create partitions.
HEALTH-394: Sample sticker layout. 2 new sticker layouts, 2 stickers per row
LIMS-2032: AS Methods initialise with 1st available Instrument (loading setup data)
LIMS-2014: I can only select a Default Method for an AS if Manual results capture is on
LIMS-2181: An analysis is not stopped from using an invalid instrument
HEALTH-310: Implemented Nuclisens EasyQ instrument importer
HEALTH-319: Instrument. Roche Cobas Taqman 96
LIMS-2091: Table Column Display options Everywhere
LIMS-2207: Indentation in analysisrequests.py
LIMS-2208: WinescanCSVParser class instance variable misspelling
LIMS-1832: New Results Template, COA. Multiple ARs in columns
LIMS-2148: Unable to sort Bika Listing tables
LIMS-1774: Shiny graphs for result ranges
LIMS-2257: Scheduled sampling
LIMS-2255: Switch to Chameleon (five.pt) for rendering TAL templates
- Replacement of pagination by 'Show more' in tables makes the app faster
- Add Bika LIMS TAL report reference in reports preview
- Simplify instrument interface creation for basic CSV files

3.1.11 (2016-04-22)
-----------------------------
LIMS-2181: An analysis is not stopped from using an invalid instrument
3.1.12 (unreleased)
-----------------------------
HEALTH-569 Bar code printing not working on sample registration

3.1.11 (2016-04-22)
-----------------------------
LIMS-2252: Partitions not submitted when creating AR if the form is submitted before partitions are calculated
LIMS-2223: Saving a recordswidget as hidden fails
LIMS-2225: Formatted results not displayed properly in Worksheet's transposed layout
LIMS-2001: Duplicate for one analysis only
LIMS-1809: Typos. Perdiod an missing spaces
LIMS-2221: Decimal mark doesn't work in Sci Notation
LIMS-2219: Using a SciNotation diferent from 'aE+b / aE-b' throws an error
LIMS-2220: Raw display of exponential notations in results manage views
LIMS-2216: Results below LDL are not displayed in reports
LIMS-2217: Specifications are not set in analyses on Analysis Request creation
LIMS-2218: Result is replaced by min or max specs when "<Min" or ">Max" fields are used
LIMS-2215: Decimal mark not working
LIMS-2203: 'Comma' as decimal mark doesnt work
LIMS-2212: Sampling round- Sampling round templates show all system analysis request templates
LIMS-2209: error in manage analyises
LIMS-1917: Inconsistencies related to significant digits in uncertainties
LIMS-2015: Column spacing on Client look-up
LIMS-1807: Validation for Start Date - End date relationship while creating invoices and price lists
LIMS-1991: Sort Order for Analysis Categories and Services
LIMS-1521: Date verified column for AR lists
LIMS-2194: Error when submitting a result
LIMS-2169: Cannot start instance
WINE-125: Client users receive unauthorized when viewing some published ARs

3.1.10 (2016-01-13)
-------------------
- Updated Plone to 4.3.7
- Dashboard: replace multi-bar charts by stacked-bar charts
LIMS-2177: template_set error when no template has been selected
HEALTH-410: AR Create. Auto-complete Contact field if only 1
LIMS-2175: "NaN" is shown automatically for result fields that have AS with "LDL" enabled and then an error is shown after submitting a result
LIMS-1917: Inconsistencies related to significant digits in uncertainties
LIMS-2143: Statements vs Invoices
LIMS-1989: Retracting a published AR fails if one or more ASs has been retracted before publishing
LIMS-2071: Can't generate Invoice Batch/Monthly Statements
WINE-71: Instrument. BBK WS export to FIA fails
WINE-72: Instrument. BBK WineScan Auto Import fails
WINE-58: Instrument. BBK FIAStar import fails
WINE-76: WineScan FT120 Import warnings incorrect?
LIMS-1906: Spaces should be stripped out of the keywords coming from the Instrument
LIMS-2117: Analysis Categories don't expand on Analysis Specification creation
LIMS-1933: Regression: Selecting secondary AR in client batches, fails.
LIMS-2075: Ensure hiding of pricing information when disabled in site-setup
LIMS-2081: AR Batch Import WorkflowException after edit
LIMS-2106: Attribute error when creating AR inside batch with no client.
LIMS-2080: Correctly interpret default (empty) values in ARImport CSV file
LIMS-2115: Error rises when saving a Calculation
LIMS-2116: JSONAPI throws an UnicodeDecodeError
LIMS-2114: AR Import with Profiles, no Analyses are created
LIMS-2132: Reference Analyses got the same ID
LIMS-2133: Once in a while, specs var is going empty in results reports
LIMS-2136: Site Error on AR Verification
LIMS-2121: Fix possible Horiba ICP csv handling errors
LIMS-2042: Improving Horiba ICP to avoid Element Symbols as keywords
LIMS-2123: Analysis Categories don't expand in Worksheet Templates
LIMS-1993: Existing Sample look-up for AR Create in Batch does not work
LIMS-2124: QR missing on sticker preview
LIMS-2147: Add ARImport schema fields when creating ARs
LIMS-409: ShowPrices setting was getting ignored in some contexts
LIMS-2062: Cancelled ARs no longer appear in analysisrequest folder listings
LIMS-2076: Cancelled batches appear in listing views
LIMS-2154: Hide inactive ARs from BatchBook view
LIMS-2134: Inactive services appear in AR Create
LIMS-2139: WS Blank and Control Selection renderes whole page
LIMS-2156: Ignore blank index values when calculating ReferenceAnalysesGroupID
LIMS-2157: Cancelled ARs appear in AR listing inside Batches
LIMS-2042: Horiba ICP: Missing 'DefaultResult' for imported rows
LIMS-2030: Assign ARs in alphabetical ID order to WS
LIMS-2167: Cannot assign a QC analysis to an invalid instrument
LIMS-2067: Prevent initial method/instrument query for each analysis
WINE-82: Ignore invalid entry in Sample field during AR creation
LIMS-1717: Workflow transitions in edit context do not take effect
WINE-111: Do not attempt formatting of 'nan' analysis result values
WINE-114: Some users cannot view published ARs (unauthorised)
WINE-122: Transposed worksheet layout failed while rendering empty slots
LIMS-2149: Missing analyses can cause error accessing worksheet
LIMS-1521: Date verified column for AR lists
LIMS-2015: Column spacing on Client look-up
LIMS-1807: Validation for Start Date - End Date relationship

3.1.9 (2015-10-8)
------------------
LIMS-2068: LIMS-2068 Urgent. Analysis Catgories don't expand
LIMS-1875: Able to deactivate instruments and reference samples without logging in
LIMS-2049: Displaying lists doesn't work as expected in 319
LIMS-1908: Navigation tree order
LIMS-1543: Add "Security Seal Intact Y/N" checkbox for partition container
LIMS-1544: Add "File attachment" field on Sample Point
LIMS-1949: Enviromental conditions
LIMS-1549: Sampling Round Templates privileges and permissions
LIMS-1564: Cancelling a Sampling Round
LIMS-2020: Add Sampling Round - Department not available for selection
LIMS-1545: Add "Composite Y/N" checkbox on AR Template
LIMS-1547: AR Templates tab inside Sampling Round Template
LIMS-1561: Editing a Sampling Round
LIMS-1558: Creating Sampling Rounds
LIMS-1965: Modified default navtree order for new installations
LIMS-1987: AR Invoice tab should not be shown if pricing is toggled off
LIMS-1523: Site Error when transitioning AR from 'Manage Analyses' or 'Log' tab
LIMS-1970: Analyses with AR Specifications not displayed properly in AR Add form
LIMS-1969: AR Add error when "Categorise analysis services" is disabled
LIMS-1397: Fix Client Title accessor to prevent catalog error when data is imported
LIMS-1996: On new system with no instrument data is difficult to get going.
LIMS-2005: Click on Validations tab of Instruments it give error
LIMS-1806: Instrument Interface. AQ2. Seal Analytical - Error
LIMS-2002: Error creating Analysis Requests from batch.
LIMS-1996: On new system with no instrument data it is difficult to get going. The warnings could be confusing
LIMS-1312: Transposed Worksheet view, ARs in columns
LIMS-1760: Customised AR Import spreadsheets (refactored, support importing to Batch)
LIMS-1548: Client-specific Sampling Round Templates
LIMS-1546: Sampling Round Template Creation and Edit view
LIMS-1944: Prevent concurrent form submissions from clobbering each other's results
LIMS-1930: AssertionError: Having an orphan size, higher than batch size is undefined
LIMS-1959: Not possible to create an AR
LIMS-1956: Error upgrading to 319
LIMS-1934: Hyperlinks in invoices
LIMS-1943: Stickers preview and custom stickers templates support
LIMS-1855: Small Sticker layout. QR-code capabilities
LIMS-1627: Pricing per Analysis Profile
HEALTH-279: AS IDs to be near top of page. Columns in AS list
LIMS-1625: Instrument tab titles and headers do not correspond
LIMS-1924: Instrument tab very miss-titled. Internal Calibration Tests
LIMS-1922: Instrument out of date typo and improvement
HEALTH-175: Supplier does not resolve on Instrument view page
LIMS-1887: uniquefield validator doesn't work properly
LIMS-1869: Not possible to create an Analysis Request
LIMS-1867: Auto-header, auto-footer and auto-pagination in results reports
LIMS-1743: Reports: ISO (A4) or ANSI (letter) pdf report size
LIMS-1695: Invoice export function missing
LIMS-1812: Use asynchronous requests for expanding categories in listings
LIMS-1811: Refactor AR Add form Javascript, and related code.
LIMS-1818: Instrument Interface. Eltra CS-2000
LIMS-1817: Instrument Interface. Rigaku Supermini XRF
- New System Dashboard for LabManagers and Admins

3.1.8.3 (2015-10-01)
--------------------
LIMS-1755: PDF writer should be using a world-writeable tmp location
LIMS-2041: Resolve ${analysis_keyword) in instrument import alert.
LIMS-2041: Resolve translation syntax error in instrument import alert
LIMS-1933: Secondary Sample selection in Client Batches does not locate samples

3.1.8.2 (2015-09-27)
--------------------
LIMS-1996: On new system with no instrument data is difficult to get going.
LIMS-1760: Customised AR Import spreadsheets (refactored, support importing to Batch)
LIMS-1930: AssertionError: Having an orphan size, higher than batch size is undefined
LIMS-1818: Instrument Interface. Eltra CS-2000
LIMS-1817: Instrument Interface. Rigaku Supermini XRF
LIMS-2037: Gracefully anticipate missing analysis workflow history
LIMS-2035: Prevent Weasyprint flooding due to asyncronous publish

3.1.8.1 (2015-06-23)
--------------------
LIMS-1806: Instrument Interface. AQ2. Seal Analytical - Error
LIMS-1760: Customised AR Import spreadsheets (refactored, support importing to Batch)
Fix portlets.xml for Plone 4.3.6 compatibility

3.1.8 (2015-06-03)
------------------
LIMS-1923: Typo InstrumentCalibration
HEALTH-287: Hyperlink in Instrument messages
LIMS-1929: Translation error on Instrument Document page
LIMS-1928 Asset Number on Instruments' Certificate tab should use Instrument's default
LIMS-1929: Translation error on Instrument Document page
LIMS-1773: Instrument. Thermo Fisher ELISA Spectrophotometer
LIMS-1697: Error updating bika.lims 317 to 318 via quickinstaller
LIMS-1820: QC Graphs DateTime's X-Axis not well sorted
LIMS-280 : System IDs starting from a specific value
LIMS-1819: Bika LIMS in footer, not Bika Lab Systems
LIMS-1808: Uncertainty calculation on DL
LIMS-1522: Site Error adding display columns to sorted AR list
LIMS-1705: Invoices. Currency unit overcooked
LIMS-1806: Instrument Interface. AQ2. Seal Analytical
LIMS-1770: FIAStar import 'no header'
LIMS-1771: Instrument. Scil Vet abc Plus
LIMS-1772: Instrument. VetScan VS2
LIMS-1507: Bika must notify why is not possible to publish an AR
LIMS-1805: Instrument Interface. Horiba JY ICP
LIMS-1710: UnicodeEncode error while creating an Invoice from AR view
WINE-44: Sample stickers uses Partition ID only if ShowPartitions option is enabled
LIMS-1634: AR Import fields (ClientRef, ClientSid) not importing correctly
LIMS-1474: Disposed date is not shown in Sample View
LIMS-1779: Results report new fields and improvements
LIMS-1775: Allow to select LDL or UDL defaults in results with readonly mode
LIMS-1769: Allow to use LDL and UDL in calculations.
LIMS-1700: Lower and Upper Detection Limits (LDL/UDL). Allow manual input
LIMS-1379: Allow manual uncertainty value input
LIMS-1324: Allow to hide analyses in results reports
LIMS-1754: Easy install for LIMS' add-ons was not possible
LIMS-1741: Fixed unwanted overlay when trying to save supply order
LIMS-1748: Error in adding supply order when a product has no price
LIMS-1745: Retracted analyses in duplicates
LIMS-1629: Pdf reports should split analysis results in different pages according to the lab department
Some new ID Generator's features, as the possibility of select the separator type
LIMS-1738: Regression. 'NoneType' object has no attribute 'getResultsRangeDict'
LIMS-1739: Error with results interpretation field of an AR lacking departments
LIMS-1740: Error when trying to view any Sample
LIMS-1724: Fixed missing start and end dates on reports
LIMS-1628: There should be a results interpretation field per lab department
LIMS-1737: Error when adding pricelists of lab products with no volume and unit
LIMS-1696: Decimal mark conversion is not working with "<0,002" results type
LIMS-1729: Analysis Specification Not applying to Sample when Selected
LIMS-1507: Do not cause exception on SMTPServerDisconnect when publishing AR results.


3.1.7 (2015-02-26)
------------------
LIMS-1693: Error trying to save a new AR
LIMS-1570: Instrument interface: Roche Cobas Taqman 48
LIMS-1520: Allow to invalidate verified ARs
LIMS-1690: Typo. Instrument page
LIMS-1688: After AR invalidation, ARs list throws an error
LIMS-1569: Instrument interface: Beckman Coulter Access 2
LIMS-1689: Error while creating a new invoice batch
LIMS-1266: Sampling date format error
LIMS-1365: Batch search parameters on Work sheets/Work sheets insides Batches
LIMS-1428: After receiving a sample with Sampling Workflow enable is not possible to input results
LIMS-1540: When accent characters are used in a "Sample Type" name, it is not possible to create a new AR
LIMS-1617: Error with bin/test
LIMS-1571: Instrument interface: Sysmex XS-1000i
LIMS-1574: Fixed AR and Analysis attachments
LIMS-1670: Fixed windows incompatibility in TAL (referencewidget.pt)
LIMS-1594: Added option to select landing page for clients in configuration registry
LIMS-1594: Re-ordered tabs on Client home page
LIMS-1520: Allow to invalidate verified ARs
LIMS-1539: Printable Worksheets. In both AR by row or column orientations
LIMS-1199: Worksheet totals in WS lists
LIMS-257: Set Blank and Warning icons in Reference Sample main view
LIMS-1636: Batch Sample View crash
LIMS-1524: Invalidate email does not have variables populated
LIMS-1572: Instrument interface: Sysmex XS-500i
LIMS-1575: Thermo Arena 20XT
LIMS-1423: Save details when AR workflow action kicked off
LIMS-1624: Import default test.xlsx fails
LIMS-1614: Error when selecting Analysis Administration Tab after receiving a sample with Sampling Workflow enabled
LIMS-1605: Tescan TIMA interface
LIMS-1604: BioDrop uLite interface
LIMS-1603: Life Technologies Qubit interface
LIMS-1517: Storage field tag untranslated?
LIMS-1518: Storage Location table
LIMS-1527: CC Contact on AR view (edit) offers all contacts in system
LIMS-1536: Add button [Add], to alow quickly addings in referencewidget
LIMS-1587: Better support for extension of custom sample labels
LIMS-1622: Version Check does not correctly check cache
LIMS-1623: Implement bika-frontpage as a BrowserView


3.1.6 (2014-12-17)
------------------
LIMS-1530: Scrambled Analysis Category order in Published Results
LIMS-1529: Error while inserting an AR with container-based partitioning is required
LIMS-1460: Additional field in AR for comments or results interpretation
LIMS-1441: An error message related to partitions unit is shown when selecting analysis during AR creation
LIMS-1470: AS Setup. File attachment field tag is missing
LIMS-1422: Results doesn't display yes/no once verified but 1 or 0
LIMS-1486: Typos in instrument messages
LIMS-1498: Published Results not Showing for Logged Clients
LIMS-1445: Scientific names should be written in italics in published reports
LIMS-1389: Units in results publishing should allow super(sub)script format, for example in cm2 or m3
LIMS-1500: Alere Pima's Instrument Interfice
LIMS-1457: Exponential notation in published AR pdf should be formatted like a×10^b instead of ae^+b
LIMS-1334: Calculate result precision from Uncertainty value
LIMS-1446: After retracting a published AR the Sample gets cancelled
LIMS-1390: More workflow for Batches
LIMS-1378: Bulking up Batches
LIMS-1479: new-version and upgrade-steps should be python viewlets
LIMS-1362: File attachment uploads to Batches
LIMS-1404: New Batch attributes (and their integration with existing ones on Batch views)
LIMS-1467: Sample Point Lookup doesn't work on AR modify
LIMS-1363: Batches per Client
LIMS-1405: New Sample and AR attributes
LIMS-1085: Allow Clients to add Attachments to ARs
LIMS-1444: In AR published report accredited analysis services are not marked as accredited
LIMS-1443: In published reports the publishing date is not shown in the pdf
LIMS-1420: Status filter is not kept after moving to next page
LIMS-1442: Sample Type is not filtred by Sample Point
LIMS-1448: Reports: when you click on "Analysis turnaround time" displays others
LIMS-1440: Error when trying to publish with analysis from different categories
LIMS-1459: Error when checking instrument validity in manage_results
LIMS-1430: Create an AR from batch allows you to introduce a non existent Client and Contacts don't work properly

- After modifying analysis Category, reindex category name and UID for all subordinate analyses
- Setup data import improvements and fixes
- Simplify installation with a custom Plone overview and add site


3.1.5 (2014-10-06)
------------------

LIMS-1082: Report Barcode. Was images for pdf/print reports etc
LIMS-1159: reapply fix for samplepoint visibility
LIMS-1325: WSTemplate loading incompatible reference analyses
LIMS-1333: Batch label replace with standard Plone keyword widget
LIMS-1335: Reference Definitions don't sort alphabetically on WS Template lay-outs
LIMS-1345: Analysis profiles don't sort
LIMS-1347: Analysis/AR background colour to be different to for Receive and To be Sampled
LIMS-1360: Number of analyses in ARs folder view
LIMS-1374: Auto label printing does not happen for an AR drop-down receive
LIMS-1377: Error when trying to publish after updating branch hotfix/next or develop
LIMS-1378: Add AR/Sample default fields to Batch
LIMS-1395: front page issue tracker url
LIMS-1402: If no date is chosen, it will never expire." not been accomplished
LIMS-1416: If a sample point has a default sample type the field is not pulled automatically during AR template creation
LIMS-1425: Verify Workflow (bika_listing) recursion

- added 'getusers' method to JSON API
- Added 'remove' method to JSON API
- Added AR 'Copy to new' action in more contexts
- Added basic handling of custom Sample Preparation Workflows
- Added decimal mark configuration for result reports
- Added help info regards to new templates creation
- Added IAcquireFieldDefaults - acquire field defaults through acquisition
- Added IATWidgetVisibility - runtime show/hide of AT edit/view widgets
- Added watermark on invalid reports
- Added watermark on provisional reports
- Alert panel when upgrades are available
- All relevant specification ranges are persisted when copying ARs or adding analyses
- Allow comma entry in numbers for e.g. German users
- Bika LIMS javascripts refactoring and optimization
- Fix ZeroDivisionError in variation calculation for DuplicateAnalysis
- Fixed spreadsheet load errors in Windows.
- Fixed template rendering errors in Windows
- JSONAPI update: always use field mutator if available
- JSONAPI: Added 'remove' and 'getusers' methods.
- Refactored ARSpecs, and added ResultsRange field to the AR

3.1.4.1 (2014-07-24)
--------------------

3.1.4 release was broken, simple ARs could not be created.



3.1.4.1 (2014-07-24)
--------------------

3.1.4 release was broken, simple ARs could not be created.

LIMS-1339: Published reports should use "±" symbol instead of "+/-"
LIMS-1327: Instrument from worksheet
LIMS-1328: Instrument calibration test graphs do not work on multiple samples
LIMS-1347: Analysis/AR background colour to be different to for Receive and To be Sampled
LIMS-1353: Analyses don't sort in Attachment look-up

Preview for Results reports
    - Single/Multi-AR preview
    - Allows to cancel the pre-publish/publish process
    - Allows to make visible/invisible the QC analyses
    - Allows to add new custom-made templates
    - JS machinery allowed for pdf reporting

3.1.4 (2014-07-23)
------------------

LIMS-113: Allow percentage value for AS uncertainty
LIMS-1087: Prevent listing of empty categories
LIMS-1203: Fix Batch-AnalysisRequests query
LIMS-1207: LIMS-113 Allow percentage value for AS uncertainty
LIMS-1221: use folder icon for ARImports in nav
LIMS-1240: fix permissions for "Copy To New" in AR lists
LIMS-1330: handle duplicate of reference analysis
LIMS-1340: soft-cache validator results
LIMS-1343: Prevent sudden death if no version information is available
LIMS-1352: SamplingWorkflow not saved to sample
LIMS-334: Add Service/ExponentialFormatPrecision
LIMS-334: Added ExponentialFormatThreshold setting
LIMS-334: Allow exponential notation entry in numeric fields
LIMS-334: Exponent Format used for analysis Result
LIMS-334: Remove duplicate getFormattedResult code
LIMS-83: Update Method->calculation reference version when Calculation changes

- Formula statements can be written on multiple lines for clarity.

- Replace kss-bbb ajax-spinner with a quieter one

- bika.lims.utils.log logs location url correctly

3.1.3 (2014-07-17)
------------------

Missing fixes from 3.1.2

LIMS-671: Preferred/Restricted client categories
LIMS-1251: Supply order permission error
LIMS-1272: Currency in Price Lists
LIMS-1310: Broken AnalysisProfile selector in AR Add form.

3.1.2 (2014-07-15)
------------------

LIMS-1292: UI fix Retracted ARs workfow: Warning msg on "full" retract.
LIMS.1287: UI fix Report parameter formatting
LIMS-1230: UI fix Livesearch's box
LIMS-1257: UI fix Long titles in Analysis Profiles, Sample Points, etc.
LIMS-1214: UI fix More columns
LIMS-1199: UI fix Worksheet listing: better columns
LIMS-1303: jsi18n strings must be added to bika-manual.pot.  i18ndude cannot find.
LIMS-1310: Filter SamplePoints by client in AR Template Edit View
LIMS-1256: Client objects included in AR-Add filters for Sample Point etc.
LIMS-1290: Allows Analyst to retract analyses, without giving extra permissions.
LIMS-1218: Slightly nicer monkey patch for translating content object ID's and titles.
LIMS-1070: Accreditation text can be customised in bika_setup
LIMS-1245: off-by-one in part indicators in ar_add
LIMS-1240: Hide "copy to new" from Analyst users

LIMS-1059: Added worksheet rejection workflow
    RejectAnalysis (Analysis subclass (has IAnalysis!)) workflow transition.
    Does not retract individual Analysis objects - instead, forces their state
        back to "Received", and assigns them onto newly created WS.
    Sets attributes on src and dst worksheets:
        WS instance rejected worksheet attribute: .replaced_by = UID
        WS instance replacement worksheet attribute: .replaces_rejected_worksheet:UID

Fixed some i18n and encoding snags, and updated translations.

3.1.1 (2014-06-29)
------------------

Some bugs which only appear while running Windows, have been fixed.

LIMS-1281: Fix Restricted and Default categories in ar_add
LIMS-1275: Fix lax Aalyst permissions
LIMS-1301: jsonapi can set ReferenceField=""
LIMS-1221: Icon for ARImports folder in Navigation
LIMS-1252: AR Published Results Signature Block formatting
LIMS-1297: Update frontpage


3.1 (2014-06-23)
----------------

- Product and Analysis specifications per AR
- Incorrect published results invalidation workflow
- Improved re-testing workflow
- Adjustment factors on worksheets
- Using '< n' and '> n' results values
- Sample Storage locations
- Sample Categories
- Analysis Prioritisation
- Bulk AR creation from file
- Results reports inclusion of relevant QC results
- Supply Inventory and Orders
- JSON interface
- Management Reports export to CSV
- Enhancements to AR Batching
- Enhancements to Results Reports

- Instrument management module

    Calibration certificates, maintenance, Instrument QC
    Method, Instrument and Analysis integrity

- Instrument interfaces

     Agilent MS 'Masshunter Quant'
     Thermo Gallery
     Foss Winescan FT 120, Auto

- Invoices

   Per AR, Analysis per Invoice line.
   Per Supply Order, inventory item per Invoice line
   Invoices by email
   Invoice 'batches' for selected time period, ARs aand Orders per Invoice line
   Invoice batch export to accounts systems
   Price lists. Analysis Services and Supplies

3.1.3036 (2014-05-30)
---------------------

Added two checboxes in BikaSetup > Security:
- Allow access to worksheets only to assigned analysts (Y/N)
- Only lab managers can create and amange new worksheets (Y/N)

** IMPORTANT NOTES **
The 3036 upgrade sets the above options to true by default, so after
being upgraded, only the labmanagers will be able to manage WS and the
analysts will only have access to the worksheets to which they are
assigned. These defaults can be changed in BikaSetup > Security.

3.0 (2014-03-15)
----------------

- Fix some out-dated dependencies that prevented the app from loading.

- Development of the current bika 3.0 code has slowed, and our efforts have been focused on
the 3.01a branch for some time.

3.0rc3.5.1 (2013-10-25)
-----------------------

Fix CSS AR Publication error

3.0rc3.5.1 (2013-10-25)
-----------------------

Fix error displaying client sample views

3.0rc3.5 (2013-10-24)
---------------------

Requires Plone 4.3.  For information on upgrading Plone, visit
http://plone.org/documentation/manual/upgrade-guide

- Fix a serious error saving Analysis results.
- Improve upgrade handling in genericsetup profile
- Fix errors in setupdata loader
- Force UTF-8 encoding of usernames (imported client contacts can now login)
- Removed outdated test setup data
- Handle duplicate request values in bika_listing
- ID server handles changes in ID schemes without error
- Remove folder-full-view from front-page view
- Updated workflow and permissions to prevent some silly errors
- Add robot tests
- Add default robots.txt

3.0rc3.2 (2013-06-28)
---------------------

- Fix site-error displaying upgraded instruments
- Fix spinner (KSS is not always enabled)
- Add extra save button in ar_add
- Label Printing: "Return to list" uses browser history
- Bold worksheet position indicators
- Remove version.txt (use only setup.py for version)

3.0rc3.1 (2013-06-27)
---------------------

- Fix permission name in upgrade step

3.0rc3 (2013-06-25)
-------------------

- Many instrument management improvements! (Merge branch 'imm')
- Removed ReferenceManufacturer (use of generic Manufacturer instead)
- Removed ReferenceSupplier (use Supplier instead)
- Improve service/calculation interim field widgets
  Allows service to include custom fields (without calculation selected)
- Fix services display table categorisation in Analysis Specification views
- Stop focusing the search gadget input when page load completes. (revert)
- Limit access to Import tab (BIKA: Manage Bika)
- New permission: "BIKA: Import Instrument Results"
- New permission: "BIKA: Manage Login Details" - edit contact login details
- Some late changes to better handle the updates to ID creation
- Plone 4.3 compatibility (incomplete)
- Use Collections as a base for Queries (incomplete)
- Many many bugfixes.

3.0rc2.3 (2013-01-29)
-------------------

- Fix bad HTML

3.0rc2.2 (2013-01-28)
-------------------

- Fix an error during AR Publish

3.0rc2.1 (2013-01-21)
-------------------

- Fix bad HTML
- Pin collective.js.jqueryui version to 1.8.16.9

3.0rc2 (2013-01-21)
-------------------

- Updated all translations and added Brazilian Portuguese
- RecordsWidget: subfield_types include "date"
- RecordsWidget: Automatic combogrid lookups
- Added all bika types to Search and Live Search
- Transition SamplePartition IDs to new format (SampleType-000?-P?
- Always handle non-ASCII characters: UTF-8 encoding everywhere
- Accept un-floatable (text) results for analyses
- Hidden InterimFields in Calculations
- Added InterimFields on AnalysisServices for overriding Calculation Interimfields.
- Disable KSS inline-validation
- Categorized analyses in AR views
- Added remarks for individual analyses
- Improved Javascript i18n handling
- Improved default permissions
- New reports
    - Added 'Analysis summary per department' (merge of 'Analyses lab department weekly' and 'Analyses request summary by date range'
    - Added 'Analyses performed as % of total' report
    - Added Analyses per lab department report
    - Added 'Samples received vs. samples reported' report
    - Added Daily Samples Received report
- Many many bugfixes.

3.0rc1 (2012-10-01)
-------------------


- Removed Bika Health data from released egg
- Remove remarks from portal_factory screens
- Add Month/Year selectors to default datetime widget
- ClientFolder default sorting.
- Date formats for jquery datepicker
- Don't overwrite the Title specified in @@plone-addsite
- Bug fixes

3.0rc1 (2012-09-25)
-------------------

### Changes

- Requires Python 2.7 (Plone 4.2)
- Add GNUPlot dependency
- Added client sample points
- Added Sampling Deviation selections
- Added Ad-Hoc sample flag
- Added Sample Matrices (Sampletype categorisation)
- Added custom ResultsFooter field in bika setup
- Added PDF Attachments to published results
- Electronic signature included in Results and Reports
- Login details form to create users for LabContacts
- Sampling workflow is disabled by default
- Methods are versioned by default
- Methods are publicly accessible by default
- Queries WIP
- Reports WIP
- Modified label layouts for easier customisation
- Cleaned print styles
- Use plonelocales for handling Date/Time formats
- SMS and Fax setup items are disabled by default

2012-06-21
----------

- Partitioning & Preservation automation
- Reports
- Sample point & types relations in UI
- AR template enhancements
- Sample and AR layout improvements
- Labels
- Configuration logs
- Faster indexing
- JavaScript optimisation
- Better IE compatibility
- Set-up worksheet improvements
- Updated translations
- Workflow tweaks
- Tweaks to Icons, Views & Lists

2012-04-23
----------

- Optional sampling and preservation workflows and roles.
- Sample partitioning.
- AR templates - Sample point & Sample type restrictions.
- Reports - framework only. 'Analysis per service' shows what is planned.
- Improved i18n handling, and updated strings from Transifex.
- Numerous performance enhancements
- Analysis Service & Method associations.
- An improved Analysis Service pop-up window.
- Sample Type and Sample Point relationship.
- Currency selection from zope locales
- Combined AR View and Edit tabs.
- Re-factored AR 'Add/Remove Analyses' screen
- Store the date of capture for analysis results
- Append only remarks fields on more objects.

2012-01-23
----------

 - Made Bika compatible with Plone 4.1
 - Sampler and Preserver roles, users and permissions
 - Sampling and Preservation workflows
 - Inactive and Cancellation Workflows
 - Pre-preserved Containers
 - Automatic versioning for some bika_setup types
 - Analyst and Instrument on Worksheet templates
 - XLSX setup data loader
 - Sample disposal date based on date sampled, not date received.
 - Internal ID Server by default
 - user defined calculations and interim fields
 - Dry Matter results option does not appear until enabled in Site Setup
 - Accreditation portlet disabled until enabled in Site Setup
 - BikaListingView
 - New icons
 - (mostly) usable at 800x600
 - Column display toggles
 - Future dated samples and ARs
 - Accreditation template: i18n in locales/manual.pot/accreditation_*
 - intermediate workflow state for analyses requiring attachments
 - Labmanager has Site Administrator role (not Manager)
 - 'Indeterminate' results
 - use portal_factory everywhere
 - working test suite
 - static resource directories
 - Merged BikaMembers types
 - CoordinateField/Widget
 - DurationField/Widget
 - CustomRecordsWidget

2.3.3 Bug fix release
---------------------

 - Inclusion of BikaMembers 0.0.3. No changes to bika code, version bumped
   to facilitate release of new BikaMembers version.

2.3
---

 - Analysis categories introduced
 - Analysis service result restrictions - specification of possible results
 - Allow site and client specification of email and fax subject line content
 - Additional instrument/export formats:
   WinescanFT120, WinescanAuto, FIAStar and Bartelt's data-collector
 - Export worksheet analyses to instruments
 - PDF as a result output option
 - SMS result output option
 - Result publication options synchronized and signatures added to emails
 - Email batching of query results conforms to result mailing
 - IDServer batching of unique id request
 - Optmization of worksheet searching on selection criteria
 - Extract tab added with extract for analysis services or profiles
 - Batch update of analysis service prices
 - German translation module added
 - Added a light query form which excludes analysis category and service
 - Batch size setting in analysis request lists
 - BikaMembers replaces UpfrontContacts
 - ATSchemaEditor removed
 - Significant performance improvements

 - Resolve client action conflicts
 - Sampled date validation
 - Drymatter formatting on output corrected
 - Correct default none workflows
 - Review portlet optimization
 - Pricelist prints blank for analysis service with price not defined

2.2
---

 - Attachments permitted on analysis requests and analyses
 - Worksheet resequencing, and sort order for worksheet analysis selection
 - Worksheet deletion only available for open worksheets
 - Portlet to provide export of analysis services and analysis profiles
 - Requirement for unique analysis service names, analysis service keywords,
 - instrument import keywords and analysis profile keywords enforced.
 - Report headings and formats standardized accross different reports
 - AR import alternative layout provided with selection, including profiles
 - Progress bar introduced for long running processes

2.1.1
-----

 - Disposal Date for Samples and Retention Period per Sample Type added.
 - Various new search criteria added.
 - Standard Manufacturers introduced.
 - Labels for Standard Samples introduced.
 - "Print" and "Email" facilities introduced for lists of Standard Samples and Standard Stocks.
 - "Duplicate" facility for Analysis Services introduced.
 - Addresses added to top of emailed query results.
 - Labels for Samples and Analysis Requests changed.
 - Analysis Services can have multiple Methods.
 - Change log introduced for Methods.
 - Methods added to left navigation bar.
 - List of Methods included in pop-up for Analyses.
 - Documents may be uploaded for Methods.

2.1
---

 - Sample object and workflow introduced
 - Results specifications, lab and per client
 - Analysis profiles
 - Worksheet template engine
 - Interface to Bika Calendar
 - Import of analysisrequests from csv file
 -  Export of results to csv file
 - Print as publication option
 - Lab Departments, lab contacts, and department manager introduced
 - Quality Control calculations. Control, blank and duplicate analyses.
 - QC graphs, normal distribution, trends and duplicate variation
 - Various analysis calculations allowed. Described by Calculation Type
 - Dependant Calcs introduced. Where an analysis result is calculated from
 -  other analyses: e.g. AnalysisX = AnalysisY - Analysis Z
 - Dry matter result reporting. Results are reported on sample as received,
 -  and also as dry matter result on dried sample
 - Re-publication, Pre publication of individual results and per Client
 - Many reports including Turn around, analyses repeated and out of spec

1.2.1
-----


 - Removed invoice line item descriptions from core code to allow skin
   integration
 - Create dummy titration values for analyses imported from instrument
 - More language translations

1.2.0
-----

 - Statements renamed to Invoices
 - Jobcards renamed to Worksheets
 - New identification fields added to analysis request
 - Client Reference, Sample Type and Sample Point
 - Welcome page introduced
 - Late analyses list linked from late analyses portlet
 - Icon changes
 - Accreditation body logo and details added to laboratory info
 - Accreditation logo, disclaimers added throughout web site
 - Laboratory confidence level value data driven from laboratory info
 - Analyses methods provided as pop-up where analyses are listed
 - Titration factors and titration volumes added to analyses and worksheets
 - Measure of uncertainties introduced per analysis and intercept
 - Two new specialist roles created - verifier and publisher
 - Sample test data load script - load_sample_data.py
 - Implement generic instrument data import tool
 - Login portlet added
 - Modifications required to support interlab
   Permit analysis parent (sample) to be in 'released' state.
   Reference SampleID on AnalysisRequest-

 - 1566324: Logged in page redirected to welcome page.
 - 1573299: LiveSearch - Added permissions to InvoiceLineItem.
 - 1573083: Status Drop Down - Invoicing
 - 1551957: Contacts not visible to other contacts. Correct local owner role
 - 1566334: position of 'add new ar' button changed to conform to other forms
 - 1532008: query results sort order most recent first
 - 1532770: Order default listing correction
 - 1558458: Member discount data driven in messages on AR forms
 - 1538354: SubTotal and VAT calculation on edit AR
 - 1532796: AR edit - allow change of contact

1.1.3
-----

 This is a bug fix release. Migration from older versions has also
 been improved greatly.

 Please note that AnalysisRequest now has a custom mutator that
 expects the title of the Cultivar, not the UID. This will impact
 anybode that customised the *analysisrequed_add.cpy* controller
 script and the *validate_analysisrequest_add_form.vpy* validation
 script.


 - 1423182: IndexError on surfing to LIMS pages without being logged on
 - 1423238: Orders - Dispatch date
 - 1429992: AR edit tab - Cultivar uneditable
 - 1429996: Cultivar names to allow numbers
 - 1429999: Late analysis alert - 'More...' URL
 - 1430002: Sample due alerts - 'More...' URL
 - 1433787: Security - Clients
 - 1434100: Search - Index & Attribute errors
 - 1418473: Updated start-id-server.bat for Win2K & Win XP

1.1.2
-----

 - 1423205: Show logs to labmanager set-up
 - 1291750: Added default ID prefixes for Order and Statement
 - 1424589: Late analysis alert to be calulated on date received

1.1.1
-----


 - Updated portlets with Plone 2.1 style definition list markup

 - 1423179: Clients must not see JobCard links on Analysis Requests
 - 1423182: IndexError on surfing to LIMS pages without being logged on
 - 1423188: Site map - Clients should not have access to ...
 - 1423191: Link rot - 'logged in' page
 - 1423193: Groups folder should not be shown
 - 1423194: No 'More...' if there are less than 5
 - 1423204: AR view - Missing tabs and status drop down
 - 1423209: Schema Editor - Drop Down List Issue (Select)
 - 1423234: Late Analysis alert shows for anonymous visitors
 - 1423363: Report Analysis Totals
 - 1423386: Email publication error

1.1.0
-----

 - Made Bika compatibable with Plone 2.1
 - Added Spanish translation contributed by Luis Espinoza
 - Added Italian translation contributed by Pierpaolo Baldan
 - Added Dutch translation contributed by Joris Goudriaan
 - Added Portugese translation contributed by Nuno R. Pinhão
 - The schemas of Client, Contact, AnalysisRequest and Order can be
   edited in the through-the-web schema editor, ATSchemaEditorNG.
 - The maximum time allowed for the publication of results can now be
   set per analysis service. The portlet
   'skins/bika/portlet_late_analysis.pt' has been added to alert lab
   users when analyses are late.
 - Analyses on an AnalysisRequest have a reference to a Jobcard,
   rendered as a hyperlink on the AnalysisRequest view.
 - A bug has been fixed where 'not_requested' analyses were checked
   on the AnalysisRequest edit form.
 - Enabled 'changed_state' folder button globally and disabled on
   AnalysisRequest and Jobcard.

1.0.1
-----

 - Updated 'skins/bika/date_components_support.py' with latest
   version of script in Plone 2.0.5
 - Modified access to transitions in workflow scripts, normal
   attribute access seems to guarded since Zope 2.7.5.
 - Added CHANGES.txt and README.txt
 - Added windows batch script for ID server
   (scripts/start-id-server.bat)<|MERGE_RESOLUTION|>--- conflicted
+++ resolved
@@ -1,10 +1,7 @@
 3.2.1 (unreleased)
 ------------------
-<<<<<<< HEAD
 LIMS-2369: Workflow. Sampler and Date Sampled should be compulsory
-=======
 LIMS-2355: Unable to view dormant/active filters in some bika_setup pages
->>>>>>> c25f6d7b
 LIMS-2344: Fix some UI javascript failures when viewing ARs
 LIMS-2319: AR Add: Deleting a selected CC Contact corrupts the UID of reference widgets.
 LIMS-2325: Allow SampleTypes to be linked with Client Sample Points
