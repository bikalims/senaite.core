--- conflicted
+++ resolved
@@ -3,12 +3,9 @@
 from bika.lims.interfaces import IATWidgetVisibility
 from bika.lims.utils import getHiddenAttributesForClass
 from Products.CMFCore.utils import getToolByName
-<<<<<<< HEAD
 from bika.lims.interfaces import IATWidgetVisibility, IAnalysisRequest, ISample
-=======
 from Products.CMFCore.WorkflowCore import WorkflowException
 from types import DictType
->>>>>>> 23c4fb5a
 from zope.interface import implements
 
 _marker = []
@@ -97,8 +94,6 @@
         return state
 
 
-<<<<<<< HEAD
-=======
 class BatchClientFieldWidgetVisibility(object):
     """This will force the 'Client' field to 'visible' when in Batch context
     """
@@ -137,7 +132,6 @@
         return state
 
 
->>>>>>> 23c4fb5a
 class OptionalFieldsWidgetVisibility(object):
     """Remove 'hidden attributes' (fields in registry bika.lims.hiddenattributes).
        fieldName = field.getName()
