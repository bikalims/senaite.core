--- conflicted
+++ resolved
@@ -21,12 +21,8 @@
 from setuptools import setup
 from setuptools import find_packages
 
-<<<<<<< HEAD
-version = "2.4.0"
-=======
 version = "2.5.0"
 
->>>>>>> 47d21d35
 
 setup(
     name="senaite.core",
