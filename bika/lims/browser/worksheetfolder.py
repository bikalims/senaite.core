from DateTime import DateTime
from Products.Archetypes.config import REFERENCE_CATALOG
from Products.Archetypes.public import DisplayList
from DocumentTemplate import sequence
from Products.CMFCore.utils import getToolByName
from Products.CMFPlone.utils import _createObjectByType
from bika.lims.browser import BrowserView
from Products.Five.browser.pagetemplatefile import ViewPageTemplateFile
from bika.lims import bikaMessageFactory as _
from bika.lims.utils import t
from bika.lims import PMF, logger
from bika.lims.browser.bika_listing import BikaListingView
from bika.lims.browser.bika_listing import WorkflowAction
from bika.lims.permissions import EditWorksheet
from bika.lims.permissions import ManageWorksheets
from bika.lims.utils import getUsers, tmpID
from bika.lims.utils import to_utf8 as _c
from plone.app.content.browser.interfaces import IFolderContentsView
from plone.app.layout.globals.interfaces import IViewView
from zope.interface import implements
import plone
import json
import zope

class WorksheetFolderWorkflowAction(WorkflowAction):
    """ Workflow actions taken in the WorksheetFolder
        This function is called to do the workflow actions
        that apply to worksheets in the WorksheetFolder
    """
    def __call__(self):
        form = self.request.form
        plone.protect.CheckAuthenticator(form)
        workflow = getToolByName(self.context, 'portal_workflow')
        rc = getToolByName(self.context, REFERENCE_CATALOG)
        action, came_from = WorkflowAction._get_form_workflow_action(self)

        if action == 'reassign':
            mtool = getToolByName(self.context, 'portal_membership')
            if not mtool.checkPermission(ManageWorksheets, self.context):

                # Redirect to WS list
                msg = _('You do not have sufficient privileges to '
                        'manage worksheets.')
                self.context.plone_utils.addPortalMessage(msg, 'warning')
                portal = getToolByName(self.context, 'portal_url').getPortalObject()
                self.destination_url = portal.absolute_url() + "/worksheets"
                self.request.response.redirect(self.destination_url)
                return

            selected_worksheets = WorkflowAction._get_selected_items(self)
            selected_worksheet_uids = selected_worksheets.keys()

            if selected_worksheets:
                changes = False
                for uid in selected_worksheet_uids:
                    worksheet = selected_worksheets[uid]
                    # Double-check the state first
                    if workflow.getInfoFor(worksheet, 'review_state') == 'open':
                        worksheet.setAnalyst(form['Analyst'][0][uid])
                        worksheet.reindexObject(idxs=['getAnalyst'])
                        changes = True

                if changes:
                    message = PMF('Changes saved.')
                    self.context.plone_utils.addPortalMessage(message, 'info')

            self.destination_url = self.request.get_header("referer",
                                   self.context.absolute_url())
            self.request.response.redirect(self.destination_url)
        else:
            # default bika_listing.py/WorkflowAction for other transitions
            WorkflowAction.__call__(self)


class WorksheetFolderListingView(BikaListingView):

    implements(IFolderContentsView, IViewView)

    template = ViewPageTemplateFile("templates/worksheetfolder.pt")

    def __init__(self, context, request):
        super(WorksheetFolderListingView, self).__init__(context, request)
        self.catalog = 'bika_catalog'
        self.contentFilter = {
            'portal_type': 'Worksheet',
            'review_state':['open', 'to_be_verified', 'verified'],
            'sort_on':'id',
            'sort_order': 'reverse'}
        self.context_actions = {_('Add'):
                                {'url': 'worksheet_add',
                                 'icon': '++resource++bika.lims.images/add.png',
                                 'class': 'worksheet_add'}}
        self.show_table_only = False
        self.show_sort_column = False
        self.show_select_row = False
        self.show_select_all_checkbox = True
        self.show_select_column = True
        self.pagesize = 25
        self.restrict_results = False

        request.set('disable_border', 1)

        self.icon = self.portal_url + "/++resource++bika.lims.images/worksheet_big.png"
        self.title = _("Worksheets")
        self.description = ""

        pm = getToolByName(context, "portal_membership")
        # this is a property of self, because self.getAnalysts returns it
        self.analysts = getUsers(self, ['Manager', 'LabManager', 'Analyst'])
        self.analysts = self.analysts.sortedByKey()

        bsc = getToolByName(context, 'bika_setup_catalog')
        templates = [t for t in bsc(portal_type = 'WorksheetTemplate',
                                    inactive_state = 'active')]

        self.templates = [(t.UID, t.Title) for t in templates]
        self.templates.sort(lambda x, y: cmp(x[1], y[1]))

        self.instruments = [(i.UID, i.Title) for i in
                            bsc(portal_type = 'Instrument',
                                inactive_state = 'active')]
        self.instruments.sort(lambda x, y: cmp(x[1], y[1]))

        self.templateinstruments = {}
        for t in templates:
            i = t.getObject().getInstrument()
            if i:
                self.templateinstruments[t.UID] = i.UID()
            else:
                self.templateinstruments[t.UID] = ''

        self.columns = {
            'Title': {'title': _('Worksheet'),
                      'index': 'sortable_title'},
<<<<<<< HEAD
            'Priority': {'title': _('Priority'),
                        'index':'Priority',
                        'toggle': True},
=======
            'getPriority': {
                'title': _('Priority'),
                'index': 'getPriority'},
>>>>>>> 93dc9e28
            'Analyst': {'title': _('Analyst'),
                        'index':'getAnalyst',
                        'toggle': True},
            'Template': {'title': _('Template'),
                         'toggle': True},
            'Services': {'title': _('Services'),
                         'sortable':False,
                         'toggle': False},
            'SampleTypes': {'title': _('Sample Types'),
                            'sortable':False,
                            'toggle': False},
            'Instrument': {'title': _('Instrument'),
                            'sortable':False,
                            'toggle': False},
            'QC': {'title': _('QC'),
                   'sortable':False,
                   'toggle': False},
            'CreationDate': {'title': PMF('Date Created'),
                             'toggle': True,
                             'index': 'created'},
            'state_title': {'title': _('State'),
                            'index': 'review_state'},
        }
        self.review_states = [
            {'id':'default',
             'title': _('All'),
             'contentFilter': {'portal_type': 'Worksheet',
                               'review_state':['open', 'to_be_verified', 'verified'],
                               'sort_on':'id',
                               'sort_order': 'reverse'},
             'transitions':[{'id':'retract'},
                            {'id':'verify'},
                            {'id':'reject'}],
             'columns':['Title',
<<<<<<< HEAD
                        'Priority',
=======
                        'getPriority',
>>>>>>> 93dc9e28
                        'Analyst',
                        'Template',
                        'Services',
                        'SampleTypes',
                        'Instrument',
                        'QC',
                        'CreationDate',
                        'state_title']},
            # getAuthenticatedMember does not work in __init__
            # so 'mine' is configured further in 'folderitems' below.
            {'id':'mine',
             'title': _('Mine'),
             'contentFilter': {'portal_type': 'Worksheet',
                               'review_state':['open', 'to_be_verified', 'verified'],
                               'sort_on':'id',
                               'sort_order': 'reverse'},
             'transitions':[{'id':'retract'},
                            {'id':'verify'},
                            {'id':'reject'}],
             'columns':['Title',
<<<<<<< HEAD
                        'Priority',
=======
                        'getPriority',
>>>>>>> 93dc9e28
                        'Analyst',
                        'Template',
                        'Services',
                        'SampleTypes',
                        'Instrument',
                        'QC',
                        'CreationDate',
                        'state_title']},
            {'id':'open',
             'title': _('Open'),
             'contentFilter': {'portal_type': 'Worksheet',
                               'review_state':'open',
                               'sort_on':'id',
                               'sort_order': 'reverse'},
             'transitions':[],
             'columns':['Title',
<<<<<<< HEAD
                        'Priority',
=======
                        'getPriority',
>>>>>>> 93dc9e28
                        'Analyst',
                        'Template',
                        'Services',
                        'SampleTypes',
                        'Instrument',
                        'QC',
                        'CreationDate',
                        'state_title']},
            {'id':'to_be_verified',
             'title': _('To be verified'),
             'contentFilter': {'portal_type': 'Worksheet',
                               'review_state':'to_be_verified',
                               'sort_on':'id',
                               'sort_order': 'reverse'},
             'transitions':[{'id':'retract'},
                            {'id':'verify'},
                            {'id':'reject'}],
             'columns':['Title',
<<<<<<< HEAD
                        'Priority',
=======
                        'getPriority',
>>>>>>> 93dc9e28
                        'Analyst',
                        'Template',
                        'Services',
                        'SampleTypes',
                        'Instrument',
                        'QC',
                        'CreationDate',
                        'state_title']},
            {'id':'verified',
             'title': _('Verified'),
             'contentFilter': {'portal_type': 'Worksheet',
                               'review_state':'verified',
                               'sort_on':'id',
                               'sort_order': 'reverse'},
             'transitions':[],
             'columns':['Title',
<<<<<<< HEAD
                        'Priority',
=======
                        'getPriority',
>>>>>>> 93dc9e28
                        'Analyst',
                        'Template',
                        'Services',
                        'SampleTypes',
                        'Instrument',
                        'QC',
                        'CreationDate',
                        'state_title']},
        ]

    def __call__(self):
        if not self.isManagementAllowed():
            # The current has no prvileges to manage WS.
            # Remove the add button
            self.context_actions = {}

        return super(WorksheetFolderListingView, self).__call__()

    def isManagementAllowed(self):
        mtool = getToolByName(self.context, 'portal_membership')
        return mtool.checkPermission(ManageWorksheets, self.context)

    def isEditionAllowed(self):
        pm = getToolByName(self.context, "portal_membership")
        checkPermission = self.context.portal_membership.checkPermission
        return checkPermission(EditWorksheet, self.context)

    def isItemAllowed(self, obj):
        # Only show "my" worksheets
        # this cannot be setup in contentFilter,
        # because AuthenticatedMember is not available in __init__
        if self.selected_state == 'mine' or self.restrict_results == True:
            analyst = obj.getAnalyst().strip()
            if analyst != _c(self.member.getId()):
                return False

        return BikaListingView.isItemAllowed(self, obj)

    def folderitems(self):
        wf = getToolByName(self, 'portal_workflow')
        rc = getToolByName(self, REFERENCE_CATALOG)
        pm = getToolByName(self.context, "portal_membership")

        self.member = pm.getAuthenticatedMember()
        roles = self.member.getRoles()
        self.restrict_results = 'Manager' not in roles \
                and 'LabManager' not in roles \
                and 'LabClerk' not in roles \
                and 'RegulatoryInspector' not in roles \
                and self.context.bika_setup.getRestrictWorksheetUsersAccess()

        if self.restrict_results == True:
            # Remove 'Mine' button and hide 'Analyst' column
            del self.review_states[1] # Mine
            self.columns['Analyst']['toggle'] = False

        can_manage = pm.checkPermission(ManageWorksheets, self.context)

        self.selected_state = self.request.get("%s_review_state"%self.form_id,
                                                'default')

        items = BikaListingView.folderitems(self)
        new_items = []
        analyst_choices = []
        for a in self.analysts:
            analyst_choices.append({'ResultValue': a,
                                    'ResultText': self.analysts.getValue(a)})
        can_reassign = False
        self.allow_edit = self.isEditionAllowed()

        for x in range(len(items)):
            if not items[x].has_key('obj'):
                new_items.append(items[x])
                continue

            obj = items[x]['obj']

            analyst = obj.getAnalyst().strip()
            creator = obj.Creator().strip()
<<<<<<< HEAD

            # Only show "my" worksheets
            # this cannot be setup in contentFilter,
            # because AuthenticatedMember is not available in __init__
            if selected_state == 'mine':
                this_analyst = _c(member.getId())
                if analyst != this_analyst:
                    continue

            priority = obj.getPriority()
            items[x]['Priority'] = ''
=======
>>>>>>> 93dc9e28
            items[x]['Analyst'] = analyst

            instrument = obj.getInstrument()
            items[x]['Instrument'] = instrument and instrument.Title() or ''

            items[x]['Title'] = obj.Title()
            wst = obj.getWorksheetTemplate()
            items[x]['Template'] = wst and wst.Title() or ''
            if wst:
                items[x]['replace']['Template'] = "<a href='%s'>%s</a>" % \
                    (wst.absolute_url(), wst.Title())

            items[x]['getPriority'] = ''
            items[x]['CreationDate'] = self.ulocalized_time(obj.creation_date)

            nr_analyses = len(obj.getAnalyses())
            if nr_analyses == '0':
                # give empties pretty classes.
                items[x]['table_row_class'] = 'state-empty-worksheet'

            layout = obj.getLayout()

            if len(layout) > 0:
                items[x]['replace']['Title'] = "<a href='%s/manage_results'>%s</a>" % \
                    (items[x]['url'], items[x]['Title'])
            else:
                items[x]['replace']['Title'] = "<a href='%s/add_analyses'>%s</a>" % \
                    (items[x]['url'], items[x]['Title'])

            # set Services
            ws_services = {}
            for slot in [s for s in layout if s['type'] == 'a']:
                analysis = rc.lookupObject(slot['analysis_uid'])
                service = analysis.getService()
                title = service.Title()
                if title not in ws_services:
                    ws_services[title] = "<a href='%s'>%s,</a>" % \
                        (service.absolute_url(), title)
            keys = list(ws_services.keys())
            keys.sort()
            services = []
            for key in keys:
                services.append(ws_services[key])
            if services:
                services[-1] = services[-1].replace(",", "")
            items[x]['Services'] = ""
            items[x]['replace']['Services'] = " ".join(services)

            # set Sample Types
            pos_parent = {}
            for slot in layout:
                if slot['position'] in pos_parent:
                    continue
                pos_parent[slot['position']] = rc.lookupObject(slot['container_uid'])

            sampletypes = {}
            blanks = {}
            controls = {}
            for container in pos_parent.values():
                if container.portal_type == 'AnalysisRequest':
                    sampletypes["<a href='%s'>%s,</a>" % \
                               (container.getSample().getSampleType().absolute_url(),
                                container.getSample().getSampleType().Title())] = 1
                if container.portal_type == 'ReferenceSample' and container.getBlank():
                    blanks["<a href='%s'>%s,</a>" % \
                           (container.absolute_url(),
                            container.Title())] = 1
                if container.portal_type == 'ReferenceSample' and not container.getBlank():
                    controls["<a href='%s'>%s,</a>" % \
                           (container.absolute_url(),
                            container.Title())] = 1
            sampletypes = list(sampletypes.keys())
            sampletypes.sort()
            blanks = list(blanks.keys())
            blanks.sort()
            controls = list(controls.keys())
            controls.sort()

            # remove trailing commas
            if sampletypes:
                sampletypes[-1] = sampletypes[-1].replace(",", "")
            if controls:
                controls[-1] = controls[-1].replace(",", "")
            else:
                if blanks:
                    blanks[-1] = blanks[-1].replace(",", "")

            items[x]['SampleTypes'] = ""
            items[x]['replace']['SampleTypes'] = " ".join(sampletypes)
            items[x]['QC'] = ""
            items[x]['replace']['QC'] = " ".join(blanks + controls)

            if items[x]['review_state'] == 'open' \
                and self.allow_edit \
                and self.restrict_results == False \
                and can_manage == True:
                items[x]['allow_edit'] = ['Analyst', ]
                items[x]['required'] = ['Analyst', ]
                can_reassign = True
                items[x]['choices'] = {'Analyst': analyst_choices}

            new_items.append(items[x])

        if can_reassign:
            for x in range(len(self.review_states)):
                if self.review_states[x]['id'] in ['default', 'mine', 'open']:
                    self.review_states[x]['custom_actions'] = [{'id': 'reassign', 'title': _('Reassign')}, ]

        self.show_select_column = can_reassign
        self.show_workflow_action_buttons = can_reassign

        return new_items

    def getAnalysts(self):
        """ Present the LabManagers and Analysts as options for analyst
            Used in bika_listing.pt
        """
        return self.analysts

    def getWorksheetTemplates(self):
        """ List of templates
            Used in bika_listing.pt
        """
        return DisplayList(self.templates)

    def getInstruments(self):
        """ List of instruments
            Used in bika_listing.pt
        """
        return DisplayList(self.instruments)

    def getTemplateInstruments(self):
        """ Distionary of instruments per template
            Used in bika_listing.pt
        """
        return json.dumps(self.templateinstruments)


class AddWorksheetView(BrowserView):
    """ Handler for the "Add Worksheet" button in Worksheet Folder.
        If a template was selected, the worksheet is pre-populated here.
    """

    def __call__(self):

        # Validation
        form = self.request.form
        analyst = self.request.get('analyst', '')
        template = self.request.get('template', '')
        instrument = self.request.get('instrument', '')

        if not analyst:
            message = _("Analyst must be specified.")
            self.context.plone_utils.addPortalMessage(message, 'info')
            self.request.RESPONSE.redirect(self.context.absolute_url())
            return

        rc = getToolByName(self.context, REFERENCE_CATALOG)
        wf = getToolByName(self.context, "portal_workflow")
        pm = getToolByName(self.context, "portal_membership")

        ws = _createObjectByType("Worksheet", self.context, tmpID())
        ws.processForm()

        # Set analyst and instrument
        ws.setAnalyst(analyst)
        if instrument:
            ws.setInstrument(instrument)

        # overwrite saved context UID for event subscribers
        self.request['context_uid'] = ws.UID()

        # if no template was specified, redirect to blank worksheet
        if not template:
            ws.processForm()
            self.request.RESPONSE.redirect(ws.absolute_url() + "/add_analyses")
            return

        wst = rc.lookupObject(template)
        ws.setWorksheetTemplate(wst)
        ws.applyWorksheetTemplate(wst)

        if ws.getLayout():
            self.request.RESPONSE.redirect(ws.absolute_url() + "/manage_results")
        else:
            msg = _("No analyses were added")
            self.context.plone_utils.addPortalMessage(msg)
            self.request.RESPONSE.redirect(ws.absolute_url() + "/add_analyses")<|MERGE_RESOLUTION|>--- conflicted
+++ resolved
@@ -132,15 +132,9 @@
         self.columns = {
             'Title': {'title': _('Worksheet'),
                       'index': 'sortable_title'},
-<<<<<<< HEAD
             'Priority': {'title': _('Priority'),
                         'index':'Priority',
                         'toggle': True},
-=======
-            'getPriority': {
-                'title': _('Priority'),
-                'index': 'getPriority'},
->>>>>>> 93dc9e28
             'Analyst': {'title': _('Analyst'),
                         'index':'getAnalyst',
                         'toggle': True},
@@ -175,11 +169,7 @@
                             {'id':'verify'},
                             {'id':'reject'}],
              'columns':['Title',
-<<<<<<< HEAD
                         'Priority',
-=======
-                        'getPriority',
->>>>>>> 93dc9e28
                         'Analyst',
                         'Template',
                         'Services',
@@ -200,11 +190,7 @@
                             {'id':'verify'},
                             {'id':'reject'}],
              'columns':['Title',
-<<<<<<< HEAD
                         'Priority',
-=======
-                        'getPriority',
->>>>>>> 93dc9e28
                         'Analyst',
                         'Template',
                         'Services',
@@ -221,11 +207,7 @@
                                'sort_order': 'reverse'},
              'transitions':[],
              'columns':['Title',
-<<<<<<< HEAD
                         'Priority',
-=======
-                        'getPriority',
->>>>>>> 93dc9e28
                         'Analyst',
                         'Template',
                         'Services',
@@ -244,11 +226,7 @@
                             {'id':'verify'},
                             {'id':'reject'}],
              'columns':['Title',
-<<<<<<< HEAD
                         'Priority',
-=======
-                        'getPriority',
->>>>>>> 93dc9e28
                         'Analyst',
                         'Template',
                         'Services',
@@ -265,11 +243,7 @@
                                'sort_order': 'reverse'},
              'transitions':[],
              'columns':['Title',
-<<<<<<< HEAD
                         'Priority',
-=======
-                        'getPriority',
->>>>>>> 93dc9e28
                         'Analyst',
                         'Template',
                         'Services',
@@ -349,22 +323,11 @@
 
             analyst = obj.getAnalyst().strip()
             creator = obj.Creator().strip()
-<<<<<<< HEAD
-
-            # Only show "my" worksheets
-            # this cannot be setup in contentFilter,
-            # because AuthenticatedMember is not available in __init__
-            if selected_state == 'mine':
-                this_analyst = _c(member.getId())
-                if analyst != this_analyst:
-                    continue
+            items[x]['Analyst'] = analyst
 
             priority = obj.getPriority()
             items[x]['Priority'] = ''
-=======
->>>>>>> 93dc9e28
-            items[x]['Analyst'] = analyst
-
+            
             instrument = obj.getInstrument()
             items[x]['Instrument'] = instrument and instrument.Title() or ''
 
