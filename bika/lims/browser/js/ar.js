// ar.js and sample.js are nearly identical
(function( $ ) {

function openCCBrowser(event){
	event.preventDefault();
	contact_uid = $('#primary_contact').attr('value');
	cc_uids = $('#cc_uids').attr('value');
	window.open('ar_select_cc?hide_uids=' + contact_uid + '&selected_uids=' + cc_uids,
		'ar_select_cc','toolbar=no,location=no,status=no,menubar=no,scrollbars=yes,resizable=yes,width=600,height=550');
}

function workflow_transition_sample(event){
	event.preventDefault()
	if ($("#DateSampled").val() != "" && $("#Sampler").val() != "") {
		requestdata = new Object();
		requestdata.workflow_action = "sample";
		$.each($("form[name='header_form']").find("input,select"), function(i,v){
			name = $(v).attr('name');
			value =  $(v).attr('type') == 'checkbox' ? $(v).prop('checked') : $(v).val();
			requestdata[name] = value;
		});
		requeststring = $.param(requestdata);
		// sending only the username, because it's all we have access to.
		href = window.location.href.split("?")[0] + "?" + requeststring;
		window.location.href = href;
	} else {
		message = "";
		if ($("#DateSampled").val() == ""){
			message = message + PMF('${name} is required, please correct.', {'name':'Date Sampled'})
		}
		if ($("#Sampler").val() == ""){
			if(message != "") { message = message + "<br/>"; }
			message = message + PMF('${name} is required, please correct.', {'name':'Sampler'})
		}
		window.bika_utils.portalMessage(message);
	}
}

function save_header(event){
	event.preventDefault();
	requestdata = new Object();
	$.each($("form[name='header_form']").find("input,select"), function(i,v){
		name = $(v).attr('name');
		value =  $(v).attr('type') == 'checkbox' ? $(v).prop('checked') : $(v).val();
		requestdata[name] = value;
	});
	requeststring = $.param(requestdata);
	href = window.location.href.split("?")[0] + "?" + requeststring;
	window.location.href = href;
}

function workflow_transition_preserve(event){
	event.preventDefault()
	message = _("You must preserve individual Sample Partitions");
	window.bika_utils.portalMessage(message);
}

function workflow_transition_retract_ar(event) {
	event.preventDefault();
	$("body").append(
		"<div id='arretractmsgbox' style='display:none' title='" + _("AR retraction") + "'>"+
			"<p>" +
				_("If you retract/invalidate this Analysis Request, a new Analysis " +
				"Request will be created automatically with 'To be verified' " +
				"state and an email will be sent to the contacts who ordered " +
				"the results.") +
			"</p>" +
			"<p>&nbsp;</p><p>" +
				_("Use the following box for additional remarks:") +
			"<br/></p>" +
			"<textarea rows='3' cols='35' " +
			"	id='arretractmsgbox_addremarks' " +
			"	name='arretractmsgbox_addremarks'></textarea>" +
			"<p>&nbsp;</p><p>" +
				_("Are you sure?") +
			"</p>" +
		"</div>");

	yes = _("Yes");
	no = _("No");
	$("#arretractmsgbox").dialog({width:450, resizable:false, closeOnEscape: false,
		buttons:{
			yes: function(){
				// Set the additional remarks to the AR
				href = $("#workflow-transition-retract_ar").attr("href");
				addremarks = $.trim($("#arretractmsgbox_addremarks").val());
				if (addremarks && addremarks!='') {
					$("#archetypes-fieldname-Remarks #Remarks").val(addremarks);
<<<<<<< HEAD
					$("#archetypes-fieldname-Remarks input[type=submit]").click();
=======
					$("#archetypes-fieldname-Remarks input[type='submit']").click();
>>>>>>> 8e0933f9
					// Add a delay in order to allow server saving the remarks
					// Not sure if needed. Works without this snippet in dev
					setTimeout(function (){
						href += "&addremarks=1";
						$(this).dialog("close");
						window.location.href = href;
			         }, 2000);
				} else {
					$(this).dialog("close");
					window.location.href = href;
				}
			},
			no:function(){
				$(this).dialog("close");
			}
		},
		close:function(){
			$('#portal-columns').fadeTo('slow', 1);
		}
	});
	$('#portal-columns').fadeTo('slow', 0.3);
}

function populate_sampletype(title) {
	$.ajax({
		url: window.portal_url + "/getsampletypeinfo",
		type: 'POST',
		data: {'_authenticator': $('input[name="_authenticator"]').val(),
               'Title': title},
	    dataType: "json",
	    success: function(data, textStatus, $XHR){
	    	$('#SampleMatrix').val(data['SampleMatrixTitle']);
	    }
	});
}

$(document).ready(function(){

	_ = jarn.i18n.MessageFactory('bika');
	PMF = jarn.i18n.MessageFactory('plone');

	$('#open_cc_browser').click(openCCBrowser);

	// Plone "Sample" transition is only available when Sampler and DateSampled
	// are completed
	$("#workflow-transition-sample").click(workflow_transition_sample);

	// Trap the save button
	$("input[name='save']").click(save_header);

	// Disable Plone UI for preserve transition
	$("#workflow-transition-preserve").click(workflow_transition_preserve);

	// Show email message box when AR gets retracted/invalidated
	$("#workflow-transition-retract_ar").click(workflow_transition_retract_ar);

	// Update sample matrix when sample type changed in AnalysisRequestViewView
	// Must be only loaded in AnalysisRequestViewView:
	//  /clients/<client_id>/<ar_id>
	//  /clients/<client_id>/<ar_id>/base_view
	if (window.location.href.search('/clients/') >= 0) {
		clientid =  window.location.href.split('/clients/')[1].split('/')[0];
		arid = $(".documentFirstHeading").html();
		if (arid && window.location.href.search('/clients/'+clientid+'/'+arid)) {
			$("#SampleType").autocomplete({
		        select: function (event, ui) {
		        	populate_sampletype(ui.item.value);
		        }
		    });
			if ($("input[id='SampleMatrix']")) {
				$("input[id='SampleMatrix']").attr('readonly', true);
			}			
		}		
	}

});
}(jQuery));<|MERGE_RESOLUTION|>--- conflicted
+++ resolved
@@ -86,11 +86,7 @@
 				addremarks = $.trim($("#arretractmsgbox_addremarks").val());
 				if (addremarks && addremarks!='') {
 					$("#archetypes-fieldname-Remarks #Remarks").val(addremarks);
-<<<<<<< HEAD
-					$("#archetypes-fieldname-Remarks input[type=submit]").click();
-=======
 					$("#archetypes-fieldname-Remarks input[type='submit']").click();
->>>>>>> 8e0933f9
 					// Add a delay in order to allow server saving the remarks
 					// Not sure if needed. Works without this snippet in dev
 					setTimeout(function (){
