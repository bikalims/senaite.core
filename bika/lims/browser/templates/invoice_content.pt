<table class="invoice-header" summary="Invoice Info">
	<tbody>
		<tr>
			<th i18n:translate="">Invoice To</th>
<<<<<<< HEAD
			<td tal:content="view/clientContact"></td>
=======
            <td> <a tal:attributes="
                    href  view/clientURL"
                    tal:content="view/clientName"></a></td>
>>>>>>> 3b68eccf
			<th i18n:translate="">Invoice #</th>
			<td tal:content="view/invoiceId"></td>
		</tr>
		<tr>
			<th i18n:translate="">Phone</th>
			<td tal:content="view/contactPhone"></td>
			<th i18n:translate="">Account #</th>
			<td tal:content="view/clientAccountNumber"></td>
		</tr>
		<tr>
			<th i18n:translate="">Fax</th>
			<td tal:content="view/contactFax"></td>
			<th i18n:translate="">Date</th>
			<td tal:content="view/invoiceDate"></td>
		</tr>
		<tr>
			<th tal:condition="view/clientAddress" i18n:translate="">Address</th>
			<th tal:condition="not:view/clientAddress"></th>
			<td></td>
			<th i18n:translate="">Date Range</th>
			<td tal:content="view/batchRange"></td>
		</tr>
		<tal:address tal:condition="view/clientAddress">
			<tr>
				<td tal:content="view/clientAddress/address"></td>
				<td colspan="3"></td>
			</tr>
			<tr>
				<td tal:content="view/clientAddress/city"></td>
				<td colspan="3"></td>
			</tr>
			<tr>
				<td tal:content="view/clientAddress/state"></td>
				<td colspan="3"></td>
			</tr>
			<tr>
				<td tal:content="view/clientAddress/zip"></td>
				<td colspan="3"></td>
			</tr>
		</tal:address>
	</tbody>
</table>

<table class="invoice-items" summary="Analyses List">
	<thead>
		<tr class="header-invoice-summary">
			<th i18n:translate="">Date</th>
            <th class="text" i18n:translate="">Description</th>
			<th i18n:translate="">Order #</th>
			<th class="currency" i18n:translate="">VAT</th>
			<th class="currency" i18n:translate="">Amount incl. VAT</th>
		</tr>
        <tr class="header-bottom-total">
            <td colspan="3"></td>
            <td class="currency">
                <span tal:content="view/currency">R</span>
            </td>
            <td class="currency">
                <span tal:content="view/currency">R</span>
            </td>
        </tr>
	</thead>
	<tbody>
		<tal:items repeat="item view/items">
			<tal:item>
				<tr>
					<td tal:content="item/invoiceDate"></td>
					<td class="text" tal:content="item/description"></td>
                    <td><a tal:attributes="href  item/orderNoURL" tal:content="item/orderNo"></a></td>
					<td>
						<span tal:content="item/VATAmount">0.00</span>
					</td>
					<td>
						<span tal:content="item/total">0.00</span>
					</td>
				</tr>
			</tal:item>
		</tal:items>
		<tr class="totals">
			<td colspan="3" i18n:translate="">Total</td>
			<td class="currency">
				<span tal:content="view/currency">R</span>
				<span tal:content="view/VATAmount"></span>
			</td>
			<td class="currency">
				<span tal:content="view/currency">R</span>
				<span tal:content="view/total"></span>
			</td>
		</tr>
	</tbody>
</table><|MERGE_RESOLUTION|>--- conflicted
+++ resolved
@@ -2,25 +2,21 @@
 	<tbody>
 		<tr>
 			<th i18n:translate="">Invoice To</th>
-<<<<<<< HEAD
-			<td tal:content="view/clientContact"></td>
-=======
             <td> <a tal:attributes="
                     href  view/clientURL"
                     tal:content="view/clientName"></a></td>
->>>>>>> 3b68eccf
 			<th i18n:translate="">Invoice #</th>
 			<td tal:content="view/invoiceId"></td>
 		</tr>
 		<tr>
 			<th i18n:translate="">Phone</th>
-			<td tal:content="view/contactPhone"></td>
+			<td tal:content="view/clientPhone"></td>
 			<th i18n:translate="">Account #</th>
 			<td tal:content="view/clientAccountNumber"></td>
 		</tr>
 		<tr>
 			<th i18n:translate="">Fax</th>
-			<td tal:content="view/contactFax"></td>
+			<td tal:content="view/clientFax"></td>
 			<th i18n:translate="">Date</th>
 			<td tal:content="view/invoiceDate"></td>
 		</tr>
