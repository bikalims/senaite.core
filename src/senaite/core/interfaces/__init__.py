--- conflicted
+++ resolved
@@ -75,14 +75,11 @@
         """
 
 
-<<<<<<< HEAD
-=======
 class INumberGenerator(Interface):
     """A utility to generates unique numbers by key
     """
 
 
->>>>>>> 47d21d35
 class IContainer(Interface):
     """SENAITE Base Container
     """
@@ -140,8 +137,6 @@
 
 class IInterpretationTemplate(Interface):
     """Marker interface for interpretation template objects
-<<<<<<< HEAD
-=======
     """
 
 
@@ -165,5 +160,4 @@
 
     NOTE: We inherit from `ICanHaveLabels` to always show the schema extended
           fields for already labeled objects
->>>>>>> 47d21d35
     """