"""The request for analysis by a client. It contains analysis instances.
"""
import logging
from AccessControl import ClassSecurityInfo
from DateTime import DateTime
from Products.ATExtensions.field import RecordsField
from plone.indexer import indexer
from Products.Archetypes import atapi
from Products.Archetypes.config import REFERENCE_CATALOG
from Products.Archetypes.public import *
from Products.Archetypes.references import HoldingReference
from Products.CMFCore import permissions
from Products.CMFCore.permissions import View
from Products.CMFCore.utils import getToolByName
from Products.CMFPlone.utils import safe_unicode
from Products.CMFPlone.utils import _createObjectByType
from bika.lims.browser.fields import ARAnalysesField
from bika.lims.config import PROJECTNAME
from bika.lims.permissions import *
from bika.lims.content.bikaschema import BikaSchema
from bika.lims.interfaces import IAnalysisRequest
from bika.lims.browser.fields import HistoryAwareReferenceField
from bika.lims.browser.widgets import DateTimeWidget, DecimalWidget
from bika.lims.browser.widgets import ReferenceWidget
from bika.lims.browser.widgets import SelectionWidget
from bika.lims.workflow import skip, isBasicTransitionAllowed
from bika.lims.workflow import doActionFor
from decimal import Decimal
from zope.interface import implements
from bika.lims import bikaMessageFactory as _
from bika.lims.utils import t, getUsers, dicts_to_dict

from bika.lims.browser.widgets import SelectionWidget as BikaSelectionWidget

import sys

try:
    from zope.component.hooks import getSite
except:
    # Plone < 4.3
    from zope.app.component.hooks import getSite


@indexer(IAnalysisRequest)
def Priority(instance):
    priority = instance.getPriority()
    if priority:
        return priority.getSortKey()

@indexer(IAnalysisRequest)
def BatchUID(instance):
    batch = instance.getBatch()
    if batch:
        return batch.UID()

schema = BikaSchema.copy() + Schema((
    StringField(
        'RequestID',
        required=1,
        searchable=True,
        mode="rw",
        read_permission=permissions.View,
        write_permission=permissions.ModifyPortalContent,
        widget=StringWidget(
<<<<<<< HEAD
            label=_('Request ID'),
=======
            label = _("Request ID"),
>>>>>>> 7356f3b3
            description=_("The ID assigned to the client's request by the lab"),
            visible={'view': 'invisible',
                     'edit': 'invisible'},
        ),
    ),
    ReferenceField(
        'Client',
        required=1,
        allowed_types=('Client',),
        relationship='AnalysisRequestClient',
        mode="rw",
        read_permission=permissions.View,
        write_permission=permissions.ModifyPortalContent,
        acquire=True,
        widget=ReferenceWidget(
            label=_("Client"),
            description=_("You must assign this request to a client"),
            size=20,
            render_own_label=True,
            visible={'edit': 'visible',
                     'view': 'visible',
                     'add': 'hidden',
                     'header_table': 'normal',
                     'sample_registered': {'view': 'invisible', 'edit': 'invisible', 'add': 'hidden'},
                     'to_be_sampled':     {'view': 'invisible', 'edit': 'invisible'},
                     'sampled':           {'view': 'invisible', 'edit': 'invisible'},
                     'to_be_preserved':   {'view': 'invisible', 'edit': 'invisible'},
                     'sample_received':   {'view': 'invisible', 'edit': 'invisible'},
                     'attachment_due':    {'view': 'invisible', 'edit': 'invisible'},
                     'to_be_verified':    {'view': 'invisible', 'edit': 'invisible'},
                     'verified':          {'view': 'invisible', 'edit': 'invisible'},
                     'published':         {'view': 'invisible', 'edit': 'invisible'},
                     'invalid':           {'view': 'invisible', 'edit': 'invisible'},
                     },
            base_query={'inactive_state': 'active'},
            showOn=True,
        ),
    ),
    ReferenceField(
        'Contact',
        required=1,
        default_method='getContactUIDForUser',
        vocabulary_display_path_bound=sys.maxsize,
        allowed_types=('Contact',),
        referenceClass=HoldingReference,
        relationship='AnalysisRequestContact',
        mode="rw",
        read_permission=permissions.View,
        write_permission=EditARContact,
        acquire=True,
        widget=ReferenceWidget(
<<<<<<< HEAD
            label=_("Contact"),
=======
            label = _("Contact"),
>>>>>>> 7356f3b3
            render_own_label=True,
            size=20,
            helper_js=("bika_widgets/referencewidget.js", "++resource++bika.lims.js/contact.js"),
            visible={'edit': 'visible',
                     'view': 'visible',
                     'add': 'edit',
                     'header_table': 'prominent',
                     'sample_registered': {'view': 'visible', 'edit': 'visible', 'add': 'edit'},
                     'to_be_sampled':     {'view': 'visible', 'edit': 'visible'},
                     'sampled':           {'view': 'visible', 'edit': 'visible'},
                     'to_be_preserved':   {'view': 'visible', 'edit': 'visible'},
                     'sample_due':        {'view': 'visible', 'edit': 'visible'},
                     'sample_prep':       {'view': 'visible', 'edit': 'visible'},
                     'sample_received':   {'view': 'visible', 'edit': 'visible'},
                     'attachment_due':    {'view': 'visible', 'edit': 'visible'},
                     'to_be_verified':    {'view': 'visible', 'edit': 'visible'},
                     'verified':          {'view': 'visible', 'edit': 'invisible'},
                     'published':         {'view': 'visible', 'edit': 'invisible'},
                     'invalid':           {'view': 'visible', 'edit': 'invisible'},
                     },
            base_query={'inactive_state': 'active'},
            showOn=True,
            popup_width='400px',
            colModel=[{'columnName': 'UID', 'hidden': True},
                      {'columnName': 'Fullname', 'width': '50', 'label': _('Name')},
                      {'columnName': 'EmailAddress', 'width': '50', 'label': _('Email Address')},
                     ],
        ),
    ),
    ReferenceField(
        'CCContact',
        multiValued=1,
        vocabulary_display_path_bound=sys.maxsize,
        allowed_types=('Contact',),
        referenceClass=HoldingReference,
        relationship='AnalysisRequestCCContact',
        mode="rw",
        read_permission=permissions.View,
        write_permission=EditARContact,
        acquire=True,
        widget=ReferenceWidget(
<<<<<<< HEAD
            label=_("CC Contacts"),
=======
            label = _("CC Contacts"),
>>>>>>> 7356f3b3
            render_own_label=True,
            size=20,
            visible={'edit': 'visible',
                     'view': 'visible',
                     'add': 'edit',
                     'header_table': 'prominent',
                     'sample_registered': {'view': 'visible', 'edit': 'visible', 'add': 'edit'},
                     'to_be_sampled':     {'view': 'visible', 'edit': 'visible'},
                     'sampled':           {'view': 'visible', 'edit': 'visible'},
                     'to_be_preserved':   {'view': 'visible', 'edit': 'visible'},
                     'sample_due':        {'view': 'visible', 'edit': 'visible'},
                     'sample_prep':       {'view': 'visible', 'edit': 'visible'},
                     'sample_received':   {'view': 'visible', 'edit': 'visible'},
                     'attachment_due':    {'view': 'visible', 'edit': 'visible'},
                     'to_be_verified':    {'view': 'visible', 'edit': 'visible'},
                     'verified':          {'view': 'visible', 'edit': 'invisible'},
                     'published':         {'view': 'visible', 'edit': 'invisible'},
                     'invalid':           {'view': 'visible', 'edit': 'invisible'},
                     },
            base_query={'inactive_state': 'active'},
            showOn=True,
            popup_width='400px',
            colModel=[{'columnName': 'UID', 'hidden': True},
                      {'columnName': 'Fullname', 'width': '50', 'label': _('Name')},
                      {'columnName': 'EmailAddress', 'width': '50', 'label': _('Email Address')},
                     ],
        ),
    ),
    ReferenceField(
        'InvoiceContact',
        multiValued=False,
        vocabulary_display_path_bound=sys.maxsize,
        allowed_types=('Contact',),
        referenceClass=HoldingReference,
        relationship='AnalysisRequestInvoiceContact',
        mode="rw",
        read_permission=permissions.View,
        write_permission=EditARContact,
<<<<<<< HEAD
        widget=ReferenceWidget(
            label=_("Invoice Contact"),
            render_own_label=True,
            size=20,
=======
        widget=StringWidget(
            label = _("CC Emails"),
>>>>>>> 7356f3b3
            visible={'edit': 'visible',
                     'view': 'visible',
                     'add': 'edit',
                     'header_table': 'prominent',
                     'sample_registered': {'view': 'visible', 'edit': 'visible', 'add': 'edit'},
                     'to_be_sampled':     {'view': 'visible', 'edit': 'visible'},
                     'sampled':           {'view': 'visible', 'edit': 'visible'},
                     'to_be_preserved':   {'view': 'visible', 'edit': 'visible'},
                     'sample_due':        {'view': 'visible', 'edit': 'visible'},
                     'sample_prep':       {'view': 'visible', 'edit': 'visible'},
                     'sample_received':   {'view': 'visible', 'edit': 'visible'},
                     'attachment_due':    {'view': 'visible', 'edit': 'visible'},
                     'to_be_verified':    {'view': 'visible', 'edit': 'visible'},
                     'verified':          {'view': 'visible', 'edit': 'invisible'},
                     'published':         {'view': 'visible', 'edit': 'invisible'},
                     'invalid':           {'view': 'visible', 'edit': 'invisible'},
                     },

            base_query={'inactive_state': 'active'},
            showOn=True,
            popup_width='400px',
            colModel=[{'columnName': 'UID', 'hidden': True},
                      {'columnName': 'Fullname', 'width': '50', 'label': _('Name')},
                      {'columnName': 'EmailAddress', 'width': '50', 'label': _('Email Address')},
                     ],
        ),
    ),
    StringField(
        'CCEmails',
        mode="rw",
        read_permission=permissions.View,
<<<<<<< HEAD
        write_permission=EditARContact,
        acqure=True,
        widget=StringWidget(
            label=_('CC Emails'),
            visible={'edit': 'visible',
                     'view': 'visible',
                     'add': 'edit',
                     'header_table': 'prominent',
                     'sample_registered': {'view': 'visible', 'edit': 'visible', 'add': 'edit'},
                     'to_be_sampled':     {'view': 'visible', 'edit': 'visible'},
                     'sampled':           {'view': 'visible', 'edit': 'visible'},
                     'to_be_preserved':   {'view': 'visible', 'edit': 'visible'},
                     'sample_received':   {'view': 'visible', 'edit': 'visible'},
                     'attachment_due':    {'view': 'visible', 'edit': 'visible'},
                     'to_be_verified':    {'view': 'visible', 'edit': 'visible'},
                     'verified':          {'view': 'visible', 'edit': 'invisible'},
                     'published':         {'view': 'visible', 'edit': 'invisible'},
                     'invalid':           {'view': 'visible', 'edit': 'invisible'},
=======
        write_permission=permissions.ModifyPortalContent,
        widget=ReferenceWidget(
            label = _("Client"),
            description = _("You must assign this request to a client"),
            size=20,
            render_own_label=True,
            visible={'edit': 'visible',
                     'view': 'visible',
                     'add': 'edit',
                     'header_table': 'visible',
                     'sample_registered': {'view': 'invisible', 'edit': 'visible', 'add': 'edit'},
                     'to_be_sampled':     {'view': 'invisible', 'edit': 'invisible'},
                     'sampled':           {'view': 'invisible', 'edit': 'invisible'},
                     'to_be_preserved':   {'view': 'invisible', 'edit': 'invisible'},
                     'sample_received':   {'view': 'invisible', 'edit': 'invisible'},
                     'attachment_due':    {'view': 'invisible', 'edit': 'invisible'},
                     'to_be_verified':    {'view': 'invisible', 'edit': 'invisible'},
                     'verified':          {'view': 'invisible', 'edit': 'invisible'},
                     'published':         {'view': 'invisible', 'edit': 'invisible'},
                     'invalid':           {'view': 'invisible', 'edit': 'invisible'},
>>>>>>> 7356f3b3
                     },
            render_own_label=True,
            size=20,
        ),
    ),
    ReferenceField(
        'Sample',
        vocabulary_display_path_bound=sys.maxsize,
        allowed_types=('Sample',),
        referenceClass=HoldingReference,
        relationship='AnalysisRequestSample',
        mode="rw",
        read_permission=permissions.View,
        write_permission=permissions.ModifyPortalContent,
        widget=ReferenceWidget(
<<<<<<< HEAD
            label=_("Sample"),
            description=_("Select a sample to create a secondary AR"),
=======
            label = _("Sample"),
            description = _("Select a sample to create a secondary AR"),
>>>>>>> 7356f3b3
            size=20,
            render_own_label=True,
            visible={'edit': 'visible',
                     'view': 'visible',
                     'add': 'edit',
                     'header_table': 'visible',
                     'sample_registered': {'view': 'visible', 'edit': 'visible', 'add': 'edit'},
                     'to_be_sampled':     {'view': 'visible', 'edit': 'invisible'},
                     'sampled':           {'view': 'visible', 'edit': 'invisible'},
                     'to_be_preserved':   {'view': 'visible', 'edit': 'invisible'},
                     'sample_due':        {'view': 'visible', 'edit': 'invisible'},
                     'sample_prep':       {'view': 'visible', 'edit': 'invisible'},
                     'sample_received':   {'view': 'visible', 'edit': 'invisible'},
                     'attachment_due':    {'view': 'visible', 'edit': 'invisible'},
                     'to_be_verified':    {'view': 'visible', 'edit': 'invisible'},
                     'verified':          {'view': 'visible', 'edit': 'invisible'},
                     'published':         {'view': 'visible', 'edit': 'invisible'},
                     'invalid':           {'view': 'visible', 'edit': 'invisible'},
                     },
            catalog_name='bika_catalog',
            base_query={'cancellation_state': 'active',
                        'review_state': ['sample_due', 'sample_received', ]},
            showOn=True,
        ),
    ),
    StringField(
        'SampleTemperature',
        schemata = "AnalysisRequest and Sample Fields",
        acquire=True,
        widget=StringWidget(
            label=_("Sample Temperature"),
            size=20,
            render_own_label=True,
            visible={'edit': 'visible',
                     'view': 'visible',
                     'add': 'edit',
                     'secondary': 'disabled',
                     'header_table': 'visible',
                     'sample_registered': {'view': 'visible', 'edit': 'visible', 'add': 'edit'},
                     'to_be_sampled':     {'view': 'visible', 'edit': 'invisible'},
                     'sampled':           {'view': 'visible', 'edit': 'invisible'},
                     'to_be_preserved':   {'view': 'visible', 'edit': 'invisible'},
                     'sample_due':        {'view': 'visible', 'edit': 'invisible'},
                     'sample_prep':       {'view': 'visible', 'edit': 'invisible'},
                     'sample_received':   {'view': 'visible', 'edit': 'invisible'},
                     'attachment_due':    {'view': 'visible', 'edit': 'invisible'},
                     'to_be_verified':    {'view': 'visible', 'edit': 'invisible'},
                     'verified':          {'view': 'visible', 'edit': 'invisible'},
                     'published':         {'view': 'visible', 'edit': 'invisible'},
                     'invalid':           {'view': 'visible', 'edit': 'invisible'},
                     },
        )
    ),
    ReferenceField(
        'Batch',
        allowed_types=('Batch',),
        relationship='AnalysisRequestBatch',
        mode="rw",
        read_permission=permissions.View,
        write_permission=permissions.ModifyPortalContent,
        widget=ReferenceWidget(
<<<<<<< HEAD
            label=_("Batch"),
=======
            label = _("Batch"),
>>>>>>> 7356f3b3
            size=20,
            render_own_label=True,
            visible={'edit': 'visible',
                     'view': 'visible',
                     'add': 'edit',
                     'header_table': 'visible',
                     'sample_registered': {'view': 'visible', 'edit': 'visible', 'add': 'edit'},
                     'to_be_sampled':     {'view': 'visible', 'edit': 'visible'},
                     'sampled':           {'view': 'visible', 'edit': 'visible'},
                     'to_be_preserved':   {'view': 'visible', 'edit': 'visible'},
                     'sample_due':        {'view': 'visible', 'edit': 'visible'},
                     'sample_prep':       {'view': 'visible', 'edit': 'visible'},
                     'sample_received':   {'view': 'visible', 'edit': 'visible'},
                     'attachment_due':    {'view': 'visible', 'edit': 'visible'},
                     'to_be_verified':    {'view': 'visible', 'edit': 'visible'},
                     'verified':          {'view': 'visible', 'edit': 'visible'},
                     'published':         {'view': 'visible', 'edit': 'invisible'},
                     'invalid':           {'view': 'visible', 'edit': 'invisible'},
                     },
            catalog_name='bika_catalog',
            base_query={'review_state': 'open',
                        'cancellation_state': 'active'},
            showOn=True,
        ),
    ),
    ReferenceField(
        'SubGroup',
        required=False,
        allowed_types=('SubGroup',),
        referenceClass = HoldingReference,
        relationship = 'AnalysisRequestSubGroup',
        widget=ReferenceWidget(
<<<<<<< HEAD
            label=_('Sub-group'),
=======
            label = _("Sub-group"),
>>>>>>> 7356f3b3
            size=20,
            render_own_label=True,
            visible={'edit': 'visible',
                     'view': 'visible',
                     'add': 'edit',
                     'header_table': 'visible',
                     'sample_registered': {'view': 'visible', 'edit': 'visible', 'add': 'edit'},
                     'to_be_sampled':     {'view': 'visible', 'edit': 'visible'},
                     'sampled':           {'view': 'visible', 'edit': 'visible'},
                     'to_be_preserved':   {'view': 'visible', 'edit': 'visible'},
                     'sample_due':        {'view': 'visible', 'edit': 'visible'},
                     'sample_prep':       {'view': 'visible', 'edit': 'visible'},
                     'sample_received':   {'view': 'visible', 'edit': 'visible'},
                     'attachment_due':    {'view': 'visible', 'edit': 'visible'},
                     'to_be_verified':    {'view': 'visible', 'edit': 'visible'},
                     'verified':          {'view': 'visible', 'edit': 'visible'},
                     'published':         {'view': 'visible', 'edit': 'invisible'},
                     'invalid':           {'view': 'visible', 'edit': 'invisible'},
                     },
            catalog_name='bika_setup_catalog',
            colModel=[
                {'columnName': 'Title', 'width': '30',
                 'label': _('Title'), 'align': 'left'},
                {'columnName': 'Description', 'width': '70',
                 'label': _('Description'), 'align': 'left'},
                {'columnName': 'SortKey', 'hidden': True},
                {'columnName': 'UID', 'hidden': True},
            ],
            base_query={'inactive_state': 'active'},
            sidx='SortKey',
            sord='asc',
            showOn=True,
        ),
    ),
    ReferenceField(
        'Template',
        allowed_types=('ARTemplate',),
        referenceClass=HoldingReference,
        relationship='AnalysisRequestARTemplate',
        mode="rw",
        read_permission=permissions.View,
        write_permission=permissions.ModifyPortalContent,
        acquire=True,
        widget=ReferenceWidget(
<<<<<<< HEAD
            label=_("Template"),
=======
            label = _("Template"),
>>>>>>> 7356f3b3
            size=20,
            render_own_label=True,
            visible={'edit': 'visible',
                     'view': 'visible',
                     'add': 'edit',
                     'secondary': 'disabled',
                     'header_table': 'visible',
                     'sample_registered': {'view': 'visible', 'edit': 'visible', 'add': 'edit'},
                     'to_be_sampled':     {'view': 'visible', 'edit': 'invisible'},
                     'sampled':           {'view': 'visible', 'edit': 'invisible'},
                     'to_be_preserved':   {'view': 'visible', 'edit': 'invisible'},
                     'sample_due':        {'view': 'visible', 'edit': 'invisible'},
                     'sample_prep':       {'view': 'visible', 'edit': 'invisible'},
                     'sample_received':   {'view': 'visible', 'edit': 'invisible'},
                     'attachment_due':    {'view': 'visible', 'edit': 'invisible'},
                     'to_be_verified':    {'view': 'visible', 'edit': 'invisible'},
                     'verified':          {'view': 'visible', 'edit': 'invisible'},
                     'published':         {'view': 'visible', 'edit': 'invisible'},
                     'invalid':           {'view': 'visible', 'edit': 'invisible'},
                     },
            catalog_name='bika_setup_catalog',
            base_query={'inactive_state': 'active'},
            showOn=True,
        ),
    ),
    ReferenceField(
        'Profile',
        allowed_types=('AnalysisProfile',),
        referenceClass=HoldingReference,
        relationship='AnalysisRequestAnalysisProfile',
        mode="rw",
        read_permission=permissions.View,
        write_permission=permissions.ModifyPortalContent,
        acquire=True,
        widget=ReferenceWidget(
<<<<<<< HEAD
            label=_("Analysis Profile"),
=======
            label = _("Analysis Profile"),
>>>>>>> 7356f3b3
            size=20,
            render_own_label=True,
            visible={'edit': 'visible',
                     'view': 'visible',
                     'add': 'edit',
                     'header_table': 'visible',
                     'sample_registered': {'view': 'visible', 'edit': 'visible', 'add': 'edit'},
                     'to_be_sampled':     {'view': 'visible', 'edit': 'invisible'},
                     'sampled':           {'view': 'visible', 'edit': 'invisible'},
                     'to_be_preserved':   {'view': 'visible', 'edit': 'invisible'},
                     'sample_due':        {'view': 'visible', 'edit': 'invisible'},
                     'sample_prep':       {'view': 'visible', 'edit': 'invisible'},
                     'sample_received':   {'view': 'visible', 'edit': 'invisible'},
                     'attachment_due':    {'view': 'visible', 'edit': 'invisible'},
                     'to_be_verified':    {'view': 'visible', 'edit': 'invisible'},
                     'verified':          {'view': 'visible', 'edit': 'invisible'},
                     'published':         {'view': 'visible', 'edit': 'invisible'},
                     'invalid':           {'view': 'visible', 'edit': 'invisible'},
                     },
            catalog_name='bika_setup_catalog',
            base_query={'inactive_state': 'active'},
            showOn=True,
        ),
    ),
    # Sample field
    DateTimeField('DateSampled',
        mode="rw",
        read_permission=permissions.View,
        write_permission=SampleSample,
        acquire=True,
        widget = DateTimeWidget(
<<<<<<< HEAD
            label=_("Date Sampled"),
=======
            label = _("Date Sampled"),
>>>>>>> 7356f3b3
            size=20,
            visible={'edit': 'visible',
                     'view': 'visible',
                     'secondary': 'disabled',
                     'header_table': 'prominent',
                     'sample_registered': {'view': 'invisible', 'edit': 'invisible'},
                     'to_be_sampled':     {'view': 'invisible', 'edit': 'visible'},
                     'sampled':           {'view': 'invisible', 'edit': 'invisible'},
                     'to_be_preserved':   {'view': 'invisible', 'edit': 'invisible'},
                     'sample_due':        {'view': 'invisible', 'edit': 'invisible'},
                     'sample_prep':       {'view': 'invisible', 'edit': 'invisible'},
                     'sample_received':   {'view': 'invisible', 'edit': 'invisible'},
                     'attachment_due':    {'view': 'invisible', 'edit': 'invisible'},
                     'to_be_verified':    {'view': 'invisible', 'edit': 'invisible'},
                     'verified':          {'view': 'invisible', 'edit': 'invisible'},
                     'published':         {'view': 'invisible', 'edit': 'invisible'},
                     'invalid':           {'view': 'invisible', 'edit': 'invisible'},
                     },
            render_own_label=True,
        ),
    ),
    # Sample field
    StringField('Sampler',
        mode="rw",
        read_permission=permissions.View,
        write_permission=SampleSample,
        vocabulary='getSamplers',
        acquire=True,
        widget=BikaSelectionWidget(
            format='select',
<<<<<<< HEAD
            label=_("Sampler"),
=======
            label = _("Sampler"),
>>>>>>> 7356f3b3
            # see SamplingWOrkflowWidgetVisibility
            visible={'edit': 'visible',
                     'view': 'visible',
                     'header_table': 'prominent',
                     'sample_registered': {'view': 'invisible', 'edit': 'invisible'},
                     'to_be_sampled':     {'view': 'invisible', 'edit': 'visible'},
<<<<<<< HEAD
                     'sampled':           {'view': 'invisible', 'edit': 'invisible'},
                     'to_be_preserved':   {'view': 'invisible', 'edit': 'invisible'},
                     'sample_due':        {'view': 'invisible', 'edit': 'invisible'},
                     'sample_prep':       {'view': 'invisible', 'edit': 'invisible'},
                     'sample_received':   {'view': 'invisible', 'edit': 'invisible'},
                     'attachment_due':    {'view': 'invisible', 'edit': 'invisible'},
                     'to_be_verified':    {'view': 'invisible', 'edit': 'invisible'},
                     'verified':          {'view': 'invisible', 'edit': 'invisible'},
                     'published':         {'view': 'invisible', 'edit': 'invisible'},
                     'invalid':           {'view': 'invisible', 'edit': 'invisible'},
=======
                     'sampled':           {'view': 'visible', 'edit': 'invisible'},
                     'to_be_preserved':   {'view': 'visible', 'edit': 'invisible'},
                     'sample_due':        {'view': 'visible', 'edit': 'invisible'},
                     'sample_received':   {'view': 'visible', 'edit': 'invisible'},
                     'attachment_due':    {'view': 'visible', 'edit': 'invisible'},
                     'to_be_verified':    {'view': 'visible', 'edit': 'invisible'},
                     'verified':          {'view': 'visible', 'edit': 'invisible'},
                     'published':         {'view': 'visible', 'edit': 'invisible'},
                     'invalid':           {'view': 'visible', 'edit': 'invisible'},
>>>>>>> 7356f3b3
                     },
            render_own_label=True,
        ),
    ),
    DateTimeField(
        'SamplingDate',
        required=1,
        mode="rw",
        read_permission=permissions.View,
        write_permission=permissions.ModifyPortalContent,
        acquire=True,
        widget = DateTimeWidget(
<<<<<<< HEAD
            label=_("Sampling Date"),
=======
            label = _("Sampling Date"),
>>>>>>> 7356f3b3
            size=20,
            render_own_label=True,
            # see SamplingWOrkflowWidgetVisibility
            visible={'edit': 'visible',
                     'view': 'visible',
                     'add': 'edit',
                     'header_table': 'visible',
                     'sample_registered': {'view': 'visible', 'edit': 'visible', 'add': 'edit'},
                     'to_be_sampled':     {'view': 'visible', 'edit': 'invisible'},
                     'sampled':           {'view': 'visible', 'edit': 'invisible'},
                     'to_be_preserved':   {'view': 'visible', 'edit': 'invisible'},
                     'sample_due':        {'view': 'visible', 'edit': 'invisible'},
                     'sample_prep':       {'view': 'visible', 'edit': 'invisible'},
                     'sample_received':   {'view': 'visible', 'edit': 'invisible'},
                     'attachment_due':    {'view': 'visible', 'edit': 'invisible'},
                     'to_be_verified':    {'view': 'visible', 'edit': 'invisible'},
                     'verified':          {'view': 'visible', 'edit': 'invisible'},
                     'published':         {'view': 'visible', 'edit': 'invisible'},
                     'invalid':           {'view': 'visible', 'edit': 'invisible'},
                     },
        ),
    ),
    ReferenceField(
        'SampleType',
        required=1,
        allowed_types='SampleType',
        relationship='AnalysisRequestSampleType',
        mode="rw",
        read_permission=permissions.View,
        write_permission=permissions.ModifyPortalContent,
        acquire=True,
        widget=ReferenceWidget(
<<<<<<< HEAD
            label=_("Sample Type"),
            description=_("Create a new sample of this type"),
=======
            label = _("Sample Type"),
            description = _("Create a new sample of this type"),
>>>>>>> 7356f3b3
            size=20,
            render_own_label=True,
            visible={'edit': 'visible',
                     'view': 'visible',
                     'add': 'edit',
                     'secondary': 'disabled',
                     'header_table': 'visible',
                     'sample_registered': {'view': 'visible', 'edit': 'visible', 'add': 'edit'},
                     'to_be_sampled':     {'view': 'visible', 'edit': 'invisible'},
                     'sampled':           {'view': 'visible', 'edit': 'invisible'},
                     'to_be_preserved':   {'view': 'visible', 'edit': 'invisible'},
                     'sample_due':        {'view': 'visible', 'edit': 'invisible'},
                     'sample_prep':       {'view': 'visible', 'edit': 'invisible'},
                     'sample_received':   {'view': 'visible', 'edit': 'invisible'},
                     'attachment_due':    {'view': 'visible', 'edit': 'invisible'},
                     'to_be_verified':    {'view': 'visible', 'edit': 'invisible'},
                     'verified':          {'view': 'visible', 'edit': 'invisible'},
                     'published':         {'view': 'visible', 'edit': 'invisible'},
                     'invalid':           {'view': 'visible', 'edit': 'invisible'},
                     },
            catalog_name='bika_setup_catalog',
            base_query={'inactive_state': 'active'},
            showOn=True,
        ),
    ),
    ReferenceField(
        'SampleMatrix',
        required=False,
        allowed_types='SampleMatrix',
        relationship='AnalysisRequestSampleMatrix',
        mode="rw",
        read_permission=permissions.View,
        write_permission=permissions.ModifyPortalContent,
        acquire=True,
        widget=ReferenceWidget(
            label=_("Sample Matrix"),
            size=20,
            render_own_label=True,
            visible={'edit': 'visible',
                     'view': 'visible',
                     'add': 'edit',
                     'header_table': 'visible',
                     'sample_registered': {'view': 'visible', 'edit': 'visible', 'add': 'edit'},
                     'to_be_sampled':     {'view': 'visible', 'edit': 'invisible'},
                     'sampled':           {'view': 'visible', 'edit': 'invisible'},
                     'to_be_preserved':   {'view': 'visible', 'edit': 'invisible'},
                     'sample_due':        {'view': 'visible', 'edit': 'invisible'},
                     'sample_prep':       {'view': 'visible', 'edit': 'invisible'},
                     'sample_received':   {'view': 'visible', 'edit': 'invisible'},
                     'attachment_due':    {'view': 'visible', 'edit': 'invisible'},
                     'to_be_verified':    {'view': 'visible', 'edit': 'invisible'},
                     'verified':          {'view': 'visible', 'edit': 'invisible'},
                     'published':         {'view': 'visible', 'edit': 'invisible'},
                     'invalid':           {'view': 'visible', 'edit': 'invisible'},
                     },
            catalog_name='bika_setup_catalog',
            base_query={'inactive_state': 'active'},
            showOn=True,
        ),
    ),
    ReferenceField(
        'Specification',
        required=0,
        allowed_types='AnalysisSpec',
        relationship='AnalysisRequestAnalysisSpec',
        mode="rw",
        read_permission=permissions.View,
        write_permission=permissions.ModifyPortalContent,
        acquire=True,
        widget=ReferenceWidget(
<<<<<<< HEAD
            label=_("Analysis Specification"),
            description=_("Choose default AR specification values"),
=======
            label = _("Analysis Specification"),
            description = _("Choose default AR specification values"),
>>>>>>> 7356f3b3
            size=20,
            render_own_label=True,
            visible={'edit': 'visible',
                     'view': 'visible',
                     'add': 'edit',
                     'header_table': 'visible',
                     'sample_registered': {'view': 'visible', 'edit': 'visible', 'add': 'edit'},
                     'to_be_sampled':     {'view': 'visible', 'edit': 'visible'},
                     'sampled':           {'view': 'visible', 'edit': 'visible'},
                     'to_be_preserved':   {'view': 'visible', 'edit': 'visible'},
                     'sample_due':        {'view': 'visible', 'edit': 'visible'},
                     'sample_prep':       {'view': 'visible', 'edit': 'visible'},
                     'sample_received':   {'view': 'visible', 'edit': 'visible'},
                     'attachment_due':    {'view': 'visible', 'edit': 'visible'},
                     'to_be_verified':    {'view': 'visible', 'edit': 'invisible'},
                     'verified':          {'view': 'visible', 'edit': 'invisible'},
                     'published':         {'view': 'visible', 'edit': 'invisible'},
                     'invalid':           {'view': 'visible', 'edit': 'invisible'},
                     },
            catalog_name='bika_setup_catalog',
            colModel=[
                {'columnName': 'contextual_title',
                 'width': '30',
                 'label': _('Title'),
                 'align': 'left'},
                {'columnName': 'SampleTypeTitle',
                 'width': '70',
                 'label': _('SampleType'),
                 'align': 'left'},
                # UID is required in colModel
                {'columnName': 'UID', 'hidden': True},
            ],
            showOn=True,
        ),
    ),
    # see setResultsRange below.
    RecordsField('ResultsRange',
         required=0,
         type='analysisspec',
         subfields=('keyword', 'min', 'max', 'error', 'hidemin', 'hidemax', 'rangecomment'),
         widget=ComputedWidget(visible=False),
    ),
    ReferenceField(
        'PublicationSpecification',
        required=0,
        allowed_types='AnalysisSpec',
        relationship='AnalysisRequestPublicationSpec',
        mode="rw",
        read_permission=permissions.View,
        write_permission=permissions.View,
        widget=ReferenceWidget(
<<<<<<< HEAD
            label=_("Publication Specification"),
            description=_("Set the specification to be used before publishing an AR."),
=======
            label = _("Publication Specification"),
            description = _("Set the specification to be used before publishing an AR."),
>>>>>>> 7356f3b3
            size=20,
            render_own_label=True,
            visible={'edit': 'visible',
                     'view': 'visible',
                     'header_table': 'visible',
                     'sample_registered': {'view': 'invisible', 'edit': 'invisible'},
                     'to_be_sampled':     {'view': 'invisible', 'edit': 'invisible'},
                     'sampled':           {'view': 'invisible', 'edit': 'invisible'},
                     'to_be_preserved':   {'view': 'invisible', 'edit': 'invisible'},
                     'sample_due':        {'view': 'invisible', 'edit': 'invisible'},
                     'sample_prep':       {'view': 'invisible', 'edit': 'invisible'},
                     'sample_received':   {'view': 'invisible', 'edit': 'invisible'},
                     'attachment_due':    {'view': 'invisible', 'edit': 'invisible'},
                     'to_be_verified':    {'view': 'invisible', 'edit': 'invisible'},
                     'verified':          {'view': 'visible', 'edit': 'visible'},
                     'published':         {'view': 'visible', 'edit': 'visible'},
                     'invalid':           {'view': 'visible', 'edit': 'invisible'},
                     },
            catalog_name='bika_setup_catalog',
            base_query={'inactive_state': 'active'},
            showOn=True,
        ),
    ),
    ReferenceField(
        'SamplePoint',
        allowed_types='SamplePoint',
        relationship='AnalysisRequestSamplePoint',
        mode="rw",
        read_permission=permissions.View,
        write_permission=permissions.ModifyPortalContent,
        acquire=True,
        widget=ReferenceWidget(
<<<<<<< HEAD
            label=_("Sample Point"),
            description=_("Location where sample was taken"),
=======
            label = _("Sample Point"),
            description = _("Location where sample was taken"),
>>>>>>> 7356f3b3
            size=20,
            render_own_label=True,
            visible={'edit': 'visible',
                     'view': 'visible',
                     'add': 'edit',
                     'secondary': 'disabled',
                     'header_table': 'visible',
                     'sample_registered': {'view': 'visible', 'edit': 'visible', 'add': 'edit'},
                     'to_be_sampled':     {'view': 'visible', 'edit': 'visible'}, # LIMS-1159
                     'sampled':           {'view': 'visible', 'edit': 'visible'},
                     'to_be_preserved':   {'view': 'visible', 'edit': 'visible'},
                     'sample_due':        {'view': 'visible', 'edit': 'visible'},
                     'sample_prep':       {'view': 'visible', 'edit': 'visible'},
                     'sample_received':   {'view': 'visible', 'edit': 'visible'},
                     'attachment_due':    {'view': 'visible', 'edit': 'visible'},
                     'to_be_verified':    {'view': 'visible', 'edit': 'visible'},
                     'verified':          {'view': 'visible', 'edit': 'invisible'},
                     'published':         {'view': 'visible', 'edit': 'invisible'},
                     'invalid':           {'view': 'visible', 'edit': 'invisible'},
                     },
            catalog_name='bika_setup_catalog',
            base_query={'inactive_state': 'active'},
            showOn=True,
        ),
    ),
    ReferenceField(
        'StorageLocation',
        allowed_types='StorageLocation',
        relationship='AnalysisRequestStorageLocation',
        mode="rw",
        read_permission=permissions.View,
        write_permission=permissions.ModifyPortalContent,
        acquire=True,
        widget=ReferenceWidget(
<<<<<<< HEAD
            label=_("Storage Location"),
            description=_("Location where sample is kept"),
=======
            label = _("Storage Location"),
            description = _("Location where sample is kept"),
>>>>>>> 7356f3b3
            size=20,
            render_own_label=True,
            visible={'edit': 'visible',
                     'view': 'visible',
                     'add': 'edit',
                     'secondary': 'disabled',
                     'header_table': 'visible',
                     'sample_registered': {'view': 'visible', 'edit': 'visible', 'add': 'edit'},
                     'to_be_sampled':     {'view': 'visible', 'edit': 'visible'},
                     'sampled':           {'view': 'visible', 'edit': 'visible'},
                     'to_be_preserved':   {'view': 'visible', 'edit': 'visible'},
                     'sample_due':        {'view': 'visible', 'edit': 'visible'},
                     'sample_prep':       {'view': 'visible', 'edit': 'visible'},
                     'sample_received':   {'view': 'visible', 'edit': 'visible'},
                     'attachment_due':    {'view': 'visible', 'edit': 'visible'},
                     'to_be_verified':    {'view': 'visible', 'edit': 'visible'},
                     'verified':          {'view': 'visible', 'edit': 'visible'},
                     'published':         {'view': 'visible', 'edit': 'invisible'},
                     'invalid':           {'view': 'visible', 'edit': 'invisible'},
                     },
            catalog_name='bika_setup_catalog',
            base_query={'inactive_state': 'active'},
            showOn=True,
        ),
    ),
    StringField(
        'ClientOrderNumber',
        searchable=True,
        mode="rw",
        read_permission=permissions.View,
        write_permission=permissions.ModifyPortalContent,
        acquire=True,
        widget=StringWidget(
<<<<<<< HEAD
            label=_('Client Order Number'),
=======
            label = _("Client Order Number"),
>>>>>>> 7356f3b3
            size=20,
            render_own_label=True,
            visible={'edit': 'visible',
                     'view': 'visible',
                     'add': 'edit',
                     'header_table': 'visible',
                     'sample_registered': {'view': 'visible', 'edit': 'visible', 'add': 'edit'},
                     'to_be_sampled':     {'view': 'visible', 'edit': 'visible'},
                     'sampled':           {'view': 'visible', 'edit': 'visible'},
                     'to_be_preserved':   {'view': 'visible', 'edit': 'visible'},
                     'sample_due':        {'view': 'visible', 'edit': 'visible'},
                     'sample_prep':       {'view': 'visible', 'edit': 'visible'},
                     'sample_received':   {'view': 'visible', 'edit': 'visible'},
                     'attachment_due':    {'view': 'visible', 'edit': 'visible'},
                     'to_be_verified':    {'view': 'visible', 'edit': 'visible'},
                     'verified':          {'view': 'visible', 'edit': 'visible'},
                     'published':         {'view': 'visible', 'edit': 'invisible'},
                     'invalid':           {'view': 'visible', 'edit': 'invisible'},
                     },
        ),
    ),
    # Sample field
    StringField(
        'ClientReference',
        searchable=True,
        mode="rw",
        read_permission=permissions.View,
        write_permission=permissions.ModifyPortalContent,
        acquire=True,
        widget=StringWidget(
<<<<<<< HEAD
            label=_('Client Reference'),
=======
            label = _("Client Reference"),
>>>>>>> 7356f3b3
            size=20,
            render_own_label=True,
            visible={'edit': 'visible',
                     'view': 'visible',
                     'add': 'edit',
                     'secondary': 'disabled',
                     'header_table': 'visible',
                     'sample_registered': {'view': 'visible', 'edit': 'visible', 'add': 'edit'},
                     'to_be_sampled':     {'view': 'visible', 'edit': 'visible'},
                     'sampled':           {'view': 'visible', 'edit': 'visible'},
                     'to_be_preserved':   {'view': 'visible', 'edit': 'visible'},
                     'sample_due':        {'view': 'visible', 'edit': 'visible'},
                     'sample_prep':       {'view': 'visible', 'edit': 'visible'},
                     'sample_received':   {'view': 'visible', 'edit': 'visible'},
                     'attachment_due':    {'view': 'visible', 'edit': 'visible'},
                     'to_be_verified':    {'view': 'visible', 'edit': 'visible'},
                     'verified':          {'view': 'visible', 'edit': 'visible'},
                     'published':         {'view': 'visible', 'edit': 'invisible'},
                     'invalid':           {'view': 'visible', 'edit': 'invisible'},
                     },
        ),
    ),
    # Sample field
    StringField(
        'ClientSampleID',
        searchable=True,
        mode="rw",
        read_permission=permissions.View,
        write_permission=permissions.ModifyPortalContent,
        widget=StringWidget(
<<<<<<< HEAD
            label=_('Client Sample ID'),
=======
            label = _("Client Sample ID"),
>>>>>>> 7356f3b3
            size=20,
            render_own_label=True,
            visible={'edit': 'visible',
                     'view': 'visible',
                     'add': 'edit',
                     'secondary': 'disabled',
                     'header_table': 'visible',
                     'sample_registered': {'view': 'visible', 'edit': 'visible'},
                     'to_be_sampled':     {'view': 'visible', 'edit': 'invisible'},
                     'sampled':           {'view': 'visible', 'edit': 'invisible'},
                     'to_be_preserved':   {'view': 'visible', 'edit': 'invisible'},
                     'sample_due':        {'view': 'visible', 'edit': 'invisible'},
                     'sample_prep':       {'view': 'visible', 'edit': 'invisible'},
                     'sample_received':   {'view': 'visible', 'edit': 'invisible'},
                     'attachment_due':    {'view': 'visible', 'edit': 'invisible'},
                     'to_be_verified':    {'view': 'visible', 'edit': 'invisible'},
                     'verified':          {'view': 'visible', 'edit': 'invisible'},
                     'published':         {'view': 'visible', 'edit': 'invisible'},
                     'invalid':           {'view': 'visible', 'edit': 'invisible'},
                     },
        ),
    ),
    # Sample field
    ReferenceField('SamplingDeviation',
        allowed_types = ('SamplingDeviation',),
        relationship = 'AnalysisRequestSamplingDeviation',
        referenceClass = HoldingReference,
        mode="rw",
        read_permission=permissions.View,
        write_permission=permissions.ModifyPortalContent,
        acquire=True,
        widget=ReferenceWidget(
<<<<<<< HEAD
            label=_('Sampling Deviation'),
=======
            label = _("Sampling Deviation"),
>>>>>>> 7356f3b3
            size=20,
            render_own_label=True,
            acquire=True,
            visible={'edit': 'visible',
                     'view': 'visible',
                     'add': 'edit',
                     'secondary': 'disabled',
                     'header_table': 'visible',
                     'sample_registered': {'view': 'visible', 'edit': 'visible', 'add': 'edit'},
                     'to_be_sampled':     {'view': 'visible', 'edit': 'visible'},
                     'sampled':           {'view': 'visible', 'edit': 'visible'},
                     'to_be_preserved':   {'view': 'visible', 'edit': 'visible'},
                     'sample_due':        {'view': 'visible', 'edit': 'visible'},
                     'sample_prep':       {'view': 'visible', 'edit': 'visible'},
                     'sample_received':   {'view': 'visible', 'edit': 'invisible'},
                     'attachment_due':    {'view': 'visible', 'edit': 'invisible'},
                     'to_be_verified':    {'view': 'visible', 'edit': 'invisible'},
                     'verified':          {'view': 'visible', 'edit': 'invisible'},
                     'published':         {'view': 'visible', 'edit': 'invisible'},
                     'invalid':           {'view': 'visible', 'edit': 'invisible'},
                     },
            catalog_name='bika_setup_catalog',
            base_query={'inactive_state': 'active'},
            showOn=True,
        ),
    ),
    # Sample field
    ReferenceField(
        'SampleCondition',
        allowed_types = ('SampleCondition',),
        relationship = 'AnalysisRequestSampleCondition',
        referenceClass = HoldingReference,
        mode="rw",
        read_permission=permissions.View,
        write_permission=permissions.ModifyPortalContent,
        acquire=True,
        widget=ReferenceWidget(
<<<<<<< HEAD
            label=_('Sample condition'),
=======
            label = _("Sample condition"),
>>>>>>> 7356f3b3
            size=20,
            render_own_label=True,
            visible={'edit': 'visible',
                     'view': 'visible',
                     'add': 'edit',
                     'secondary': 'disabled',
                     'header_table': 'visible',
                     'sample_registered': {'view': 'visible', 'edit': 'visible', 'add': 'edit'},
                     'to_be_sampled':     {'view': 'visible', 'edit': 'visible'},
                     'sampled':           {'view': 'visible', 'edit': 'visible'},
                     'to_be_preserved':   {'view': 'visible', 'edit': 'visible'},
                     'sample_due':        {'view': 'visible', 'edit': 'visible'},
                     'sample_prep':       {'view': 'visible', 'edit': 'visible'},
                     'sample_received':   {'view': 'visible', 'edit': 'invisible'},
                     'attachment_due':    {'view': 'visible', 'edit': 'invisible'},
                     'to_be_verified':    {'view': 'visible', 'edit': 'invisible'},
                     'verified':          {'view': 'visible', 'edit': 'invisible'},
                     'published':         {'view': 'visible', 'edit': 'invisible'},
                     'invalid':           {'view': 'visible', 'edit': 'invisible'},
                     },
            catalog_name='bika_setup_catalog',
            base_query={'inactive_state': 'active'},
            showOn=True,
        ),
    ),
    BooleanField(
        'ReturnSampleToClient',
        schemata = "AnalysisRequest and Sample Fields",
        acquire=True,
        widget=BooleanWidget(
            label=_("Return Sample To Client"),
            size=20,
            render_own_label=True,
            visible={'edit': 'visible',
                     'view': 'visible',
                     'add': 'edit',
                     'secondary': 'disabled',
                     'header_table': 'visible',
                     'sample_registered': {'view': 'visible', 'edit': 'visible', 'add': 'edit'},
                     'to_be_sampled':     {'view': 'visible', 'edit': 'visible'},
                     'sampled':           {'view': 'visible', 'edit': 'visible'},
                     'to_be_preserved':   {'view': 'visible', 'edit': 'visible'},
                     'sample_due':        {'view': 'visible', 'edit': 'visible'},
                     'sample_prep':       {'view': 'visible', 'edit': 'visible'},
                     'sample_received':   {'view': 'visible', 'edit': 'invisible'},
                     'attachment_due':    {'view': 'visible', 'edit': 'invisible'},
                     'to_be_verified':    {'view': 'visible', 'edit': 'invisible'},
                     'verified':          {'view': 'visible', 'edit': 'invisible'},
                     'published':         {'view': 'visible', 'edit': 'invisible'},
                     'invalid':           {'view': 'visible', 'edit': 'invisible'},
                     },
        )
    ),
    BooleanField(
        'BioHazardous',
        schemata = "AnalysisRequest and Sample Fields",
        acquire=True,
        widget=BooleanWidget(
            label=_("BioHazardous"),
            size=20,
            render_own_label=True,
            visible={'edit': 'visible',
                     'view': 'visible',
                     'add': 'edit',
                     'secondary': 'disabled',
                     'header_table': 'visible',
                     'sample_registered': {'view': 'visible', 'edit': 'visible', 'add': 'edit'},
                     'to_be_sampled':     {'view': 'visible', 'edit': 'invisible'},
                     'sampled':           {'view': 'visible', 'edit': 'invisible'},
                     'to_be_preserved':   {'view': 'visible', 'edit': 'invisible'},
                     'sample_due':        {'view': 'visible', 'edit': 'invisible'},
                     'sample_prep':       {'view': 'visible', 'edit': 'invisible'},
                     'sample_received':   {'view': 'visible', 'edit': 'invisible'},
                     'attachment_due':    {'view': 'visible', 'edit': 'invisible'},
                     'to_be_verified':    {'view': 'visible', 'edit': 'invisible'},
                     'verified':          {'view': 'visible', 'edit': 'invisible'},
                     'published':         {'view': 'visible', 'edit': 'invisible'},
                     'invalid':           {'view': 'visible', 'edit': 'invisible'},
                     },
        )
    ),
    ReferenceField(
        'DefaultContainerType',
        allowed_types = ('ContainerType',),
        relationship = 'AnalysisRequestContainerType',
        referenceClass = HoldingReference,
        mode="rw",
        read_permission=permissions.View,
        write_permission=permissions.ModifyPortalContent,
        acquire=True,
        widget=ReferenceWidget(
<<<<<<< HEAD
            label=_('Default Container'),
            description=_('Default container for new sample partitions'),
=======
            label = _("Default Container"),
            description = _("Default container for new sample partitions"),
>>>>>>> 7356f3b3
            size=20,
            render_own_label=True,
            visible={'edit': 'visible',
                     'view': 'visible',
                     'add': 'edit',
                     'secondary': 'disabled',
                     'header_table': 'visible',
                     'sample_registered': {'view': 'visible', 'edit': 'visible', 'add': 'edit'},
                     'to_be_sampled':     {'view': 'visible', 'edit': 'invisible'},
                     'sampled':           {'view': 'visible', 'edit': 'invisible'},
                     'to_be_preserved':   {'view': 'visible', 'edit': 'invisible'},
                     'sample_due':        {'view': 'visible', 'edit': 'invisible'},
                     'sample_prep':       {'view': 'visible', 'edit': 'invisible'},
                     'sample_received':   {'view': 'visible', 'edit': 'invisible'},
                     'attachment_due':    {'view': 'visible', 'edit': 'invisible'},
                     'to_be_verified':    {'view': 'visible', 'edit': 'invisible'},
                     'verified':          {'view': 'visible', 'edit': 'invisible'},
                     'published':         {'view': 'visible', 'edit': 'invisible'},
                     'invalid':           {'view': 'visible', 'edit': 'invisible'},
                     },
            catalog_name='bika_setup_catalog',
            base_query={'inactive_state': 'active'},
            showOn=True,
        ),
    ),
    # Sample field
    BooleanField(
        'AdHoc',
        default=False,
        mode="rw",
        read_permission=permissions.View,
        write_permission=permissions.ModifyPortalContent,
        widget=BooleanWidget(
<<<<<<< HEAD
            label=_("Ad-Hoc"),
=======
            label = _("Ad-Hoc"),
>>>>>>> 7356f3b3
            render_own_label=True,
            visible={'edit': 'visible',
                     'view': 'visible',
                     'add': 'edit',
                     'secondary': 'disabled',
                     'header_table': 'visible',
                     'sample_registered': {'view': 'visible', 'edit': 'visible', 'add': 'edit'},
                     'to_be_sampled':     {'view': 'visible', 'edit': 'invisible'},
                     'sampled':           {'view': 'visible', 'edit': 'invisible'},
                     'to_be_preserved':   {'view': 'visible', 'edit': 'invisible'},
                     'sample_due':        {'view': 'visible', 'edit': 'invisible'},
                     'sample_prep':       {'view': 'visible', 'edit': 'invisible'},
                     'sample_received':   {'view': 'visible', 'edit': 'invisible'},
                     'attachment_due':    {'view': 'visible', 'edit': 'invisible'},
                     'to_be_verified':    {'view': 'visible', 'edit': 'invisible'},
                     'verified':          {'view': 'visible', 'edit': 'invisible'},
                     'published':         {'view': 'visible', 'edit': 'invisible'},
                     'invalid':           {'view': 'visible', 'edit': 'invisible'},
                     },
        ),
    ),
    # Sample field
    BooleanField(
        'Composite',
        default=False,
        mode="rw",
        read_permission=permissions.View,
        write_permission=permissions.ModifyPortalContent,
        widget=BooleanWidget(
<<<<<<< HEAD
            label=_("Composite"),
=======
            label = _("Composite"),
>>>>>>> 7356f3b3
            render_own_label=True,
            visible={'edit': 'visible',
                     'view': 'visible',
                     'add': 'edit',
                     'secondary': 'disabled',
                     'header_table': 'visible',
                     'sample_registered': {'view': 'visible', 'edit': 'visible', 'add': 'edit'},
                     'to_be_sampled':     {'view': 'visible', 'edit': 'visible'},
                     'sampled':           {'view': 'visible', 'edit': 'visible'},
                     'to_be_preserved':   {'view': 'visible', 'edit': 'visible'},
                     'sample_due':        {'view': 'visible', 'edit': 'visible'},
                     'sample_prep':       {'view': 'visible', 'edit': 'visible'},
                     'sample_received':   {'view': 'visible', 'edit': 'visible'},
                     'attachment_due':    {'view': 'visible', 'edit': 'visible'},
                     'to_be_verified':    {'view': 'visible', 'edit': 'visible'},
                     'verified':          {'view': 'visible', 'edit': 'invisible'},
                     'published':         {'view': 'visible', 'edit': 'invisible'},
                     'invalid':           {'view': 'visible', 'edit': 'invisible'},
                     },
        ),
    ),
    BooleanField(
        'ReportDryMatter',
        default=False,
        mode="rw",
        read_permission=permissions.View,
        write_permission=permissions.ModifyPortalContent,
        widget=BooleanWidget(
<<<<<<< HEAD
            label=_('Report as Dry Matter'),
            render_own_label=True,
            description=_('These results can be reported as dry matter'),
=======
            label = _("Report as Dry Matter"),
            render_own_label=True,
            description = _("These results can be reported as dry matter"),
>>>>>>> 7356f3b3
            visible={'edit': 'visible',
                     'view': 'visible',
                     'add': 'edit',
                     'header_table': 'visible',
                     'sample_registered': {'view': 'visible', 'edit': 'visible', 'add': 'edit'},
                     'to_be_sampled':     {'view': 'visible', 'edit': 'visible'},
                     'sampled':           {'view': 'visible', 'edit': 'visible'},
                     'to_be_preserved':   {'view': 'visible', 'edit': 'visible'},
                     'sample_due':        {'view': 'visible', 'edit': 'visible'},
                     'sample_prep':       {'view': 'visible', 'edit': 'visible'},
                     'sample_received':   {'view': 'visible', 'edit': 'visible'},
                     'attachment_due':    {'view': 'visible', 'edit': 'visible'},
                     'to_be_verified':    {'view': 'visible', 'edit': 'visible'},
                     'verified':          {'view': 'visible', 'edit': 'invisible'},
                     'published':         {'view': 'visible', 'edit': 'invisible'},
                     'invalid':           {'view': 'visible', 'edit': 'invisible'},
                     },
        ),
    ),
    BooleanField(
        'InvoiceExclude',
        default=False,
        mode="rw",
        read_permission=permissions.View,
        write_permission=permissions.ModifyPortalContent,
        widget=BooleanWidget(
<<<<<<< HEAD
            label=_('Invoice Exclude'),
            description=_('Select if analyses to be excluded from invoice'),
=======
            label = _("Invoice Exclude"),
            description = _("Select if analyses to be excluded from invoice"),
>>>>>>> 7356f3b3
            render_own_label=True,
            visible={'edit': 'visible',
                     'view': 'visible',
                     'add': 'edit',
                     'header_table': 'visible',
                     'sample_registered': {'view': 'visible', 'edit': 'visible', 'add': 'edit'},
                     'to_be_sampled':     {'view': 'visible', 'edit': 'visible'},
                     'sampled':           {'view': 'visible', 'edit': 'visible'},
                     'to_be_preserved':   {'view': 'visible', 'edit': 'visible'},
                     'sample_due':        {'view': 'visible', 'edit': 'visible'},
                     'sample_prep':       {'view': 'visible', 'edit': 'visible'},
                     'sample_received':   {'view': 'visible', 'edit': 'invisible'},
                     'attachment_due':    {'view': 'visible', 'edit': 'invisible'},
                     'to_be_verified':    {'view': 'visible', 'edit': 'invisible'},
                     'verified':          {'view': 'visible', 'edit': 'invisible'},
                     'published':         {'view': 'visible', 'edit': 'invisible'},
                     'invalid':           {'view': 'visible', 'edit': 'invisible'},
                     },
        ),
    ),
    ARAnalysesField(
        'Analyses',
        required=1,
        mode="rw",
        read_permission=permissions.View,
        write_permission=permissions.ModifyPortalContent,
        widget=ComputedWidget(
            visible={'edit': 'invisible',
                     'view': 'invisible',
                     'sample_registered': {'view': 'visible', 'edit': 'visible', 'add': 'invisible'},
                     }
        ),
    ),
    ReferenceField(
        'Attachment',
        multiValued=1,
        allowed_types=('Attachment',),
        referenceClass=HoldingReference,
        relationship='AnalysisRequestAttachment',
        mode="rw",
        read_permission=permissions.View,
        write_permission=permissions.ModifyPortalContent,
        widget=ComputedWidget(
            visible={'edit': 'invisible',
                     'view': 'invisible',
                     },
        )
    ),
    ReferenceField(
        'Invoice',
        vocabulary_display_path_bound=sys.maxsize,
        allowed_types=('Invoice',),
        referenceClass=HoldingReference,
        relationship='AnalysisRequestInvoice',
        mode="rw",
        read_permission=permissions.View,
        write_permission=permissions.ModifyPortalContent,
        widget=ComputedWidget(
            visible={'edit': 'invisible',
                     'view': 'invisible',
                     },
        )
    ),
    DateTimeField(
        'DateReceived',
        mode="rw",
        read_permission=permissions.View,
        write_permission=permissions.ModifyPortalContent,
        widget=DateTimeWidget(
<<<<<<< HEAD
            label=_('Date Received'),
            render_own_label=True,
=======
            label = _("Date Received"),
>>>>>>> 7356f3b3
            visible={'edit': 'visible',
                     'view': 'visible',
                     'header_table': 'visible',
                     'sample_registered': {'view': 'invisible', 'edit': 'invisible', 'add': 'invisible'},
                     'to_be_sampled':     {'view': 'invisible', 'edit': 'invisible'},
                     'sampled':           {'view': 'invisible', 'edit': 'invisible'},
                     'to_be_preserved':   {'view': 'invisible', 'edit': 'invisible'},
                     'sample_due':        {'view': 'invisible', 'edit': 'invisible'},
                     'sample_prep':       {'view': 'invisible', 'edit': 'invisible'},
                     'sample_received':   {'view': 'visible', 'edit': 'invisible'},
                     'attachment_due':    {'view': 'visible', 'edit': 'invisible'},
                     'to_be_verified':    {'view': 'visible', 'edit': 'invisible'},
                     'verified':          {'view': 'visible', 'edit': 'invisible'},
                     'published':         {'view': 'visible', 'edit': 'invisible'},
                     'invalid':           {'view': 'visible', 'edit': 'invisible'},
                     },
        ),
    ),
    DateTimeField(
        'DatePublished',
        mode="rw",
        read_permission=permissions.View,
        write_permission=permissions.ModifyPortalContent,
        widget=DateTimeWidget(
<<<<<<< HEAD
            label=_('Date Published'),
            render_own_label=True,
=======
            label = _("Date Published"),
>>>>>>> 7356f3b3
            visible={'edit': 'visible',
                     'view': 'visible',
                     'add': 'invisible',
                     'secondary': 'invisible',
                     'header_table': 'visible',
                     'sample_registered': {'view': 'invisible', 'edit': 'invisible', 'add': 'invisible'},
                     'to_be_sampled':     {'view': 'invisible', 'edit': 'invisible'},
                     'sampled':           {'view': 'invisible', 'edit': 'invisible'},
                     'to_be_preserved':   {'view': 'invisible', 'edit': 'invisible'},
                     'sample_due':        {'view': 'invisible', 'edit': 'invisible'},
                     'sample_prep':       {'view': 'invisible', 'edit': 'invisible'},
                     'sample_received':   {'view': 'invisible', 'edit': 'invisible'},
                     'attachment_due':    {'view': 'invisible', 'edit': 'invisible'},
                     'to_be_verified':    {'view': 'invisible', 'edit': 'invisible'},
                     'verified':          {'view': 'invisible', 'edit': 'invisible'},
                     'published':         {'view': 'visible', 'edit': 'invisible'},
                     'invalid':           {'view': 'visible', 'edit': 'invisible'},
                     },
        ),
    ),
    TextField(
        'Remarks',
        searchable=True,
        default_content_type='text/x-web-intelligent',
        allowable_content_types = ('text/plain', ),
        default_output_type="text/plain",
        mode="rw",
        read_permission=permissions.View,
        write_permission=permissions.ModifyPortalContent,
        widget=TextAreaWidget(
            macro="bika_widgets/remarks",
<<<<<<< HEAD
            label=_('Remarks'),
=======
            label = _("Remarks"),
>>>>>>> 7356f3b3
            append_only=True,
            visible={'edit': 'visible',
                     'view': 'visible',
                     'add': 'invisible',
                     'sample_registered': {'view': 'invisible', 'edit': 'invisible', 'add': 'invisible'},
                     },
        ),
    ),
    FixedPointField(
        'MemberDiscount',
        default_method='getDefaultMemberDiscount',
        mode="rw",
        read_permission=permissions.View,
        write_permission=permissions.ModifyPortalContent,
        widget=DecimalWidget(
<<<<<<< HEAD
            label=_('Member discount %'),
            description=_('Enter percentage value eg. 33.0'),
=======
            label = _("Member discount %"),
            description = _("Enter percentage value eg. 33.0"),
>>>>>>> 7356f3b3
            render_own_label=True,
            visible={'edit': 'visible',
                     'view': 'visible',
                     'add': 'invisible',
                     'sample_registered': {'view': 'invisible', 'edit': 'invisible', 'add': 'invisible'},
                     },
        ),
    ),
    ComputedField(
        'ClientUID',
        searchable=True,
        expression='here.aq_parent.UID()',
        widget=ComputedWidget(
            visible=False,
        ),
    ),
    ComputedField(
        'SampleTypeTitle',
        searchable=True,
        expression="here.getSampleType().Title() if here.getSampleType() else ''",
        widget=ComputedWidget(
            visible=False,
        ),
    ),
    ComputedField(
        'SamplePointTitle',
        searchable=True,
        expression="here.getSamplePoint().Title() if here.getSamplePoint() else ''",
        widget=ComputedWidget(
            visible=False,
        ),
    ),
    ComputedField(
        'SampleUID',
        expression="here.getSample() and here.getSample().UID() or ''",
        widget=ComputedWidget(
            visible=False,
        ),
    ),
    ComputedField(
        'SampleID',
        expression="here.getSample() and here.getSample().getId() or ''",
        widget=ComputedWidget(
            visible=False,
        ),
    ),
    ComputedField(
        'ContactUID',
        expression="here.getContact() and here.getContact().UID() or ''",
        widget=ComputedWidget(
            visible=False,
        ),
    ),
    ComputedField(
        'ProfileUID',
        expression="here.getProfile() and here.getProfile().UID() or ''",
        widget=ComputedWidget(
            visible=False,
        ),
    ),
    ComputedField(
        'Invoiced',
        expression='here.getInvoice() and True or False',
        default=False,
        widget=ComputedWidget(
            visible=False,
        ),
    ),
    ReferenceField(
        'ChildAnalysisRequest',
        allowed_types = ('AnalysisRequest',),
        relationship = 'AnalysisRequestChildAnalysisRequest',
        referenceClass = HoldingReference,
        mode="rw",
        read_permission=permissions.View,
        write_permission=permissions.ModifyPortalContent,
        widget=ReferenceWidget(
            visible=False,
        ),
    ),
    ReferenceField(
        'ParentAnalysisRequest',
        allowed_types = ('AnalysisRequest',),
        relationship = 'AnalysisRequestParentAnalysisRequest',
        referenceClass = HoldingReference,
        mode="rw",
        read_permission=permissions.View,
        write_permission=permissions.ModifyPortalContent,
        widget=ReferenceWidget(
            visible=False,
        ),
    ),
    StringField('PreparationWorkflow',
        mode="rw",
        read_permission=permissions.View,
        write_permission=permissions.ModifyPortalContent,
        vocabulary='getPreparationWorkflows',
        acquire=True,
        widget=SelectionWidget(
            format="select",
            label=_("Preparation Workflow"),
            visible={'edit': 'visible',
                     'view': 'visible',
                     'add': 'edit',
                     'header_table': 'visible',
                     'sample_registered': {'view': 'visible', 'edit': 'visible', 'add': 'edit'},
                     'to_be_sampled':     {'view': 'visible', 'edit': 'visible'},
                     'sampled':           {'view': 'visible', 'edit': 'visible'},
                     'to_be_preserved':   {'view': 'visible', 'edit': 'visible'},
                     'sample_due':        {'view': 'visible', 'edit': 'visible'},
                     'sample_prep':       {'view': 'visible', 'edit': 'invisible'},
                     'sample_received':   {'view': 'visible', 'edit': 'invisible'},
                     'attachment_due':    {'view': 'visible', 'edit': 'invisible'},
                     'to_be_verified':    {'view': 'visible', 'edit': 'invisible'},
                     'verified':          {'view': 'visible', 'edit': 'invisible'},
                     'published':         {'view': 'visible', 'edit': 'invisible'},
                     'invalid':           {'view': 'visible', 'edit': 'invisible'},
                     },
            render_own_label=True,
        ),
    ),
    HistoryAwareReferenceField(
        'Priority',
        allowed_types=('ARPriority',),
        referenceClass=HoldingReference,
        relationship='AnalysisRequestPriority',
        mode="rw",
        read_permission=permissions.View,
        write_permission=permissions.ModifyPortalContent,
        acquire=True,
        widget=ReferenceWidget(
<<<<<<< HEAD
            label=_("Priority"),
=======
            label = _("Priority"),
>>>>>>> 7356f3b3
            size=10,
            render_own_label=True,
            visible={'edit': 'visible',
                     'view': 'visible',
                     'add': 'edit',
                     'header_table': 'visible',
                     'sample_registered': {'view': 'visible', 'edit': 'visible', 'add': 'edit'},
                     'to_be_sampled':     {'view': 'visible', 'edit': 'visible'},
                     'sampled':           {'view': 'visible', 'edit': 'visible'},
                     'to_be_preserved':   {'view': 'visible', 'edit': 'visible'},
                     'sample_due':        {'view': 'visible', 'edit': 'visible'},
                     'sample_prep':       {'view': 'visible', 'edit': 'visible'},
                     'sample_received':   {'view': 'visible', 'edit': 'visible'},
                     'attachment_due':    {'view': 'visible', 'edit': 'visible'},
                     'to_be_verified':    {'view': 'visible', 'edit': 'visible'},
                     'verified':          {'view': 'visible', 'edit': 'visible'},
                     'published':         {'view': 'visible', 'edit': 'invisible'},
                     'invalid':           {'view': 'visible', 'edit': 'invisible'},
                     },
            catalog_name='bika_setup_catalog',
            base_query={'inactive_state': 'active'},
            colModel=[
                {'columnName': 'Title', 'width': '30',
                 'label': _('Title'), 'align': 'left'},
                {'columnName': 'Description', 'width': '70',
                 'label': _('Description'), 'align': 'left'},
                {'columnName': 'sortKey', 'hidden': True},
                {'columnName': 'UID', 'hidden': True},
            ],
            sidx='sortKey',
            sord='asc',
            showOn=True,
        ),
    ),
)
)


schema['title'].required = False

schema['id'].widget.visible = {
    'edit': 'invisible',
    'view': 'invisible',
}

schema['title'].widget.visible = {
    'edit': 'invisible',
    'view': 'invisible',
}

schema.moveField('Client', before='Contact')

class AnalysisRequest(BaseFolder):
    implements(IAnalysisRequest)
    security = ClassSecurityInfo()
    displayContentsTab = False
    schema = schema

    _at_rename_after_creation = True

    def _renameAfterCreation(self, check_auto_id=False):
        from bika.lims.idserver import renameAfterCreation
        renameAfterCreation(self)

    def _getCatalogTool(self):
        from bika.lims.catalog import getCatalog
        return getCatalog(self)

    def Title(self):
        """ Return the Request ID as title """
        return safe_unicode(self.getRequestID()).encode('utf-8')

    def Description(self):
        """ Return searchable data as Description """
        descr = " ".join((self.getRequestID(), self.aq_parent.Title()))
        return safe_unicode(descr).encode('utf-8')

    def getClient(self):
        if self.aq_parent.portal_type == 'Client':
            return self.aq_parent
        return self.Schema()['Client'].get(self)

    def getClientPath(self):
        return "/".join(self.aq_parent.getPhysicalPath())

    def getClientTitle(self):
        return self.getClient().Title() if self.getClient() else ''

    def getContactTitle(self):
        return self.getContact().Title() if self.getContact() else ''

    def getProfileTitle(self):
        return self.getProfile().Title() if self.getProfile() else ''

    def getTemplateTitle(self):
        return self.getTemplate().Title() if self.getTemplate() else ''

    def setPublicationSpecification(self, value):
        "Never contains a value; this field is here for the UI."
        return None

    def getAnalysisCategory(self):
        proxies = self.getAnalyses(full_objects=True)
        value = []
        for proxy in proxies:
            val = proxy.getCategoryTitle()
            if val not in value:
                value.append(val)
        return value

    def getAnalysisService(self):
        proxies = self.getAnalyses(full_objects=True)
        value = []
        for proxy in proxies:
            val = proxy.getServiceTitle()
            if val not in value:
                value.append(val)
        return value

    def getAnalysts(self):
        proxies = self.getAnalyses(full_objects=True)
        value = []
        for proxy in proxies:
            val = proxy.getAnalyst()
            if val not in value:
                value.append(val)
        return value

    def getBatch(self):
        # The parent type may be "Batch" during ar_add.
        # This function fills the hidden field in ar_add.pt
        if self.aq_parent.portal_type == 'Batch':
            return self.aq_parent
        else:
            return self.Schema()['Batch'].get(self)

    def getDefaultMemberDiscount(self):
        """ compute default member discount if it applies """
        if hasattr(self, 'getMemberDiscountApplies'):
            if self.getMemberDiscountApplies():
                plone = getSite()
                settings = plone.bika_setup
                return settings.getMemberDiscount()
            else:
                return "0.00"

    def setDefaultPriority(self):
        """ compute default priority """
        bsc = getToolByName(self, 'bika_setup_catalog')
        priorities = bsc(
            portal_type='ARPriority',
            )
        for brain in priorities:
            obj = brain.getObject()
            if obj.getIsDefault():
                self.setPriority(obj)
                return

        # priority is not a required field.  No default means...
        logging.info('Priority: no default priority found')
        return

    security.declareProtected(View, 'getResponsible')

    def getAnalysesNum(self):
        """ Return the amount of analyses verified/total in the current AR """
        verified = 0
        total = 0
        for analysis in self.getAnalyses():
            review_state = analysis.review_state
            if review_state in ['verified' ,'published']:
                verified += 1
            if review_state not in 'retracted':
                total += 1
        return verified,total

    def getResponsible(self):
        """ Return all manager info of responsible departments """
        managers = {}
        departments = []
        for analysis in self.objectValues('Analysis'):
            department = analysis.getService().getDepartment()
            if department is None:
                continue
            department_id = department.getId()
            if department_id in departments:
                continue
            departments.append(department_id)
            manager = department.getManager()
            if manager is None:
                continue
            manager_id = manager.getId()
            if manager_id not in managers:
                managers[manager_id] = {}
                managers[manager_id]['name'] = safe_unicode(manager.getFullname())
                managers[manager_id]['email'] = safe_unicode(manager.getEmailAddress())
                managers[manager_id]['phone'] = safe_unicode(manager.getBusinessPhone())
                if manager.getSignature():
                    managers[manager_id]['signature'] = '%s/Signature' % manager.absolute_url()
                else:
                    managers[manager_id]['signature'] = False
                managers[manager_id]['departments'] = ''
            mngr_dept = managers[manager_id]['departments']
            if mngr_dept:
                mngr_dept += ', '
            mngr_dept += department.Title()
            managers[manager_id]['departments'] = safe_unicode(mngr_dept)
        mngr_keys = managers.keys()
        mngr_info = {}
        mngr_info['ids'] = mngr_keys
        mngr_info['dict'] = managers

        return mngr_info

    security.declareProtected(View, 'getResponsible')

    def getManagers(self):
        """ Return all managers of responsible departments """
        manager_ids = []
        manager_list = []
        departments = []
        for analysis in self.objectValues('Analysis'):
            department = analysis.getService().getDepartment()
            if department is None:
                continue
            department_id = department.getId()
            if department_id in departments:
                continue
            departments.append(department_id)
            manager = department.getManager()
            if manager is None:
                continue
            manager_id = manager.getId()
            if not manager_id in manager_ids:
                manager_ids.append(manager_id)
                manager_list.append(manager)

        return manager_list

    security.declareProtected(View, 'getLate')

    def getLate(self):
        """ return True if any analyses are late """
        workflow = getToolByName(self, 'portal_workflow')
        review_state = workflow.getInfoFor(self, 'review_state', '')
        if review_state in ['to_be_sampled', 'to_be_preserved',
                            'sample_due', 'published']:
            return False

        for analysis in self.objectValues('Analysis'):
            review_state = workflow.getInfoFor(analysis, 'review_state', '')
            if review_state == 'published':
                continue
            calculation = analysis.getService().getCalculation()
            if not calculation \
                or (calculation and not calculation.getDependentServices()):
                resultdate = analysis.getResultCaptureDate()
                duedate = analysis.getDueDate()
                if (resultdate and resultdate > duedate) \
                    or (not resultdate and DateTime() > duedate):
                    return True
        return False

    security.declareProtected(View, 'getBillableItems')

    def getBillableItems(self):
        """ Return all items except those in 'not_requested' state """
        workflow = getToolByName(self, 'portal_workflow')
        items = []
        for analysis in self.objectValues('Analysis'):
            review_state = workflow.getInfoFor(analysis, 'review_state', '')
            if review_state != 'not_requested':
                items.append(analysis)
        return items

    security.declareProtected(View, 'getSubtotal')

    def getSubtotal(self):
        """ Compute Subtotal
        """
        return sum(
            [Decimal(obj.getPrice()) for obj in self.getBillableItems()])

    security.declareProtected(View, 'getVATAmount')

    def getVATAmount(self):
        """ Compute VAT """
        billable = self.getBillableItems()
        if len(billable) > 0:
            return sum([o.getVATAmount() for o in billable])
        return 0

    security.declareProtected(View, 'getTotalPrice')

    def getTotalPrice(self):
        """ Compute TotalPrice """
        billable = self.getBillableItems()
        if len(billable) > 0:
            return sum([o.getTotalPrice() for o in billable])
        return 0
    getTotal = getTotalPrice

    security.declareProtected(ManageInvoices, 'issueInvoice')

    def issueInvoice(self, REQUEST=None, RESPONSE=None):
        """ issue invoice
        """
        # check for an adhoc invoice batch for this month
        now = DateTime()
        batch_month = now.strftime('%b %Y')
        batch_title = '%s - %s' % (batch_month, 'ad hoc')
        invoice_batch = None
        for b_proxy in self.portal_catalog(portal_type='InvoiceBatch',
                                           Title=batch_title):
            invoice_batch = b_proxy.getObject()
        if not invoice_batch:
            first_day = DateTime(now.year(), now.month(), 1)
            start_of_month = first_day.earliestTime()
            last_day = first_day + 31
            while last_day.month() != now.month():
                last_day = last_day - 1
            end_of_month = last_day.latestTime()

            invoices = self.invoices
            batch_id = invoices.generateUniqueId('InvoiceBatch')
            invoice_batch = _createObjectByType("InvoiceBatch", invoices, batch_id)
            invoice_batch.edit(
                title=batch_title,
                BatchStartDate=start_of_month,
                BatchEndDate=end_of_month,
            )
            invoice_batch.processForm()

        client_uid = self.getClientUID()
        invoice_batch.createInvoice(client_uid, [self, ])

        RESPONSE.redirect(
            '%s/analysisrequest_invoice' % self.absolute_url())

    security.declarePublic('printInvoice')

    def printInvoice(self, REQUEST=None, RESPONSE=None):
        """ print invoice
        """
        invoice = self.getInvoice()
        invoice_url = invoice.absolute_url()
        RESPONSE.redirect('%s/invoice_print' % invoice_url)

    def addARAttachment(self, REQUEST=None, RESPONSE=None):
        """ Add the file as an attachment
        """
        workflow = getToolByName(self, 'portal_workflow')

        this_file = self.REQUEST.form['AttachmentFile_file']
        if 'Analysis' in self.REQUEST.form:
            analysis_uid = self.REQUEST.form['Analysis']
        else:
            analysis_uid = None

        attachmentid = self.generateUniqueId('Attachment')
        attachment = _createObjectByType("Attachment", self.aq_parent,
                                         attachmentid)
        attachment.edit(
            AttachmentFile=this_file,
            AttachmentType=self.REQUEST.form.get('AttachmentType', ''),
            AttachmentKeys=self.REQUEST.form['AttachmentKeys'])
        attachment.processForm()
        attachment.reindexObject()

        if analysis_uid:
            tool = getToolByName(self, REFERENCE_CATALOG)
            analysis = tool.lookupObject(analysis_uid)
            others = analysis.getAttachment()
            attachments = []
            for other in others:
                attachments.append(other.UID())
            attachments.append(attachment.UID())
            analysis.setAttachment(attachments)
            if workflow.getInfoFor(analysis, 'review_state') == 'attachment_due':
                workflow.doActionFor(analysis, 'attach')
        else:
            others = self.getAttachment()
            attachments = []
            for other in others:
                attachments.append(other.UID())
            attachments.append(attachment.UID())

            self.setAttachment(attachments)

        if REQUEST['HTTP_REFERER'].endswith('manage_results'):
            RESPONSE.redirect('%s/manage_results' % self.absolute_url())
        else:
            RESPONSE.redirect(self.absolute_url())

    def delARAttachment(self, REQUEST=None, RESPONSE=None):
        """ delete the attachment """
        tool = getToolByName(self, REFERENCE_CATALOG)
        if 'ARAttachment' in self.REQUEST.form:
            attachment_uid = self.REQUEST.form['ARAttachment']
            attachment = tool.lookupObject(attachment_uid)
            parent = attachment.getRequest()
        elif 'AnalysisAttachment' in self.REQUEST.form:
            attachment_uid = self.REQUEST.form['AnalysisAttachment']
            attachment = tool.lookupObject(attachment_uid)
            parent = attachment.getAnalysis()

        others = parent.getAttachment()
        attachments = []
        for other in others:
            if not other.UID() == attachment_uid:
                attachments.append(other.UID())
        parent.setAttachment(attachments)
        client = attachment.aq_parent
        ids = [attachment.getId(), ]
        BaseFolder.manage_delObjects(client, ids, REQUEST)

        RESPONSE.redirect(
            '%s/manage_results' % self.absolute_url())

    security.declarePublic('getVerifier')

    def getVerifier(self):
        wtool = getToolByName(self, 'portal_workflow')
        mtool = getToolByName(self, 'portal_membership')

        verifier = None
        try:
            review_history = wtool.getInfoFor(self, 'review_history')
        except:
            return 'access denied'

        if not review_history:
            return 'no history'
        for items in review_history:
            action = items.get('action')
            if action != 'verify':
                continue
            actor = items.get('actor')
            member = mtool.getMemberById(actor)
            verifier = member.getProperty('fullname')
            if verifier is None or verifier == '':
                verifier = actor
        return verifier

    security.declarePublic('getContactUIDForUser')

    def getContactUIDForUser(self):
        """ get the UID of the contact associated with the authenticated
            user
        """
        user = self.REQUEST.AUTHENTICATED_USER
        user_id = user.getUserName()
        pc = getToolByName(self, 'portal_catalog')
        r = pc(portal_type='Contact',
               getUsername=user_id)
        if len(r) == 1:
            return r[0].UID

    security.declarePublic('current_date')

    def current_date(self):
        """ return current date """
        return DateTime()

    def getQCAnalyses(self, qctype=None, review_state=None):
        """ return the QC analyses performed in the worksheet in which, at
            least, one sample of this AR is present.
            Depending on qctype value, returns the analyses of:
            - 'b': all Blank Reference Samples used in related worksheet/s
            - 'c': all Control Reference Samples used in related worksheet/s
            - 'd': duplicates only for samples contained in this AR
            If qctype==None, returns all type of qc analyses mentioned above
        """
        qcanalyses = []
        suids = []
        ans = self.getAnalyses()
        wf = getToolByName(self, 'portal_workflow')
        for an in ans:
            an = an.getObject()
            if an.getServiceUID() not in suids:
                suids.append(an.getServiceUID())

        for an in ans:
            an = an.getObject()
            br = an.getBackReferences('WorksheetAnalysis')
            if (len(br) > 0):
                ws = br[0]
                was = ws.getAnalyses()
                for wa in was:
                    if wa.portal_type == 'DuplicateAnalysis' \
                        and wa.getRequestID() == self.id \
                        and wa not in qcanalyses \
                            and (qctype is None or wa.getReferenceType() == qctype) \
                            and (review_state is None or wf.getInfoFor(wa, 'review_state') in review_state):
                        qcanalyses.append(wa)

                    elif wa.portal_type == 'ReferenceAnalysis' \
                        and wa.getServiceUID() in suids \
                        and wa not in qcanalyses \
                            and (qctype is None or wa.getReferenceType() == qctype) \
                            and (review_state is None or wf.getInfoFor(wa, 'review_state') in review_state):
                        qcanalyses.append(wa)

        return qcanalyses

    def isInvalid(self):
        """ return if the Analysis Request has been invalidated
        """
        workflow = getToolByName(self, 'portal_workflow')
        return workflow.getInfoFor(self, 'review_state') == 'invalid'

    def getLastChild(self):
        """ return the last child Request due to invalidation
        """
        child = self.getChildAnalysisRequest()
        while (child and child.getChildAnalysisRequest()):
            child = child.getChildAnalysisRequest()
        return child

    def getRequestedAnalyses(self):
        #
        # title=Get requested analyses
        #
        result = []
        cats = {}
        workflow = getToolByName(self, 'portal_workflow')
        for analysis in self.getAnalyses(full_objects=True):
            review_state = workflow.getInfoFor(analysis, 'review_state')
            if review_state == 'not_requested':
                continue
            service = analysis.getService()
            category_name = service.getCategoryTitle()
            if not category_name in cats:
                cats[category_name] = {}
            cats[category_name][analysis.Title()] = analysis
        cat_keys = cats.keys()
        cat_keys.sort(lambda x, y: cmp(x.lower(), y.lower()))
        for cat_key in cat_keys:
            analyses = cats[cat_key]
            analysis_keys = analyses.keys()
            analysis_keys.sort(lambda x, y: cmp(x.lower(), y.lower()))
            for analysis_key in analysis_keys:
                result.append(analyses[analysis_key])
        return result

    def setResultsRange(self, value=None):
        """Sets the spec values for this AR.
        1 - Client specs where (spec.Title) matches (ar.SampleType.Title)
        2 - Lab specs where (spec.Title) matches (ar.SampleType.Title)
        3 - Take override values from instance.Specification
        4 - Take override values from the form (passed here as parameter 'value').

        The underlying field value is a list of dictionaries.

        The value parameter may be a list of dictionaries, or a dictionary (of
        dictionaries).  In the last case, the keys are irrelevant, but in both
        cases the specs must contain, at minimum, the "keyword", "min", "max",
        and "error" fields.

        Value will be stored in ResultsRange field as list of dictionaries
        """
        rr = {}
        sample = self.getSample()
        if not sample:
            # portal_factory
            return []
        stt = self.getSample().getSampleType().Title()
        bsc = getToolByName(self, 'bika_setup_catalog')
        # 1 or 2: rr = Client specs where (spec.Title) matches (ar.SampleType.Title)
        for folder in self.aq_parent, self.bika_setup.bika_analysisspecs:
            proxies = bsc(portal_type='AnalysisSpec',
                          getSampleTypeTitle=stt,
                          ClientUID=folder.UID())
            if proxies:
                rr = dicts_to_dict(proxies[0].getObject().getResultsRange(), 'keyword')
                break
        # 3: rr += override values from instance.Specification
        ar_spec = self.getSpecification()
        if ar_spec:
            ar_spec_rr = ar_spec.getResultsRange()
            rr.update(dicts_to_dict(ar_spec_rr, 'keyword'))
        # 4: rr += override values from the form (value=dict key=service_uid)
        if value:
            if type(value) in (list, tuple):
                value = dicts_to_dict(value, "keyword")
            elif type(value) == dict:
                value = dicts_to_dict(value.values(), "keyword")
            rr.update(value)
        return self.Schema()['ResultsRange'].set(self, rr.values())

    # Then a string of fields which are defined on the AR, but need to be set
    # and read from the sample

    security.declarePublic('setSamplingDate')

    def setSamplingDate(self, value):
        sample = self.getSample()
        if sample and value:
            sample.setSamplingDate(value)
        self.Schema()['SamplingDate'].set(self, value)

    security.declarePublic('getSamplingDate')

    def getSamplingDate(self):
        sample = self.getSample()
        if sample:
            return sample.getSamplingDate()
        return self.Schema().getField('SamplingDate').get(self)

    security.declarePublic('setSampler')

    def setSampler(self, value):
        sample = self.getSample()
        if sample and value:
            sample.setSampler(value)
        self.Schema()['Sampler'].set(self, value)

    security.declarePublic('getSampler')

    def getSampler(self):
        sample = self.getSample()
        if sample:
            return sample.getSampler()
        return self.Schema().getField('Sampler').get(self)

    security.declarePublic('setDateSampled')

    def setDateSampled(self, value):
        sample = self.getSample()
        if sample and value:
            sample.setDateSampled(value)
        self.Schema()['DateSampled'].set(self, value)

    security.declarePublic('getDateSampled')

    def getDateSampled(self):
        sample = self.getSample()
        if sample:
            return sample.getDateSampled()
        return self.Schema().getField('DateSampled').get(self)

    security.declarePublic('setSamplePoint')

    def setSamplePoint(self, value):
        sample = self.getSample()
        if sample and value:
            sample.setSamplePoint(value)
        self.Schema()['SamplePoint'].set(self, value)

    security.declarePublic('getSamplepoint')

    def getSamplePoint(self):
        sample = self.getSample()
        if sample:
            return sample.getSamplePoint()
        return self.Schema().getField('SamplePoint').get(self)

    security.declarePublic('setSampleType')

    def setSampleType(self, value):
        sample = self.getSample()
        if sample and value:
            sample.setSampleType(value)
        self.Schema()['SampleType'].set(self, value)

    security.declarePublic('getSampleType')

    def getSampleType(self):
        sample = self.getSample()
        if sample:
            return sample.getSampleType()
        return self.Schema().getField('SampleType').get(self)

    security.declarePublic('setSampleMatrix')

    def setSampleMatrix(self, value):
        sample = self.getSample()
        if sample and value:
            sample.setSampleMatrix(value)
        self.Schema()['SampleMatrix'].set(self, value)

    security.declarePublic('getSampleMatrix')

    def getSampleMatrix(self):
        sample = self.getSample()
        if sample:
            return sample.getSampleMatrix()
        return self.Schema().getField('SampleMatrix').get(self)

    security.declarePublic('setClientReference')

    def setClientReference(self, value):
        sample = self.getSample()
        if sample and value:
            sample.setClientReference(value)
        self.Schema()['ClientReference'].set(self, value)

    security.declarePublic('getClientReference')

    def getClientReference(self):
        sample = self.getSample()
        if sample:
            return sample.getClientReference()
        return self.Schema().getField('ClientReference').get(self)

    security.declarePublic('setClientSampleID')

    def setClientSampleID(self, value):
        sample = self.getSample()
        if sample and value:
            sample.setClientSampleID(value)
        self.Schema()['ClientSampleID'].set(self, value)

    security.declarePublic('getClientSampleID')

    def getClientSampleID(self):
        sample = self.getSample()
        if sample:
            return sample.getClientSampleID()
        return self.Schema().getField('ClientSampleID').get(self)

    security.declarePublic('setSamplingDeviation')

    def setSamplingDeviation(self, value):
        sample = self.getSample()
        if sample and value:
            sample.setSamplingDeviation(value)
        self.Schema()['SamplingDeviation'].set(self, value)

    security.declarePublic('getSamplingDeviation')

    def getSamplingDeviation(self):
        sample = self.getSample()
        if sample:
            return sample.getSamplingDeviation()
        return self.Schema().getField('SamplingDeviation').get(self)

    security.declarePublic('setSampleCondition')

    def setSampleCondition(self, value):
        sample = self.getSample()
        if sample and value:
            sample.setSampleCondition(value)
        self.Schema()['SampleCondition'].set(self, value)

    security.declarePublic('getSampleCondition')

    def getSampleCondition(self):
        sample = self.getSample()
        if sample:
            return sample.getSampleCondition()
        return self.Schema().getField('SampleCondition').get(self)

    security.declarePublic('setComposite')

    def setComposite(self, value):
        sample = self.getSample()
        if sample and value:
            sample.setComposite(value)
        self.Schema()['Composite'].set(self, value)

    security.declarePublic('getComposite')

    def getComposite(self):
        sample = self.getSample()
        if sample:
            return sample.getComposite()
        return self.Schema().getField('Composite').get(self)

    security.declarePublic('setStorageLocation')

    def setStorageLocation(self, value):
        sample = self.getSample()
        if sample and value:
            sample.setStorageLocation(value)
        self.Schema()['StorageLocation'].set(self, value)

    security.declarePublic('getStorageLocation')

    def getStorageLocation(self):
        sample = self.getSample()
        if sample:
            return sample.getStorageLocation()
        return self.Schema().getField('StorageLocation').get(self)

    security.declarePublic('setAdHoc')

    def setAdHoc(self, value):
        sample = self.getSample()
        if sample and value:
            sample.setAdHoc(value)
        self.Schema()['AdHoc'].set(self, value)

    security.declarePublic('getAdHoc')

    def getAdHoc(self):
        sample = self.getSample()
        if sample:
            return sample.getAdHoc()
        return self.Schema().getField('AdHoc').get(self)

    def getSamplers(self):
        return getUsers(self, ['LabManager', 'Sampler'])

    def getPreparationWorkflows(self):
        """Return a list of sample preparation workflows.  These are identified
        by scanning all workflow IDs for those beginning with "sampleprep".
        """
        wf = self.portal_workflow
        ids = wf.getWorkflowIds()
        sampleprep_ids = [wid for wid in ids if wid.startswith('sampleprep')]
        prep_workflows = [['', ''],]
        for workflow_id in sampleprep_ids:
            workflow = wf.getWorkflowById(workflow_id)
            prep_workflows.append([workflow_id, workflow.title])
        return DisplayList(prep_workflows)

    def guard_sample_prep_transition(self):
        sample = self.getSample()
        return sample.guard_sample_prep_transition()

    def guard_sample_prep_complete_transition(self):
        sample = self.getSample()
        return sample.guard_sample_prep_complete_transition()

    def guard_unassign_transition(self):
        """Allow or disallow transition depending on our children's states
        """
        if not isBasicTransitionAllowed(self):
            return False
        if self.getAnalyses(worksheetanalysis_review_state='unassigned'):
            return True
        if not self.getAnalyses(worksheetanalysis_review_state='assigned'):
            return True
        return False

    def guard_assign_transition(self):
        """Allow or disallow transition depending on our children's states
        """
        if not isBasicTransitionAllowed(self):
            return False
        if not self.getAnalyses(worksheetanalysis_review_state='assigned'):
            return False
        if self.getAnalyses(worksheetanalysis_review_state='unassigned'):
            return False
        return True

    def guard_receive_transition(self):
        """Prevent the receive transition from being available:
        - if object is cancelled
        - if any related ARs have field analyses with no result.
        """
        if not isBasicTransitionAllowed(self):
            return False
        # check if any related ARs have field analyses with no result.
        for ar in self.getSample().getAnalysisRequests():
            field_analyses = ar.getAnalyses(getPointOfCapture='field',
                                            full_objects=True)
            no_results = [a for a in field_analyses if a.getResult() == '']
            if no_results:
                return False
        return True

    def workflow_script_receive(self):
        if skip(self, "receive"):
            return
        workflow = getToolByName(self, 'portal_workflow')
        self.setDateReceived(DateTime())
        self.reindexObject(idxs=["review_state", "getDateReceived", ])
        # receive the AR's sample
        sample = self.getSample()
        if not skip(sample, 'receive', peek=True):
            # unless this is a secondary AR
            if workflow.getInfoFor(sample, 'review_state') == 'sample_due':
                workflow.doActionFor(sample, 'receive')
        # receive all analyses in this AR.
        analyses = self.getAnalyses(review_state='sample_due')
        for analysis in analyses:
            if not skip(analysis, 'receive'):
                workflow.doActionFor(analysis.getObject(), 'receive')

    def workflow_script_preserve(self):
        if skip(self, "preserve"):
            return
        workflow = getToolByName(self, 'portal_workflow')
        # transition our sample
        sample = self.getSample()
        if not skip(sample, "preserve", peek=True):
            workflow.doActionFor(sample, "preserve")

    def workflow_script_submit(self):
        if skip(self, "submit"):
            return
        self.reindexObject(idxs=["review_state", ])

    def workflow_script_sampling_workflow(self):
        if skip(self, "sampling_workflow"):
            return
        sample = self.getSample()
        if sample.getSamplingDate() > DateTime():
            sample.future_dated = True

    def workflow_script_no_sampling_workflow(self):
        if skip(self, "no_sampling_workflow"):
            return
        sample = self.getSample()
        if sample.getSamplingDate() > DateTime():
            sample.future_dated = True

    def workflow_script_attach(self):
        if skip(self, "attach"):
            return
        self.reindexObject(idxs=["review_state", ])
        # Don't cascade. Shouldn't be attaching ARs for now (if ever).
        return

    def workflow_script_sample(self):
        # no skip check here: the sampling workflow UI is odd
        # if skip(self, "sample"):
        #     return
        # transition our sample
        workflow = getToolByName(self, 'portal_workflow')
        sample = self.getSample()
        if not skip(sample, "sample", peek=True):
            workflow.doActionFor(sample, "sample")

    # def workflow_script_to_be_preserved(self):
    #     if skip(self, "to_be_preserved"):
    #         return
    #     pass

    # def workflow_script_sample_due(self):
    #     if skip(self, "sample_due"):
    #         return
    #     pass

    # def workflow_script_retract(self):
    #     if skip(self, "retract"):
    #         return
    #     pass

    def workflow_script_verify(self):
        if skip(self, "verify"):
            return
        self.reindexObject(idxs=["review_state", ])
        if not "verify all analyses" in self.REQUEST['workflow_skiplist']:
            # verify all analyses in this AR.
            analyses = self.getAnalyses(review_state='to_be_verified')
            for analysis in analyses:
                doActionFor(analysis.getObject(), "verify")

    def workflow_script_publish(self):
        if skip(self, "publish"):
            return
        self.reindexObject(idxs=["review_state", "getDatePublished", ])
        if not "publish all analyses" in self.REQUEST['workflow_skiplist']:
            # publish all analyses in this AR. (except not requested ones)
            analyses = self.getAnalyses(review_state='verified')
            for analysis in analyses:
                doActionFor(analysis.getObject(), "publish")

    def workflow_script_reinstate(self):
        if skip(self, "reinstate"):
            return
        self.reindexObject(idxs=["cancellation_state", ])
        # activate all analyses in this AR.
        analyses = self.getAnalyses(cancellation_state='cancelled')
        for analysis in analyses:
            doActionFor(analysis.getObject(), 'reinstate')

    def workflow_script_cancel(self):
        if skip(self, "cancel"):
            return
        self.reindexObject(idxs=["cancellation_state", ])
        # deactivate all analyses in this AR.
        analyses = self.getAnalyses(cancellation_state='active')
        for analysis in analyses:
            doActionFor(analysis.getObject(), 'cancel')


atapi.registerType(AnalysisRequest, PROJECTNAME)
<|MERGE_RESOLUTION|>--- conflicted
+++ resolved
@@ -62,11 +62,7 @@
         read_permission=permissions.View,
         write_permission=permissions.ModifyPortalContent,
         widget=StringWidget(
-<<<<<<< HEAD
             label=_('Request ID'),
-=======
-            label = _("Request ID"),
->>>>>>> 7356f3b3
             description=_("The ID assigned to the client's request by the lab"),
             visible={'view': 'invisible',
                      'edit': 'invisible'},
@@ -93,6 +89,7 @@
                      'sample_registered': {'view': 'invisible', 'edit': 'invisible', 'add': 'hidden'},
                      'to_be_sampled':     {'view': 'invisible', 'edit': 'invisible'},
                      'sampled':           {'view': 'invisible', 'edit': 'invisible'},
+                     'sample_prep':       {'view': 'invisible', 'edit': 'invisible'},
                      'to_be_preserved':   {'view': 'invisible', 'edit': 'invisible'},
                      'sample_received':   {'view': 'invisible', 'edit': 'invisible'},
                      'attachment_due':    {'view': 'invisible', 'edit': 'invisible'},
@@ -118,11 +115,7 @@
         write_permission=EditARContact,
         acquire=True,
         widget=ReferenceWidget(
-<<<<<<< HEAD
             label=_("Contact"),
-=======
-            label = _("Contact"),
->>>>>>> 7356f3b3
             render_own_label=True,
             size=20,
             helper_js=("bika_widgets/referencewidget.js", "++resource++bika.lims.js/contact.js"),
@@ -164,11 +157,7 @@
         write_permission=EditARContact,
         acquire=True,
         widget=ReferenceWidget(
-<<<<<<< HEAD
             label=_("CC Contacts"),
-=======
-            label = _("CC Contacts"),
->>>>>>> 7356f3b3
             render_own_label=True,
             size=20,
             visible={'edit': 'visible',
@@ -197,6 +186,33 @@
                      ],
         ),
     ),
+    StringField(
+        'CCEmails',
+        mode="rw",
+        read_permission=permissions.View,
+        write_permission=EditARContact,
+        acqure=True,
+        widget=StringWidget(
+            label=_('CC Emails'),
+            visible={'edit': 'visible',
+                     'view': 'visible',
+                     'add': 'edit',
+                     'header_table': 'prominent',
+                     'sample_registered': {'view': 'visible', 'edit': 'visible', 'add': 'edit'},
+                     'to_be_sampled':     {'view': 'visible', 'edit': 'visible'},
+                     'sampled':           {'view': 'visible', 'edit': 'visible'},
+                     'to_be_preserved':   {'view': 'visible', 'edit': 'visible'},
+                     'sample_received':   {'view': 'visible', 'edit': 'visible'},
+                     'attachment_due':    {'view': 'visible', 'edit': 'visible'},
+                     'to_be_verified':    {'view': 'visible', 'edit': 'visible'},
+                     'verified':          {'view': 'visible', 'edit': 'invisible'},
+                     'published':         {'view': 'visible', 'edit': 'invisible'},
+                     'invalid':           {'view': 'visible', 'edit': 'invisible'},
+                     },
+            render_own_label=True,
+            size=20,
+        ),
+    ),
     ReferenceField(
         'InvoiceContact',
         multiValued=False,
@@ -207,15 +223,10 @@
         mode="rw",
         read_permission=permissions.View,
         write_permission=EditARContact,
-<<<<<<< HEAD
         widget=ReferenceWidget(
             label=_("Invoice Contact"),
             render_own_label=True,
             size=20,
-=======
-        widget=StringWidget(
-            label = _("CC Emails"),
->>>>>>> 7356f3b3
             visible={'edit': 'visible',
                      'view': 'visible',
                      'add': 'edit',
@@ -243,56 +254,6 @@
                      ],
         ),
     ),
-    StringField(
-        'CCEmails',
-        mode="rw",
-        read_permission=permissions.View,
-<<<<<<< HEAD
-        write_permission=EditARContact,
-        acqure=True,
-        widget=StringWidget(
-            label=_('CC Emails'),
-            visible={'edit': 'visible',
-                     'view': 'visible',
-                     'add': 'edit',
-                     'header_table': 'prominent',
-                     'sample_registered': {'view': 'visible', 'edit': 'visible', 'add': 'edit'},
-                     'to_be_sampled':     {'view': 'visible', 'edit': 'visible'},
-                     'sampled':           {'view': 'visible', 'edit': 'visible'},
-                     'to_be_preserved':   {'view': 'visible', 'edit': 'visible'},
-                     'sample_received':   {'view': 'visible', 'edit': 'visible'},
-                     'attachment_due':    {'view': 'visible', 'edit': 'visible'},
-                     'to_be_verified':    {'view': 'visible', 'edit': 'visible'},
-                     'verified':          {'view': 'visible', 'edit': 'invisible'},
-                     'published':         {'view': 'visible', 'edit': 'invisible'},
-                     'invalid':           {'view': 'visible', 'edit': 'invisible'},
-=======
-        write_permission=permissions.ModifyPortalContent,
-        widget=ReferenceWidget(
-            label = _("Client"),
-            description = _("You must assign this request to a client"),
-            size=20,
-            render_own_label=True,
-            visible={'edit': 'visible',
-                     'view': 'visible',
-                     'add': 'edit',
-                     'header_table': 'visible',
-                     'sample_registered': {'view': 'invisible', 'edit': 'visible', 'add': 'edit'},
-                     'to_be_sampled':     {'view': 'invisible', 'edit': 'invisible'},
-                     'sampled':           {'view': 'invisible', 'edit': 'invisible'},
-                     'to_be_preserved':   {'view': 'invisible', 'edit': 'invisible'},
-                     'sample_received':   {'view': 'invisible', 'edit': 'invisible'},
-                     'attachment_due':    {'view': 'invisible', 'edit': 'invisible'},
-                     'to_be_verified':    {'view': 'invisible', 'edit': 'invisible'},
-                     'verified':          {'view': 'invisible', 'edit': 'invisible'},
-                     'published':         {'view': 'invisible', 'edit': 'invisible'},
-                     'invalid':           {'view': 'invisible', 'edit': 'invisible'},
->>>>>>> 7356f3b3
-                     },
-            render_own_label=True,
-            size=20,
-        ),
-    ),
     ReferenceField(
         'Sample',
         vocabulary_display_path_bound=sys.maxsize,
@@ -303,13 +264,8 @@
         read_permission=permissions.View,
         write_permission=permissions.ModifyPortalContent,
         widget=ReferenceWidget(
-<<<<<<< HEAD
             label=_("Sample"),
             description=_("Select a sample to create a secondary AR"),
-=======
-            label = _("Sample"),
-            description = _("Select a sample to create a secondary AR"),
->>>>>>> 7356f3b3
             size=20,
             render_own_label=True,
             visible={'edit': 'visible',
@@ -371,11 +327,7 @@
         read_permission=permissions.View,
         write_permission=permissions.ModifyPortalContent,
         widget=ReferenceWidget(
-<<<<<<< HEAD
             label=_("Batch"),
-=======
-            label = _("Batch"),
->>>>>>> 7356f3b3
             size=20,
             render_own_label=True,
             visible={'edit': 'visible',
@@ -408,11 +360,7 @@
         referenceClass = HoldingReference,
         relationship = 'AnalysisRequestSubGroup',
         widget=ReferenceWidget(
-<<<<<<< HEAD
             label=_('Sub-group'),
-=======
-            label = _("Sub-group"),
->>>>>>> 7356f3b3
             size=20,
             render_own_label=True,
             visible={'edit': 'visible',
@@ -457,11 +405,7 @@
         write_permission=permissions.ModifyPortalContent,
         acquire=True,
         widget=ReferenceWidget(
-<<<<<<< HEAD
             label=_("Template"),
-=======
-            label = _("Template"),
->>>>>>> 7356f3b3
             size=20,
             render_own_label=True,
             visible={'edit': 'visible',
@@ -497,11 +441,7 @@
         write_permission=permissions.ModifyPortalContent,
         acquire=True,
         widget=ReferenceWidget(
-<<<<<<< HEAD
             label=_("Analysis Profile"),
-=======
-            label = _("Analysis Profile"),
->>>>>>> 7356f3b3
             size=20,
             render_own_label=True,
             visible={'edit': 'visible',
@@ -533,11 +473,7 @@
         write_permission=SampleSample,
         acquire=True,
         widget = DateTimeWidget(
-<<<<<<< HEAD
             label=_("Date Sampled"),
-=======
-            label = _("Date Sampled"),
->>>>>>> 7356f3b3
             size=20,
             visible={'edit': 'visible',
                      'view': 'visible',
@@ -568,30 +504,15 @@
         acquire=True,
         widget=BikaSelectionWidget(
             format='select',
-<<<<<<< HEAD
             label=_("Sampler"),
-=======
-            label = _("Sampler"),
->>>>>>> 7356f3b3
             # see SamplingWOrkflowWidgetVisibility
             visible={'edit': 'visible',
                      'view': 'visible',
                      'header_table': 'prominent',
                      'sample_registered': {'view': 'invisible', 'edit': 'invisible'},
                      'to_be_sampled':     {'view': 'invisible', 'edit': 'visible'},
-<<<<<<< HEAD
-                     'sampled':           {'view': 'invisible', 'edit': 'invisible'},
-                     'to_be_preserved':   {'view': 'invisible', 'edit': 'invisible'},
-                     'sample_due':        {'view': 'invisible', 'edit': 'invisible'},
-                     'sample_prep':       {'view': 'invisible', 'edit': 'invisible'},
-                     'sample_received':   {'view': 'invisible', 'edit': 'invisible'},
-                     'attachment_due':    {'view': 'invisible', 'edit': 'invisible'},
-                     'to_be_verified':    {'view': 'invisible', 'edit': 'invisible'},
-                     'verified':          {'view': 'invisible', 'edit': 'invisible'},
-                     'published':         {'view': 'invisible', 'edit': 'invisible'},
-                     'invalid':           {'view': 'invisible', 'edit': 'invisible'},
-=======
                      'sampled':           {'view': 'visible', 'edit': 'invisible'},
+                     'sample_prep':       {'view': 'visible', 'edit': 'invisible'},
                      'to_be_preserved':   {'view': 'visible', 'edit': 'invisible'},
                      'sample_due':        {'view': 'visible', 'edit': 'invisible'},
                      'sample_received':   {'view': 'visible', 'edit': 'invisible'},
@@ -600,7 +521,6 @@
                      'verified':          {'view': 'visible', 'edit': 'invisible'},
                      'published':         {'view': 'visible', 'edit': 'invisible'},
                      'invalid':           {'view': 'visible', 'edit': 'invisible'},
->>>>>>> 7356f3b3
                      },
             render_own_label=True,
         ),
@@ -613,11 +533,7 @@
         write_permission=permissions.ModifyPortalContent,
         acquire=True,
         widget = DateTimeWidget(
-<<<<<<< HEAD
             label=_("Sampling Date"),
-=======
-            label = _("Sampling Date"),
->>>>>>> 7356f3b3
             size=20,
             render_own_label=True,
             # see SamplingWOrkflowWidgetVisibility
@@ -650,13 +566,8 @@
         write_permission=permissions.ModifyPortalContent,
         acquire=True,
         widget=ReferenceWidget(
-<<<<<<< HEAD
             label=_("Sample Type"),
             description=_("Create a new sample of this type"),
-=======
-            label = _("Sample Type"),
-            description = _("Create a new sample of this type"),
->>>>>>> 7356f3b3
             size=20,
             render_own_label=True,
             visible={'edit': 'visible',
@@ -727,13 +638,8 @@
         write_permission=permissions.ModifyPortalContent,
         acquire=True,
         widget=ReferenceWidget(
-<<<<<<< HEAD
             label=_("Analysis Specification"),
             description=_("Choose default AR specification values"),
-=======
-            label = _("Analysis Specification"),
-            description = _("Choose default AR specification values"),
->>>>>>> 7356f3b3
             size=20,
             render_own_label=True,
             visible={'edit': 'visible',
@@ -785,13 +691,8 @@
         read_permission=permissions.View,
         write_permission=permissions.View,
         widget=ReferenceWidget(
-<<<<<<< HEAD
             label=_("Publication Specification"),
             description=_("Set the specification to be used before publishing an AR."),
-=======
-            label = _("Publication Specification"),
-            description = _("Set the specification to be used before publishing an AR."),
->>>>>>> 7356f3b3
             size=20,
             render_own_label=True,
             visible={'edit': 'visible',
@@ -824,13 +725,8 @@
         write_permission=permissions.ModifyPortalContent,
         acquire=True,
         widget=ReferenceWidget(
-<<<<<<< HEAD
             label=_("Sample Point"),
             description=_("Location where sample was taken"),
-=======
-            label = _("Sample Point"),
-            description = _("Location where sample was taken"),
->>>>>>> 7356f3b3
             size=20,
             render_own_label=True,
             visible={'edit': 'visible',
@@ -865,13 +761,8 @@
         write_permission=permissions.ModifyPortalContent,
         acquire=True,
         widget=ReferenceWidget(
-<<<<<<< HEAD
             label=_("Storage Location"),
             description=_("Location where sample is kept"),
-=======
-            label = _("Storage Location"),
-            description = _("Location where sample is kept"),
->>>>>>> 7356f3b3
             size=20,
             render_own_label=True,
             visible={'edit': 'visible',
@@ -905,11 +796,7 @@
         write_permission=permissions.ModifyPortalContent,
         acquire=True,
         widget=StringWidget(
-<<<<<<< HEAD
             label=_('Client Order Number'),
-=======
-            label = _("Client Order Number"),
->>>>>>> 7356f3b3
             size=20,
             render_own_label=True,
             visible={'edit': 'visible',
@@ -940,11 +827,7 @@
         write_permission=permissions.ModifyPortalContent,
         acquire=True,
         widget=StringWidget(
-<<<<<<< HEAD
             label=_('Client Reference'),
-=======
-            label = _("Client Reference"),
->>>>>>> 7356f3b3
             size=20,
             render_own_label=True,
             visible={'edit': 'visible',
@@ -975,11 +858,7 @@
         read_permission=permissions.View,
         write_permission=permissions.ModifyPortalContent,
         widget=StringWidget(
-<<<<<<< HEAD
             label=_('Client Sample ID'),
-=======
-            label = _("Client Sample ID"),
->>>>>>> 7356f3b3
             size=20,
             render_own_label=True,
             visible={'edit': 'visible',
@@ -1012,11 +891,7 @@
         write_permission=permissions.ModifyPortalContent,
         acquire=True,
         widget=ReferenceWidget(
-<<<<<<< HEAD
             label=_('Sampling Deviation'),
-=======
-            label = _("Sampling Deviation"),
->>>>>>> 7356f3b3
             size=20,
             render_own_label=True,
             acquire=True,
@@ -1054,11 +929,7 @@
         write_permission=permissions.ModifyPortalContent,
         acquire=True,
         widget=ReferenceWidget(
-<<<<<<< HEAD
             label=_('Sample condition'),
-=======
-            label = _("Sample condition"),
->>>>>>> 7356f3b3
             size=20,
             render_own_label=True,
             visible={'edit': 'visible',
@@ -1150,13 +1021,8 @@
         write_permission=permissions.ModifyPortalContent,
         acquire=True,
         widget=ReferenceWidget(
-<<<<<<< HEAD
             label=_('Default Container'),
             description=_('Default container for new sample partitions'),
-=======
-            label = _("Default Container"),
-            description = _("Default container for new sample partitions"),
->>>>>>> 7356f3b3
             size=20,
             render_own_label=True,
             visible={'edit': 'visible',
@@ -1190,11 +1056,7 @@
         read_permission=permissions.View,
         write_permission=permissions.ModifyPortalContent,
         widget=BooleanWidget(
-<<<<<<< HEAD
             label=_("Ad-Hoc"),
-=======
-            label = _("Ad-Hoc"),
->>>>>>> 7356f3b3
             render_own_label=True,
             visible={'edit': 'visible',
                      'view': 'visible',
@@ -1224,11 +1086,7 @@
         read_permission=permissions.View,
         write_permission=permissions.ModifyPortalContent,
         widget=BooleanWidget(
-<<<<<<< HEAD
             label=_("Composite"),
-=======
-            label = _("Composite"),
->>>>>>> 7356f3b3
             render_own_label=True,
             visible={'edit': 'visible',
                      'view': 'visible',
@@ -1257,15 +1115,9 @@
         read_permission=permissions.View,
         write_permission=permissions.ModifyPortalContent,
         widget=BooleanWidget(
-<<<<<<< HEAD
             label=_('Report as Dry Matter'),
             render_own_label=True,
             description=_('These results can be reported as dry matter'),
-=======
-            label = _("Report as Dry Matter"),
-            render_own_label=True,
-            description = _("These results can be reported as dry matter"),
->>>>>>> 7356f3b3
             visible={'edit': 'visible',
                      'view': 'visible',
                      'add': 'edit',
@@ -1292,13 +1144,8 @@
         read_permission=permissions.View,
         write_permission=permissions.ModifyPortalContent,
         widget=BooleanWidget(
-<<<<<<< HEAD
             label=_('Invoice Exclude'),
             description=_('Select if analyses to be excluded from invoice'),
-=======
-            label = _("Invoice Exclude"),
-            description = _("Select if analyses to be excluded from invoice"),
->>>>>>> 7356f3b3
             render_own_label=True,
             visible={'edit': 'visible',
                      'view': 'visible',
@@ -1368,12 +1215,8 @@
         read_permission=permissions.View,
         write_permission=permissions.ModifyPortalContent,
         widget=DateTimeWidget(
-<<<<<<< HEAD
             label=_('Date Received'),
             render_own_label=True,
-=======
-            label = _("Date Received"),
->>>>>>> 7356f3b3
             visible={'edit': 'visible',
                      'view': 'visible',
                      'header_table': 'visible',
@@ -1398,12 +1241,8 @@
         read_permission=permissions.View,
         write_permission=permissions.ModifyPortalContent,
         widget=DateTimeWidget(
-<<<<<<< HEAD
             label=_('Date Published'),
             render_own_label=True,
-=======
-            label = _("Date Published"),
->>>>>>> 7356f3b3
             visible={'edit': 'visible',
                      'view': 'visible',
                      'add': 'invisible',
@@ -1435,11 +1274,7 @@
         write_permission=permissions.ModifyPortalContent,
         widget=TextAreaWidget(
             macro="bika_widgets/remarks",
-<<<<<<< HEAD
             label=_('Remarks'),
-=======
-            label = _("Remarks"),
->>>>>>> 7356f3b3
             append_only=True,
             visible={'edit': 'visible',
                      'view': 'visible',
@@ -1455,13 +1290,8 @@
         read_permission=permissions.View,
         write_permission=permissions.ModifyPortalContent,
         widget=DecimalWidget(
-<<<<<<< HEAD
             label=_('Member discount %'),
             description=_('Enter percentage value eg. 33.0'),
-=======
-            label = _("Member discount %"),
-            description = _("Enter percentage value eg. 33.0"),
->>>>>>> 7356f3b3
             render_own_label=True,
             visible={'edit': 'visible',
                      'view': 'visible',
@@ -1593,11 +1423,7 @@
         write_permission=permissions.ModifyPortalContent,
         acquire=True,
         widget=ReferenceWidget(
-<<<<<<< HEAD
             label=_("Priority"),
-=======
-            label = _("Priority"),
->>>>>>> 7356f3b3
             size=10,
             render_own_label=True,
             visible={'edit': 'visible',
