from AccessControl import ClassSecurityInfo
import csv
from DateTime.DateTime import DateTime
from Products.Archetypes.event import ObjectInitializedEvent
from bika.lims import bikaMessageFactory as _
from bika.lims.browser import ulocalized_time
from bika.lims.config import PROJECTNAME
from bika.lims.content.bikaschema import BikaSchema
from bika.lims.content.analysisrequest import schema as ar_schema
from bika.lims.content.sample import schema as sample_schema
from bika.lims.idserver import renameAfterCreation
from bika.lims.interfaces import IARImport, IClient
from bika.lims.utils import tmpID
from bika.lims.vocabularies import CatalogVocabulary
from collective.progressbar.events import InitialiseProgressBar
from collective.progressbar.events import ProgressBar
from collective.progressbar.events import ProgressState
from collective.progressbar.events import UpdateProgressEvent
from Products.Archetypes import atapi
from Products.Archetypes.public import *
from Products.Archetypes.references import HoldingReference
from Products.Archetypes.utils import addStatusMessage
from Products.CMFCore.utils import getToolByName
from Products.CMFPlone.utils import _createObjectByType
from Products.DataGridField import CheckboxColumn
from Products.DataGridField import Column
from Products.DataGridField import DataGridField
from Products.DataGridField import DataGridWidget
from Products.DataGridField import DateColumn
from Products.DataGridField import LinesColumn
from Products.DataGridField import SelectColumn
from zope import event
from zope.event import notify
from zope.i18nmessageid import MessageFactory
from zope.interface import implements
import sys
import transaction

<<<<<<< HEAD
=======
from bika.lims.browser.widgets import ReferenceWidget as bReferenceWidget

import sys
import transaction



>>>>>>> fa5b65e4
_p = MessageFactory(u"plone")

OriginalFile = FileField(
    'OriginalFile',
    widget=ComputedWidget(
        visible=False
    ),
)

Filename = StringField(
    'Filename',
    widget=StringWidget(
        label=_('Original Filename'),
        visible=True
    ),
)

NrSamples = StringField(
    'NrSamples',
    widget=StringWidget(
        label=_('Number of samples'),
        visible=True
    ),
)

ClientName = StringField(
    'ClientName',
    searchable=True,
    widget=StringWidget(
        label=_("Client Name"),
    ),
)

ClientID = StringField(
    'ClientID',
    searchable=True,
    widget=StringWidget(
        label=_('Client ID'),
    ),
)

ClientOrderNumber = StringField(
    'ClientOrderNumber',
    searchable=True,
    widget=StringWidget(
        label=_('Client Order Number'),
    ),
)

ClientReference = StringField(
    'ClientReference',
    searchable=True,
    widget=StringWidget(
        label=_('Client Reference'),
    ),
)

Contact = ReferenceField(
    'Contact',
    allowed_types=('Contact',),
    relationship='ARImportContact',
    default_method='getContactUIDForUser',
    referenceClass=HoldingReference,
    vocabulary_display_path_bound=sys.maxint,
<<<<<<< HEAD
    widget=ReferenceWidget(
=======
    widget=bReferenceWidget(
>>>>>>> fa5b65e4
        label=_('Primary Contact'),
        size=20,
        visible=True,
        base_query={'inactive_state': 'active'},
        showOn=True,
        popup_width='300px',
        colModel=[{'columnName': 'UID', 'hidden': True},
                  {'columnName': 'Fullname', 'width': '100',
                   'label': _('Name')}],
    ),
)

Batch = ReferenceField(
    'Batch',
    allowed_types=('Batch',),
    relationship='ARImportBatch',
<<<<<<< HEAD
    widget=ReferenceWidget(
=======
    widget=bReferenceWidget(
>>>>>>> fa5b65e4
        label=_('Batch'),
        visible=True,
        catalog_name='bika_catalog',
        base_query={'review_state': 'open', 'cancellation_state': 'active'},
        showOn=True,
    ),
)

CCContacts = DataGridField(
    'CCContacts',
    allow_insert=False,
    allow_delete=False,
    allow_reorder=False,
    allow_empty_rows=False,
    columns=('CCNamesReport',
             'CCEmailsReport',
             'CCNamesInvoice',
             'CCEmailsInvoice'),
    default=[{'CCNamesReport': [],
              'CCEmailsReport': [],
              'CCNamesInvoice': [],
              'CCEmailsInvoice': []
              }],
    widget=DataGridWidget(
        columns={
            'CCNamesReport': LinesColumn('Report CC Contacts'),
            'CCEmailsReport': LinesColumn('Report CC Emails'),
            'CCNamesInvoice': LinesColumn('Invoice CC Contacts'),
            'CCEmailsInvoice': LinesColumn('Invoice CC Emails')
        }
    )
)

SampleData = DataGridField(
    'SampleData',
    allow_insert=True,
    allow_delete=True,
    allow_reorder=False,
    allow_empty_rows=False,
    allow_oddeven=True,
    columns=('ClientSampleID',
             'SamplingDate',
             'DateSampled',
             'SamplePoint',
             'SampleMatrix',
             'SampleType',  # not a schema field!
             'ContainerType',  # not a schema field!
             'ReportDryMatter',
             'Priority',
             'Analyses',  # not a schema field!
             'Profiles'  # not a schema field!
             ),
    widget=DataGridWidget(
        label=_('Samples'),
        columns={
            'ClientSampleID': Column('Sample ID'),
            'SamplingDate': DateColumn('Sampling Date'),
            'DateSampled': DateColumn('Date Sampled'),
            'SamplePoint': SelectColumn(
                'Sample Point', vocabulary='Vocabulary_SamplePoint'),
            'SampleMatrix': SelectColumn(
                'Sample Matrix', vocabulary='Vocabulary_SampleMatrix'),
            'SampleType': SelectColumn(
                'Sample Type', vocabulary='Vocabulary_SampleType'),
            'ContainerType': SelectColumn(
                'Container', vocabulary='Vocabulary_ContainerType'),
            'ReportDryMatter': CheckboxColumn('Dry'),
            'Priority': SelectColumn(
                'Priority', vocabulary='Vocabulary_Priority'),
            'Analyses': LinesColumn('Analyses'),
            'Profiles': LinesColumn('Profiles'),
        }
    )
)

Errors = LinesField(
    'Errors',
    widget=LinesWidget(
        label=_('Errors'),
        rows=10,
    )
)

schema = BikaSchema.copy() + Schema((
    OriginalFile,
    Filename,
    NrSamples,
    ClientName,
    ClientID,
    ClientOrderNumber,
    ClientReference,
    Contact,
    CCContacts,
    Batch,
    SampleData,
    Errors,
))

schema['title'].validators = ()
# Update the validation layer after change the validator in runtime
schema['title']._validationLayer()


class ARImport(BaseFolder):
    security = ClassSecurityInfo()
    schema = schema
    displayContentsTab = False
    implements(IARImport)

    _at_rename_after_creation = True

    def _renameAfterCreation(self, check_auto_id=False):
        renameAfterCreation(self)

    def guard_validate_transition(self):
        """We may only attempt validation if file data has been uploaded.
        """
        data = self.getOriginalFile()
        if data and len(data):
            return True

    def workflow_before_validate(self):
        """This function transposes values from the provided file into the
        ARImport object's fields, and checks for invalid values.

        If errors are found:
            - Validation transition is aborted.
            - Errors are stored on object and displayed to user.

        """
        # Re-set the errors on this ARImport each time validation is attempted.
        # When errors are detected they are immediately appended to this field.
        self.setErrors([])

        self.validate_headers()
        self.validate_samples()

        if self.getErrors():
            addStatusMessage(self.REQUEST, _p('Validation errors.'), 'error')
            transaction.commit()
            self.REQUEST.response.write(
                '<script>document.location.href="%s/edit"</script>' % (
                    self.absolute_url()))
        self.REQUEST.response.write(
            '<script>document.location.href="%s/view"</script>' % (
                self.absolute_url()))

    def at_post_edit_script(self):
        super(ARImport, self).at_post_edit_script()
        workflow = getToolByName(self, 'portal_workflow')
        workflow.doActionFor(self, 'validate')

    def workflow_script_import(self):
        """Create objects from valid ARImport
        """
        bsc = getToolByName(self, 'bika_setup_catalog')
        workflow = getToolByName(self, 'portal_workflow')
        client = self.aq_parent

        title = _('Submitting AR Import')
        description = _('Creating and initialising objects')
        bar = ProgressBar(self, self.REQUEST, title, description)
        notify(InitialiseProgressBar(bar))

        gridrows = self.schema['SampleData'].get(self)
        row_cnt = 0
        for therow in gridrows:
            row = therow.copy()
            row_cnt += 1
            # Create Sample
            sample = _createObjectByType('Sample', client, tmpID())
            sample.unmarkCreationFlag()
            # First convert all row values into something the field can take
            sample.edit(**row)
            sample._renameAfterCreation()
            event.notify(ObjectInitializedEvent(sample))
            sample.at_post_create_script()
            swe = self.bika_setup.getSamplingWorkflowEnabled()
            if swe:
                workflow.doActionFor(sample, 'sampling_workflow')
<<<<<<< HEAD
            else:
                workflow.doActionFor(sample, 'no_sampling_workflow')
            part = _createObjectByType('SamplePartition', sample, 'part-1')
            part.unmarkCreationFlag()
            if swe:
                workflow.doActionFor(part, 'sampling_workflow')
            else:
=======
            else:
                workflow.doActionFor(sample, 'no_sampling_workflow')
            part = _createObjectByType('SamplePartition', sample, 'part-1')
            part.unmarkCreationFlag()
            if swe:
                workflow.doActionFor(part, 'sampling_workflow')
            else:
>>>>>>> fa5b65e4
                workflow.doActionFor(part, 'no_sampling_workflow')
            # Container is special... it could be a containertype.
            container = self.get_row_container(row)
            if container:
                if container.portal_type == 'ContainerType':
                    containers = container.getContainers()
                # XXX And so we must calculate the best container for this partition
                part.edit(Container=containers[0])
            # Profiles are titles, convert them to UIDs.
            newprofiles = []
            for title in row['Profiles']:
                brains = bsc(portal_type='AnalysisProfile', title=title)
                for brain in brains:
                    newprofiles.append(brain.UID)
            row['Profiles'] = newprofiles
            # BBB in bika.lims < 3.1.9, only one profile is permitted
            # on an AR.  The services are all added, but only first selected
            # profile name is stored.
            row['Profile'] = newprofiles[0] if newprofiles else None

            # Same for analyses
            newanalyses = set(self.get_row_services(row) +
                              self.get_row_profile_services(row))
            row['Analyses'] = []
            # get batch
            batch = self.schema['Batch'].get(self)
            if batch:
                row['Batch'] = batch
            # Create AR
            ar = _createObjectByType("AnalysisRequest", client, tmpID())
            ar.setSample(sample)
            ar.unmarkCreationFlag()
            ar.edit(**row)
            ar._renameAfterCreation()
            for analysis in ar.getAnalyses(full_objects=True):
                analysis.setSamplePartition(part)
            ar.at_post_create_script()
            if swe:
                workflow.doActionFor(ar, 'sampling_workflow')
            else:
                workflow.doActionFor(ar, 'no_sampling_workflow')
            ar.setAnalyses(list(newanalyses))
            progress_index = float(row_cnt) / len(gridrows) * 100
            progress = ProgressState(self.REQUEST, progress_index)
            notify(UpdateProgressEvent(progress))
        # document has been written to, and redirect() fails here
        self.REQUEST.response.write(
            '<script>document.location.href="%s"</script>' % (
                self.absolute_url()))

    def get_header_values(self):
        """Scrape the "Header" values from the original input file
        """
        lines = self.getOriginalFile().data.splitlines()
        reader = csv.reader(lines)
<<<<<<< HEAD
        header_fields = []
=======
        header_fields = header_data = []
>>>>>>> fa5b65e4
        for row in reader:
            if not any(row):
                continue
            if row[0].strip().lower() == 'header':
                header_fields = [x.strip() for x in row][1:]
                continue
            if row[0].strip().lower() == 'header data':
                header_data = [x.strip() for x in row][1:]
                break
        if not (header_data or header_fields):
            return None
        if not (header_data and header_fields):
            self.error("File is missing header row or header data")
            return None
        # inject us out of here
        values = dict(zip(header_fields, header_data))
        # blank cell from sheet will probably make it in here:
        if '' in values:
            del (values[''])
        return values

    def save_header_data(self):
        """Save values from the file's header row into their schema fields.
        """
        client = self.aq_parent

        headers = self.get_header_values()
        if not headers:
            return False

        # Plain header fields that can be set into plain schema fields:
        for h, f in [
            ('File name', 'Filename'),
            ('No of Samples', 'NrSamples'),
            ('Client name', 'ClientName'),
            ('Client ID', 'ClientID'),
            ('Client Order Number', 'ClientOrderNumber'),
            ('Client Reference', 'ClientReference')
        ]:
            v = headers.get(h, None)
            if v:
                field = self.schema[f]
                field.set(self, v)
            del (headers[h])

        # Primary Contact
        v = headers.get('Contact', None)
        contacts = [x for x in client.objectValues('Contact')]
        contact = [c for c in contacts if c.Title() == v]
        if contact:
            self.schema['Contact'].set(self, contact)
        del (headers['Contact'])

        # CCContacts
        field_value = {
            'CCNamesReport': '',
            'CCEmailsReport': '',
            'CCNamesInvoice': '',
            'CCEmailsInvoice': ''
        }
        for h, f in [
            # csv header name      DataGrid Column ID
            ('CC Names - Report', 'CCNamesReport'),
            ('CC Emails - Report', 'CCEmailsReport'),
            ('CC Names - Invoice', 'CCNamesInvoice'),
            ('CC Emails - Invoice', 'CCEmailsInvoice'),
        ]:
            if h in headers:
                values = [x.strip() for x in headers.get(h, '').split(",")]
                field_value[f] = values if values else ''
                del (headers[h])
        self.schema['CCContacts'].set(self, [field_value])

        if headers:
            unexpected = ','.join(headers.keys())
            self.error("Unexpected header fields: %s" % unexpected)

    def get_sample_values(self):
        """Read the rows specifying Samples and return a dictionary with
        related data.

        keys are:
            headers - row with "Samples" in column 0.  These headers are
               used as dictionary keys in the rows below.
            prices - Row with "Analysis Price" in column 0.
            total_analyses - Row with "Total analyses" in colmn 0
            price_totals - Row with "Total price excl Tax" in column 0
            samples - All other sample rows.

        """
        res = {'samples': []}
        lines = self.getOriginalFile().data.splitlines()
        reader = csv.reader(lines)
        next_rows_are_sample_rows = False
        for row in reader:
            if not any(row):
                continue
            if next_rows_are_sample_rows:
                vals = [x.strip() for x in row]
                if not any(vals):
                    continue
                res['samples'].append(zip(res['headers'], vals))
            elif row[0].strip().lower() == 'samples':
                res['headers'] = [x.strip() for x in row]
            elif row[0].strip().lower() == 'analysis price':
                res['prices'] = \
                    zip(res['headers'], [x.strip() for x in row])
            elif row[0].strip().lower() == 'total analyses':
                res['total_analyses'] = \
                    zip(res['headers'], [x.strip() for x in row])
            elif row[0].strip().lower() == 'total price excl tax':
                res['price_totals'] = \
                    zip(res['headers'], [x.strip() for x in row])
                next_rows_are_sample_rows = True
        return res

    def save_sample_data(self):
        """Save values from the file's header row into the DataGrid columns
        after doing some very basic validation
        """
        bsc = getToolByName(self, 'bika_setup_catalog')
        keywords = self.bika_setup_catalog.uniqueValuesFor('getKeyword')
        profiles = []
        for p in bsc(portal_type='AnalysisProfile'):
            p = p.getObject()
            profiles.append(p.Title())
            profiles.append(p.getProfileKey())

        sample_data = self.get_sample_values()
        if not sample_data:
            return False

        # columns that we expect, but do not find, are listed here.
        # we report on them only once, after looping through sample rows.
        missing = set()

        # This contains all sample header rows that were not handled
        # by this code
        unexpected = set()

        # Save other errors here instead of sticking them directly into
        # the field, so that they show up after MISSING and before EXPECTED
        errors = []

        # This will be the new sample-data field value, when we are done.
        grid_rows = []

        row_nr = 0
        for row in sample_data['samples']:
            row = dict(row)
            row_nr += 1

            # sid is just for referring the user back to row X in their
            # in put spreadsheet
            gridrow = {'sid': row['Samples']}
            del (row['Samples'])

            # We'll use this later to verify the number against selections
            if 'Total number of Analyses or Profiles' in row:
                nr_an = row['Total number of Analyses or Profiles']
                del (row['Total number of Analyses or Profiles'])
            else:
                nr_an = 0
            try:
                nr_an = int(nr_an)
            except ValueError:
                nr_an = 0

            # TODO this is ignored and is probably meant to serve some purpose.
            del (row['Price excl Tax'])

            # ContainerType - not part of sample or AR schema
            if 'ContainerType' in row:
                obj = self.lookup(('ContainerType',),
                                  Title=row['ContainerType'])
                if obj:
                    gridrow['ContainerType'] = obj[0].UID
                del (row['ContainerType'])

            if 'SampleMatrix' in row:
                # SampleMatrix - not part of sample or AR schema
                obj = self.lookup(('SampleMatrix',),
                                  Title=row['SampleMatrix'])
                if obj:
                    gridrow['SampleMatrix'] = obj[0].UID
                del (row['SampleMatrix'])

            # match against sample schema
            for k, v in row.items():
                if k in ['Analyses', 'Profiles']:
                    continue
                if k in sample_schema:
                    del (row[k])
                    try:
                        value = self.munge_field_value(sample_schema, row_nr, k,
                                                       v)
                        gridrow[k] = str(value)
                    except ValueError as e:
                        errors.append(e.message)

            # match against ar schema
            for k, v in row.items():
                if k in ['Analyses', 'Profiles']:
                    continue
                if k in ar_schema:
                    del (row[k])
                    try:
                        value = self.munge_field_value(ar_schema, row_nr, k, v)
                        gridrow[k] = str(value)
                    except ValueError as e:
                        errors.append(e.message)

            # Count and remove Keywords and Profiles from the list
            gridrow['Analyses'] = []
            for k, v in row.items():
                if k in keywords:
                    del (row[k])
                    if str(v).strip().lower() not in ('', '0', 'false'):
                        gridrow['Analyses'].append(k)
            gridrow['Profiles'] = []
            for k, v in row.items():
                if k in profiles:
                    del (row[k])
                    if str(v).strip().lower() not in ('', '0', 'false'):
                        gridrow['Profiles'].append(k)
            if len(gridrow['Analyses']) + len(gridrow['Profiles']) != nr_an:
                errors.append(
                    "Row %s: Number of analyses does not match provided value" %
                    row_nr)

            grid_rows.append(gridrow)

        self.setSampleData(grid_rows)

        if missing:
            self.error("SAMPLES: Missing expected fields: %s" %
                       ','.join(missing))

        for thing in errors:
            self.error(thing)

        if unexpected:
            self.error("Unexpected header fields: %s" %
                       ','.join(unexpected))

    def get_batch_header_values(self):
        """Scrape the "Batch Header" values from the original input file
        """
        lines = self.getOriginalFile().data.splitlines()
        reader = csv.reader(lines)
<<<<<<< HEAD
        batch_headers = []
=======
        batch_headers = batch_data = []
>>>>>>> fa5b65e4
        for row in reader:
            if not any(row):
                continue
            if row[0].strip().lower() == 'batch header':
                batch_headers = [x.strip() for x in row][1:]
                continue
            if row[0].strip().lower() == 'batch data':
                batch_data = [x.strip() for x in row][1:]
                break
        if not (batch_data or batch_headers):
            return None
        if not (batch_data and batch_headers):
            self.error("Missing batch headers or data")
            return None
        # Inject us out of here
        values = dict(zip(batch_headers, batch_data))
        return values

    def create_or_reference_batch(self):
        """Save reference to batch, if existing batch specified
        Create new batch, if possible with specified values
        """
        client = self.aq_parent
        batch_headers = self.get_batch_header_values()
        if not batch_headers:
            return False
        # if the Batch's Title is specified and exists, no further
        # action is required. We will just set the Batch field to
        # use the existing object.
        batch_title = batch_headers.get('title', False)
        if batch_title:
            existing_batch = [x for x in client.objectValues('Batch')
                              if x.title == batch_title]
            if existing_batch:
                self.setBatch(existing_batch[0])
                return existing_batch[0]
        # If the batch title is specified but does not exist,
        # we will attempt to create the bach now.
        if 'title' in batch_headers:
            if 'id' in batch_headers:
                del (batch_headers['id'])
            if '' in batch_headers:
                del (batch_headers[''])
            batch = _createObjectByType('Batch', client, tmpID())
            batch.processForm()
            batch.edit(**batch_headers)
            self.setBatch(batch)

    def munge_field_value(self, schema, row_nr, fieldname, value):
        """Convert a spreadsheet value into a field value that fits in
        the corresponding schema field.
        - boolean: All values are true except '', 'false', or '0'.
        - reference: The title of an object in field.allowed_types;
            returns a UID or list of UIDs
        - datetime: returns a string value from ulocalized_time

        Tho this is only used during "Saving" of csv data into schema fields,
        it will flag 'validation' errors, as this is the only chance we will
        get to complain about these field values.

        """
        field = schema[fieldname]
        if field.type == 'boolean':
            value = str(value).strip().lower()
            return value
        if field.type == 'reference':
            value = str(value).strip()
            brains = self.lookup(field.allowed_types, Title=value)
            if not brains:
                brains = self.lookup(field.allowed_types, UID=value)
            if not brains:
                raise ValueError('Row %s: value is invalid (%s=%s)' % (
                    row_nr, fieldname, value))
            if field.multiValued:
                return [b.UID for b in brains] if brains else []
            else:
                return brains[0].UID if brains else None
        if field.type == 'datetime':
            try:
                value = DateTime(value)
                return ulocalized_time(
                    value, long_format=True, time_only=False, context=self)
            except:
                raise ValueError('Row %s: value is invalid (%s=%s)' % (
                    row_nr, fieldname, value))
        return value

    def validate_headers(self):
        """Validate headers fields from schema
        """

        pc = getToolByName(self, 'portal_catalog')
        pu = getToolByName(self, "plone_utils")

        client = self.aq_parent

        # Verify Client Name
        if self.getClientName() != client.Title():
            self.error("%s: value is invalid (%s)." % (
                'Client name', self.getClientName()))

        # Verify Client ID
        if self.getClientID() != client.getClientID():
            self.error("%s: value is invalid (%s)." % (
                'Client ID', self.getClientID()))

        existing_arimports = pc(portal_type='ARImport',
                                review_state=['valid', 'imported'])
        # Verify Client Order Number
        for arimport in existing_arimports:
            if arimport.UID == self.UID() \
                    or not arimport.getClientOrderNumber():
                continue
            arimport = arimport.getObject()
<<<<<<< HEAD

            if arimport.getClientOrderNumber() == self.getClientOrderNumber():
                self.error('%s: already used by existing ARImport.' %
                           'ClientOrderNumber')
                break

        # Verify Client Reference
        for arimport in existing_arimports:
            if arimport.UID == self.UID() \
                    or not arimport.getClientReference():
                continue
            arimport = arimport.getObject()
            if arimport.getClientReference() == self.getClientReference():
                self.error('%s: already used by existing ARImport.' %
                           'ClientReference')
                break

=======

            if arimport.getClientOrderNumber() == self.getClientOrderNumber():
                self.error('%s: already used by existing ARImport.' %
                           'ClientOrderNumber')
                break

        # Verify Client Reference
        for arimport in existing_arimports:
            if arimport.UID == self.UID() \
                    or not arimport.getClientReference():
                continue
            arimport = arimport.getObject()
            if arimport.getClientReference() == self.getClientReference():
                self.error('%s: already used by existing ARImport.' %
                           'ClientReference')
                break

>>>>>>> fa5b65e4
        # getCCContacts has no value if object is not complete (eg during test)
        if self.getCCContacts():
            cc_contacts = self.getCCContacts()[0]
            contacts = [x for x in client.objectValues('Contact')]
            contact_names = [c.Title() for c in contacts]
            # validate Contact existence in this Client
            for k in ['CCNamesReport', 'CCNamesInvoice']:
                for val in cc_contacts[k]:
                    if val and val not in contact_names:
                        self.error('%s: value is invalid (%s)' % (k, val))
        else:
            cc_contacts = {'CCNamesReport': [],
                           'CCEmailsReport': [],
                           'CCNamesInvoice': [],
                           'CCEmailsInvoice': []
                           }
            # validate Contact existence in this Client
            for k in ['CCEmailsReport', 'CCEmailsInvoice']:
                for val in cc_contacts.get(k, []):
                    if val and not pu.validateSingleNormalizedEmailAddress(val):
                        self.error('%s: value is invalid (%s)' % (k, val))

    def validate_samples(self):
        """Scan through the SampleData values and make sure
        that each one is correct
        """

        bsc = getToolByName(self, 'bika_setup_catalog')
        keywords = bsc.uniqueValuesFor('getKeyword')
        profiles = []
        for p in bsc(portal_type='AnalysisProfile'):
            p = p.getObject()
            profiles.append(p.Title())
            profiles.append(p.getProfileKey())

        row_nr = 0
        for gridrow in self.getSampleData():
            row_nr += 1

            # validate against sample and ar schemas
            for k, v in gridrow.items():
                if k in ['Analysis', 'Profiles']:
                    break
                if k in sample_schema:
                    try:
                        self.validate_against_schema(
                            sample_schema, row_nr, k, v)
                        continue
                    except ValueError as e:
                        self.error(e.message)
                        break
                if k in ar_schema:
                    try:
                        self.validate_against_schema(
                            ar_schema, row_nr, k, v)
                    except ValueError as e:
                        self.error(e.message)

            an_cnt = 0
            for v in gridrow['Analyses']:
                if v and v not in keywords:
                    self.error("Row %s: value is invalid (%s=%s)" %
                               ('Analysis keyword', row_nr, v))
                else:
                    an_cnt += 1
            for v in gridrow['Profiles']:
                if v and v not in profiles:
                    self.error("Row %s: value is invalid (%s=%s)" %
                               ('Profile Title', row_nr, v))
                else:
                    an_cnt += 1
            if not an_cnt:
                self.error("Row %s: No valid analyses or profiles" % row_nr)

    def validate_against_schema(self, schema, row_nr, fieldname, value):
        """
        """
        field = schema[fieldname]
        if field.type == 'boolean':
            value = str(value).strip().lower()
            return value
        if field.type == 'reference':
            value = str(value).strip()
            if field.required and not value:
                raise ValueError("Row %s: %s field requires a value" % (
                    row_nr, fieldname))
            if not value:
                return value
            brains = self.lookup(field.allowed_types, UID=value)
            if not brains:
                raise ValueError("Row %s: value is invalid (%s=%s)" % (
                    row_nr, fieldname, value))
            if field.multiValued:
                return [b.UID for b in brains] if brains else []
            else:
                return brains[0].UID if brains else None
        if field.type == 'datetime':
            try:
                ulocalized_time(DateTime(value), long_format=True,
                                time_only=False, context=self)
            except:
                raise ValueError('Row %s: value is invalid (%s=%s)' % (
                    row_nr, fieldname, value))
        return value

    def lookup(self, allowed_types, **kwargs):
        """Lookup an object of type (allowed_types).  kwargs is sent
        directly to the catalog.
        """
        at = getToolByName(self, 'archetype_tool')
        for portal_type in allowed_types:
            catalog = at.catalog_map.get(portal_type, [None])[0]
            catalog = getToolByName(self, catalog)
            kwargs['portal_type'] = portal_type
            brains = catalog(**kwargs)
            if brains:
                return brains

    def get_row_services(self, row):
        """Return a list of services which are referenced in Analyses.
        values may be UID, Title or Keyword.
        """
        bsc = getToolByName(self, 'bika_setup_catalog')
        services = set()
        for val in row.get('Analyses', []):
            brains = bsc(portal_type='AnalysisService', getKeyword=val)
            if not brains:
                brains = bsc(portal_type='AnalysisService', title=val)
            if not brains:
                brains = bsc(portal_type='AnalysisService', UID=val)
            if brains:
                services.add(brains[0].UID)
            else:
                self.error("Invalid analysis specified: %s"%val)
        return list(services)

    def get_row_profile_services(self, row):
        """Return a list of services which are referenced in profiles
        values may be UID, Title or ProfileKey.
        """
        bsc = getToolByName(self, 'bika_setup_catalog')
        services = set()
        profiles = [x.getObject() for x in bsc(portal_type='AnalysisProfile')]
        for val in row.get('Profiles', []):
            objects = [x for x in profiles if x.getProfileKey() == val]
            if not objects:
                objects = [x for x in profiles if x.Title() == val]
            if not objects:
                objects = [x for x in profiles if x.UID() == val]
            if objects:
                for service in objects[0].getService():
                    services.add(service.UID())
            else:
                self.error("Invalid profile specified: %s"%val)
        return list(services)

    def get_row_container(self, row):
        """Return a sample container
        """
        bsc = getToolByName(self, 'bika_setup_catalog')
        val = row.get('Container', False)
        if val:
            brains = bsc(portal_type='Container', UID=row['Container'])
            if brains:
                brains[0].getObject()
            brains = bsc(portal_type='ContainerType', UID=row['Container'])
            if brains:
                # XXX Cheating.  The calculation of capacity vs. volume  is not done.
                return brains[0].getObject()
        return None

    def get_row_profiles(self, row):
        bsc = getToolByName(self, 'bika_setup_catalog')
        profiles = []
        for profile_title in row.get('Profiles', []):
            profile = bsc(portal_type='AnalysisProfile', title=profile_title)
            profiles.append(profile)
        return profiles

    def Vocabulary_SamplePoint(self):
        vocabulary = CatalogVocabulary(self)
        vocabulary.catalog = 'bika_setup_catalog'
        folders = [self.bika_setup.bika_samplepoints]
        if IClient.providedBy(self.aq_parent):
            folders.append(self.aq_parent)
        return vocabulary(allow_blank=True, portal_type='SamplePoint')

    def Vocabulary_SampleMatrix(self):
        vocabulary = CatalogVocabulary(self)
        vocabulary.catalog = 'bika_setup_catalog'
        return vocabulary(allow_blank=True, portal_type='SampleMatrix')

    def Vocabulary_SampleType(self):
        vocabulary = CatalogVocabulary(self)
        vocabulary.catalog = 'bika_setup_catalog'
        folders = [self.bika_setup.bika_sampletypes]
        if IClient.providedBy(self.aq_parent):
            folders.append(self.aq_parent)
        return vocabulary(allow_blank=True, portal_type='SampleType')

    def Vocabulary_ContainerType(self):
        vocabulary = CatalogVocabulary(self)
        vocabulary.catalog = 'bika_setup_catalog'
        return vocabulary(allow_blank=True, portal_type='ContainerType')

    def Vocabulary_Priority(self):
        vocabulary = CatalogVocabulary(self)
        vocabulary.catalog = 'bika_setup_catalog'
        return vocabulary(allow_blank=True, portal_type='ARPriority')

    def error(self, msg):
        errors = list(self.getErrors())
        errors.append(msg)
        self.setErrors(errors)


atapi.registerType(ARImport, PROJECTNAME)<|MERGE_RESOLUTION|>--- conflicted
+++ resolved
@@ -33,19 +33,14 @@
 from zope.event import notify
 from zope.i18nmessageid import MessageFactory
 from zope.interface import implements
+
+from bika.lims.browser.widgets import ReferenceWidget as bReferenceWidget
+
 import sys
 import transaction
 
-<<<<<<< HEAD
-=======
-from bika.lims.browser.widgets import ReferenceWidget as bReferenceWidget
-
-import sys
-import transaction
-
-
-
->>>>>>> fa5b65e4
+
+
 _p = MessageFactory(u"plone")
 
 OriginalFile = FileField(
@@ -110,11 +105,7 @@
     default_method='getContactUIDForUser',
     referenceClass=HoldingReference,
     vocabulary_display_path_bound=sys.maxint,
-<<<<<<< HEAD
-    widget=ReferenceWidget(
-=======
     widget=bReferenceWidget(
->>>>>>> fa5b65e4
         label=_('Primary Contact'),
         size=20,
         visible=True,
@@ -131,11 +122,7 @@
     'Batch',
     allowed_types=('Batch',),
     relationship='ARImportBatch',
-<<<<<<< HEAD
-    widget=ReferenceWidget(
-=======
     widget=bReferenceWidget(
->>>>>>> fa5b65e4
         label=_('Batch'),
         visible=True,
         catalog_name='bika_catalog',
@@ -316,7 +303,6 @@
             swe = self.bika_setup.getSamplingWorkflowEnabled()
             if swe:
                 workflow.doActionFor(sample, 'sampling_workflow')
-<<<<<<< HEAD
             else:
                 workflow.doActionFor(sample, 'no_sampling_workflow')
             part = _createObjectByType('SamplePartition', sample, 'part-1')
@@ -324,15 +310,6 @@
             if swe:
                 workflow.doActionFor(part, 'sampling_workflow')
             else:
-=======
-            else:
-                workflow.doActionFor(sample, 'no_sampling_workflow')
-            part = _createObjectByType('SamplePartition', sample, 'part-1')
-            part.unmarkCreationFlag()
-            if swe:
-                workflow.doActionFor(part, 'sampling_workflow')
-            else:
->>>>>>> fa5b65e4
                 workflow.doActionFor(part, 'no_sampling_workflow')
             # Container is special... it could be a containertype.
             container = self.get_row_container(row)
@@ -388,11 +365,7 @@
         """
         lines = self.getOriginalFile().data.splitlines()
         reader = csv.reader(lines)
-<<<<<<< HEAD
-        header_fields = []
-=======
         header_fields = header_data = []
->>>>>>> fa5b65e4
         for row in reader:
             if not any(row):
                 continue
@@ -643,11 +616,7 @@
         """
         lines = self.getOriginalFile().data.splitlines()
         reader = csv.reader(lines)
-<<<<<<< HEAD
-        batch_headers = []
-=======
         batch_headers = batch_data = []
->>>>>>> fa5b65e4
         for row in reader:
             if not any(row):
                 continue
@@ -762,7 +731,6 @@
                     or not arimport.getClientOrderNumber():
                 continue
             arimport = arimport.getObject()
-<<<<<<< HEAD
 
             if arimport.getClientOrderNumber() == self.getClientOrderNumber():
                 self.error('%s: already used by existing ARImport.' %
@@ -780,25 +748,6 @@
                            'ClientReference')
                 break
 
-=======
-
-            if arimport.getClientOrderNumber() == self.getClientOrderNumber():
-                self.error('%s: already used by existing ARImport.' %
-                           'ClientOrderNumber')
-                break
-
-        # Verify Client Reference
-        for arimport in existing_arimports:
-            if arimport.UID == self.UID() \
-                    or not arimport.getClientReference():
-                continue
-            arimport = arimport.getObject()
-            if arimport.getClientReference() == self.getClientReference():
-                self.error('%s: already used by existing ARImport.' %
-                           'ClientReference')
-                break
-
->>>>>>> fa5b65e4
         # getCCContacts has no value if object is not complete (eg during test)
         if self.getCCContacts():
             cc_contacts = self.getCCContacts()[0]
