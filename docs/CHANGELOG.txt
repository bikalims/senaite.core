--- conflicted
+++ resolved
@@ -16,11 +16,8 @@
 LIMS-2115: Error rises when saving a Calculation
 LIMS-2116: JSONAPI throws an UnicodeDecodeError
 LIMS-2114: AR Import with Profiles, no Analyses are created
-<<<<<<< HEAD
 LIMS-2132: Reference Analyses got the same ID
-=======
 LIMS-2133: Once in a while, specs var is going empty in results reports
->>>>>>> 35af94ac
 
 3.1.9 (2015-10-8)
 ------------------
