--- conflicted
+++ resolved
@@ -46,10 +46,7 @@
 WINE-82: Ignore invalid entry in Sample field during AR creation
 LIMS-1717: Workflow transitions in edit context do not take effect
 WINE-111: Do not attempt formatting of 'nan' analysis result values
-<<<<<<< HEAD
-=======
 WINE-114: Some users cannot view published ARs (unauthorised)
->>>>>>> bee2e28b
 
 3.1.9 (2015-10-8)
 ------------------
