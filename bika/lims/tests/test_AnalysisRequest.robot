--- conflicted
+++ resolved
@@ -18,10 +18,10 @@
 
 *** Test Cases ***
 
-<<<<<<< HEAD
 Temporary first test for testing new Add by Row
     Create Primary AR By Row
-=======
+
+
 Check the AR Add javascript
    # check that the Contact CC auto-fills correctly when a contact is selected
     Log out
@@ -52,7 +52,6 @@
 # XXX preservation workflow
 # XXX field analyses
 # XXX copy across in all fields
->>>>>>> 853220a2
 
 Analysis Request with no samping or preservation workflow
 
