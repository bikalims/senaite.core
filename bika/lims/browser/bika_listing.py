--- conflicted
+++ resolved
@@ -34,11 +34,7 @@
 from bika.lims.utils import isActive, getHiddenAttributesForClass
 from bika.lims.utils import t, format_supsub
 from bika.lims.utils import to_utf8
-<<<<<<< HEAD
 from bika.lims.utils import getFromString
-from operator import itemgetter
-=======
->>>>>>> bc2f01fe
 from plone.app.content.browser import tableview
 from plone.app.content.browser.foldercontents import FolderContentsView, FolderContentsTable
 from plone.app.content.browser.interfaces import IFolderContentsView
@@ -48,19 +44,8 @@
 from zope.component._api import getMultiAdapter
 from zope.i18nmessageid import MessageFactory
 from zope.interface import Interface
-<<<<<<< HEAD
-
-import App
-import json
-import pkg_resources
-import plone
-import re
-import transaction
-import urllib
+from zope.interface import implements
 import types
-=======
-from zope.interface import implements
->>>>>>> bc2f01fe
 
 try:
     from plone.batching import Batch
