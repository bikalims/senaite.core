from Products.CMFCore.utils import getToolByName
from Products.CMFCore import permissions
<<<<<<< HEAD
from bika.lims.permissions import AddSupplyOrder
=======
from bika.lims.permissions import AddClient, EditClient

>>>>>>> 3b9bcf40

def ObjectModifiedEventHandler(obj, event):
    """ Various types need automation on edit.
    """
    if not hasattr(obj, 'portal_type'):
        return

    if obj.portal_type == 'Calculation':
        pr = getToolByName(obj, 'portal_repository')
        uc = getToolByName(obj, 'uid_catalog')
        obj = uc(UID=obj.UID())[0].getObject()
        backrefs = obj.getBackReferences('AnalysisServiceCalculation')
        for i, service in enumerate(backrefs):
            service = uc(UID=service.UID())[0].getObject()
            pr.save(obj=service, comment="Calculation updated to version %s" %
                (obj.version_id + 1,))
            service.reference_versions[obj.UID()] = obj.version_id + 1

    elif obj.portal_type == 'Client':
        mp = obj.manage_permission
<<<<<<< HEAD
        mp(permissions.ListFolderContents, ['Manager', 'LabManager', 'LabClerk', 'Analyst', 'Sampler', 'Preserver', 'Owner'], 0)
        mp(permissions.View, ['Manager', 'LabManager', 'LabClerk',  'Analyst', 'Sampler', 'Preserver', 'Owner'], 0)
        mp(permissions.ModifyPortalContent, ['Manager', 'LabManager', 'Owner'], 0)
        mp(AddSupplyOrder, ['Manager', 'LabManager', 'Owner'], 0)
        mp('Access contents information', ['Manager', 'LabManager', 'Member', 'LabClerk', 'Analyst', 'Sampler', 'Preserver', 'Owner'], 0)

    elif obj.portal_type == 'Contact':
        mp = obj.manage_permission
        mp(permissions.View, ['Manager', 'LabManager', 'LabClerk', 'Owner', 'Analyst', 'Sampler', 'Preserver'], 0)
        mp(permissions.ModifyPortalContent, ['Manager', 'LabManager', 'Owner'], 0)
=======
        mp(permissions.ListFolderContents, ['Manager', 'LabManager', 'Member', 'LabClerk', 'Analyst', 'Sampler', 'Preserver'], 0)
        mp(permissions.View, ['Manager', 'LabManager', 'LabClerk', 'Member', 'Analyst', 'Sampler', 'Preserver'], 0)
        mp(permissions.ModifyPortalContent, ['Manager', 'LabManager', 'LabClerk', 'Owner'], 0)
        mp('Access contents information', ['Manager', 'LabManager', 'Member', 'LabClerk', 'Analyst', 'Sampler', 'Preserver', 'Owner'], 0)

    elif obj.portal_type == 'BikaSetup':
        allow = obj.Schema().getField('AllowClerksToEditClients').get(obj)
        portal = getToolByName(obj, 'portal_url').getPortalObject()
        mp = portal.manage_permission
        roles = ['Manager', 'Owner', 'LabManager']
        if allow:
            roles.append('LabClerk')
        mp(AddClient, roles, 1)
        mp(EditClient, roles, 1)

        # Set permissions at object level
        for obj in portal.clients.objectValues():
            mp = obj.manage_permission
            mp(AddClient, roles, 0)
            mp(EditClient, roles, 0)
            obj.reindexObject()
>>>>>>> 3b9bcf40
<|MERGE_RESOLUTION|>--- conflicted
+++ resolved
@@ -1,11 +1,7 @@
 from Products.CMFCore.utils import getToolByName
 from Products.CMFCore import permissions
-<<<<<<< HEAD
 from bika.lims.permissions import AddSupplyOrder
-=======
 from bika.lims.permissions import AddClient, EditClient
-
->>>>>>> 3b9bcf40
 
 def ObjectModifiedEventHandler(obj, event):
     """ Various types need automation on edit.
@@ -26,7 +22,6 @@
 
     elif obj.portal_type == 'Client':
         mp = obj.manage_permission
-<<<<<<< HEAD
         mp(permissions.ListFolderContents, ['Manager', 'LabManager', 'LabClerk', 'Analyst', 'Sampler', 'Preserver', 'Owner'], 0)
         mp(permissions.View, ['Manager', 'LabManager', 'LabClerk',  'Analyst', 'Sampler', 'Preserver', 'Owner'], 0)
         mp(permissions.ModifyPortalContent, ['Manager', 'LabManager', 'Owner'], 0)
@@ -37,11 +32,6 @@
         mp = obj.manage_permission
         mp(permissions.View, ['Manager', 'LabManager', 'LabClerk', 'Owner', 'Analyst', 'Sampler', 'Preserver'], 0)
         mp(permissions.ModifyPortalContent, ['Manager', 'LabManager', 'Owner'], 0)
-=======
-        mp(permissions.ListFolderContents, ['Manager', 'LabManager', 'Member', 'LabClerk', 'Analyst', 'Sampler', 'Preserver'], 0)
-        mp(permissions.View, ['Manager', 'LabManager', 'LabClerk', 'Member', 'Analyst', 'Sampler', 'Preserver'], 0)
-        mp(permissions.ModifyPortalContent, ['Manager', 'LabManager', 'LabClerk', 'Owner'], 0)
-        mp('Access contents information', ['Manager', 'LabManager', 'Member', 'LabClerk', 'Analyst', 'Sampler', 'Preserver', 'Owner'], 0)
 
     elif obj.portal_type == 'BikaSetup':
         allow = obj.Schema().getField('AllowClerksToEditClients').get(obj)
@@ -58,5 +48,4 @@
             mp = obj.manage_permission
             mp(AddClient, roles, 0)
             mp(EditClient, roles, 0)
-            obj.reindexObject()
->>>>>>> 3b9bcf40
+            obj.reindexObject()