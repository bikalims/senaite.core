--- conflicted
+++ resolved
@@ -90,7 +90,8 @@
         """
         schemata = self.context.schema['description'].schemata
         fields = schematas[schemata]
-        fields.insert(fields.index('description') + 1, 'Identifiers')
+        fields.insert(fields.index('description') + 1,
+                      'Identifiers')
         return schematas
 
     def getFields(self):
@@ -147,10 +148,6 @@
                'total': pages,
                'records': len(rows),
                'rows': rows[(int(page) - 1) * int(nr_rows):
-<<<<<<< HEAD
                             int(page) * int(nr_rows)]
-=======
-               int(page) * int(nr_rows)]
->>>>>>> 9342d98c
         }
         return json.dumps(ret)